package types

import (
	"database/sql"
	"database/sql/driver"
	"encoding/json"
	"fmt"
	"html/template"
	"math/big"
	"net/http"
	"strconv"
	"time"

	"github.com/ethereum/go-ethereum/accounts/abi"
	"github.com/ethereum/go-ethereum/common"
	geth_types "github.com/ethereum/go-ethereum/core/types"
	itypes "github.com/gobitfly/eth-rewards/types"
	"github.com/lib/pq"
	"github.com/pkg/errors"
)

// PageData is a struct to hold web page data
type PageData struct {
	Active                string
	AdConfigurations      []*AdConfig
	Meta                  *Meta
	ShowSyncingMessage    bool
	User                  *User
	Data                  interface{}
	Version               string
	Year                  int
	ChainSlotsPerEpoch    uint64
	ChainSecondsPerSlot   uint64
	ChainGenesisTimestamp uint64
	CurrentEpoch          uint64
	LatestFinalizedEpoch  uint64
	CurrentSlot           uint64
	FinalizationDelay     uint64
	Mainnet               bool
	DepositContract       string
	Rates                 PageRates
	InfoBanner            *template.HTML
	ClientsUpdated        bool
	// IsUserClientUpdated   func(uint64) bool
	ChainConfig         ChainConfig
	Lang                string
	NoAds               bool
	Debug               bool
	DebugTemplates      []string
	DebugSession        map[string]interface{}
	GasNow              *GasNowPageData
	GlobalNotification  template.HTML
	AvailableCurrencies []string
	MainMenuItems       []MainMenuItem
}

type MainMenuItem struct {
	Label        string
	Path         string
	IsActive     bool
	HasBigGroups bool // if HasBigGroups is set to true then the NavigationGroups will be ordered horizontally and their Label will be shown
	Groups       []NavigationGroup
}

type NavigationGroup struct {
	Label string // only used for "BigGroups"
	Links []NavigationLink
}

type NavigationLink struct {
	Label         string
	Path          string
	CustomIcon    string
	Icon          string
	IsHidden      bool
	IsHighlighted bool
}

type PageRates struct {
	EthPrice               float64
	EthRoundPrice          uint64
	EthTruncPrice          template.HTML
	UsdRoundPrice          uint64
	UsdTruncPrice          template.HTML
	EurRoundPrice          uint64
	EurTruncPrice          template.HTML
	GbpRoundPrice          uint64
	GbpTruncPrice          template.HTML
	CnyRoundPrice          uint64
	CnyTruncPrice          template.HTML
	RubRoundPrice          uint64
	RubTruncPrice          template.HTML
	CadRoundPrice          uint64
	CadTruncPrice          template.HTML
	AudRoundPrice          uint64
	AudTruncPrice          template.HTML
	JpyRoundPrice          uint64
	JpyTruncPrice          template.HTML
	Currency               string
	CurrentPriceFormatted  template.HTML
	CurrentPriceKFormatted template.HTML
	CurrentSymbol          string
	ExchangeRate           float64

	TickerCurrency string
	CurrencyPrice  float64
	ElPrice        float64
	ClPrice        float64
	ElRoundPrice   uint64
	ClRoundPrice   uint64
}

// Meta is a struct to hold metadata about the page
type Meta struct {
	Title       string
	Description string
	Path        string
	Tlabel1     string
	Tdata1      string
	Tlabel2     string
	Tdata2      string
	GATag       string
	NoTrack     bool
	Templates   string
}

// LatestState is a struct to hold data for the banner
type LatestState struct {
	LastProposedSlot      uint64        `json:"lastProposedSlot"`
	CurrentSlot           uint64        `json:"currentSlot"`
	CurrentEpoch          uint64        `json:"currentEpoch"`
	CurrentFinalizedEpoch uint64        `json:"currentFinalizedEpoch"`
	FinalityDelay         uint64        `json:"finalityDelay"`
	IsSyncing             bool          `json:"syncing"`
	EthPrice              float64       `json:"ethPrice"`
	EthRoundPrice         uint64        `json:"ethRoundPrice"`
	EthTruncPrice         template.HTML `json:"ethTruncPrice"`
	UsdRoundPrice         uint64        `json:"usdRoundPrice"`
	UsdTruncPrice         template.HTML `json:"usdTruncPrice"`
	EurRoundPrice         uint64        `json:"eurRoundPrice"`
	EurTruncPrice         template.HTML `json:"eurTruncPrice"`
	GbpRoundPrice         uint64        `json:"gbpRoundPrice"`
	GbpTruncPrice         template.HTML `json:"gbpTruncPrice"`
	CnyRoundPrice         uint64        `json:"cnyRoundPrice"`
	CnyTruncPrice         template.HTML `json:"cnyTruncPrice"`
	RubRoundPrice         uint64        `json:"rubRoundPrice"`
	RubTruncPrice         template.HTML `json:"rubTruncPrice"`
	CadRoundPrice         uint64        `json:"cadRoundPrice"`
	CadTruncPrice         template.HTML `json:"cadTruncPrice"`
	AudRoundPrice         uint64        `json:"audRoundPrice"`
	AudTruncPrice         template.HTML `json:"audTruncPrice"`
	JpyRoundPrice         uint64        `json:"jpyRoundPrice"`
	JpyTruncPrice         template.HTML `json:"jpyTruncPrice"`
	Currency              string        `json:"currency"`

	TickerCurrency string  `json:"selectedCurrency"`
	TickerPrice    float64 `json:"tickerPrice"`

	ClPrice      float64 `json:"clPrice"`
	ClRoundPrice float64 `json:"clRoundPrice"`
	ClTruncPrice float64 `json:"clTruncPrice"`
	ElPrice      float64 `json:"elPrice"`
	ElRoundPrice float64 `json:"elRoundPrice"`
	ElTruncPrice float64 `json:"elTruncPrice"`
}

type Stats struct {
	TopDepositors                  *[]StatsTopDepositors
	InvalidDepositCount            *uint64 `db:"count"`
	UniqueValidatorCount           *uint64 `db:"count"`
	TotalValidatorCount            *uint64 `db:"count"`
	ActiveValidatorCount           *uint64 `db:"count"`
	PendingValidatorCount          *uint64 `db:"count"`
	ValidatorChurnLimit            *uint64
	LatestValidatorWithdrawalIndex *uint64 `db:"index"`
	WithdrawableValidatorCount     *uint64 `db:"count"`
	// WithdrawableAmount             *uint64 `db:"amount"`
	PendingBLSChangeValidatorCount *uint64 `db:"count"`
	NonWithdrawableCount           *uint64 `db:"count"`
	TotalAmountWithdrawn           *uint64 `db:"amount"`
	WithdrawalCount                *uint64 `db:"count"`
	TotalAmountDeposited           *uint64 `db:"amount"`
	BLSChangeCount                 *uint64 `db:"count"`
}

type StatsTopDepositors struct {
	Address      string `db:"from_address"`
	DepositCount uint64 `db:"count"`
}

// IndexPageData is a struct to hold info for the main web page
type IndexPageData struct {
	NetworkName               string `json:"networkName"`
	DepositContract           string `json:"depositContract"`
	ShowSyncingMessage        bool
	CurrentEpoch              uint64                 `json:"current_epoch"`
	CurrentFinalizedEpoch     uint64                 `json:"current_finalized_epoch"`
	CurrentSlot               uint64                 `json:"current_slot"`
	ScheduledCount            uint8                  `json:"scheduled_count"`
	FinalityDelay             uint64                 `json:"finality_delay"`
	ActiveValidators          uint64                 `json:"active_validators"`
	EnteringValidators        uint64                 `json:"entering_validators"`
	ExitingValidators         uint64                 `json:"exiting_validators"`
	StakedEther               string                 `json:"staked_ether"`
	AverageBalance            string                 `json:"average_balance"`
	DepositedTotal            float64                `json:"deposit_total"`
	DepositThreshold          float64                `json:"deposit_threshold"`
	ValidatorsRemaining       float64                `json:"validators_remaining"`
	NetworkStartTs            int64                  `json:"network_start_ts"`
	MinGenesisTime            int64                  `json:"minGenesisTime"`
	Blocks                    []*IndexPageDataBlocks `json:"blocks"`
	Epochs                    []*IndexPageDataEpochs `json:"epochs"`
	StakedEtherChartData      [][]float64            `json:"staked_ether_chart_data"`
	ActiveValidatorsChartData [][]float64            `json:"active_validators_chart_data"`
	Title                     template.HTML          `json:"title"`
	Subtitle                  template.HTML          `json:"subtitle"`
	Genesis                   bool                   `json:"genesis"`
	GenesisPeriod             bool                   `json:"genesis_period"`
	Mainnet                   bool                   `json:"mainnet"`
	DepositChart              *ChartsPageDataChart
	DepositDistribution       *ChartsPageDataChart
	Countdown                 interface{}
	SlotVizData               *SlotVizPageData `json:"slotVizData"`
<<<<<<< HEAD
	ClCurrencySymbol          string
	ElCurrencySymbol          string
=======
	ValidatorsPerEpoch        uint64
	ValidatorsPerDay          uint64
	NewDepositProcessAfter    string
>>>>>>> 41e968e7
}

type SlotVizPageData struct {
	Epochs   []*SlotVizEpochs
	Selector string
	Config   ExplorerConfigurationKeyMap
}

type IndexPageDataEpochs struct {
	Epoch                            uint64        `json:"epoch"`
	Ts                               time.Time     `json:"ts"`
	Finalized                        bool          `json:"finalized"`
	FinalizedFormatted               template.HTML `json:"finalized_formatted"`
	EligibleEther                    uint64        `json:"eligibleether"`
	EligibleEtherFormatted           template.HTML `json:"eligibleether_formatted"`
	GlobalParticipationRate          float64       `json:"globalparticipationrate"`
	GlobalParticipationRateFormatted template.HTML `json:"globalparticipationrate_formatted"`
	VotedEther                       uint64        `json:"votedether"`
	VotedEtherFormatted              template.HTML `json:"votedether_formatted"`
}

// IndexPageDataBlocks is a struct to hold detail data for the main web page
type IndexPageDataBlocks struct {
	Epoch                uint64        `json:"epoch"`
	Slot                 uint64        `json:"slot"`
	Ts                   time.Time     `json:"ts"`
	Proposer             uint64        `db:"proposer" json:"proposer"`
	ProposerFormatted    template.HTML `json:"proposer_formatted"`
	BlockRoot            []byte        `db:"blockroot" json:"block_root"`
	BlockRootFormatted   string        `json:"block_root_formatted"`
	ParentRoot           []byte        `db:"parentroot" json:"parent_root"`
	Attestations         uint64        `db:"attestationscount" json:"attestations"`
	Deposits             uint64        `db:"depositscount" json:"deposits"`
	Withdrawals          uint64        `db:"withdrawalcount" json:"withdrawals"`
	Exits                uint64        `db:"voluntaryexitscount" json:"exits"`
	Proposerslashings    uint64        `db:"proposerslashingscount" json:"proposerslashings"`
	Attesterslashings    uint64        `db:"attesterslashingscount" json:"attesterslashings"`
	SyncAggParticipation float64       `db:"syncaggregate_participation" json:"sync_aggregate_participation"`
	Status               uint64        `db:"status" json:"status"`
	StatusFormatted      template.HTML `json:"status_formatted"`
	Votes                uint64        `db:"votes" json:"votes"`
	Graffiti             []byte        `db:"graffiti"`
	ProposerName         string        `db:"name"`
	ExecutionBlockNumber int           `db:"exec_block_number" json:"exec_block_number"`
}

// IndexPageEpochHistory is a struct to hold the epoch history for the main web page
type IndexPageEpochHistory struct {
	Epoch                   uint64 `db:"epoch"`
	ValidatorsCount         uint64 `db:"validatorscount"`
	EligibleEther           uint64 `db:"eligibleether"`
	Finalized               bool   `db:"finalized"`
	AverageValidatorBalance uint64 `db:"averagevalidatorbalance"`
}

// IndexPageDataBlocks is a struct to hold detail data for the main web page
type BlocksPageDataBlocks struct {
	TotalCount           uint64        `db:"total_count"`
	Epoch                uint64        `json:"epoch"`
	Slot                 uint64        `json:"slot"`
	Ts                   time.Time     `json:"ts"`
	Proposer             uint64        `db:"proposer" json:"proposer"`
	ProposerFormatted    template.HTML `json:"proposer_formatted"`
	BlockRoot            []byte        `db:"blockroot" json:"block_root"`
	BlockRootFormatted   string        `json:"block_root_formatted"`
	ParentRoot           []byte        `db:"parentroot" json:"parent_root"`
	Attestations         uint64        `db:"attestationscount" json:"attestations"`
	Deposits             uint64        `db:"depositscount" json:"deposits"`
	Withdrawals          uint64        `db:"withdrawalcount" json:"withdrawals"`
	Exits                uint64        `db:"voluntaryexitscount" json:"exits"`
	Proposerslashings    uint64        `db:"proposerslashingscount" json:"proposerslashings"`
	Attesterslashings    uint64        `db:"attesterslashingscount" json:"attesterslashings"`
	SyncAggParticipation float64       `db:"syncaggregate_participation" json:"sync_aggregate_participation"`
	Status               uint64        `db:"status" json:"status"`
	StatusFormatted      template.HTML `json:"status_formatted"`
	Votes                uint64        `db:"votes" json:"votes"`
	Graffiti             []byte        `db:"graffiti"`
	ProposerName         string        `db:"name"`
}

// ValidatorsPageData is a struct to hold data about the validators page
type ValidatorsPageData struct {
	TotalCount           uint64
	DepositedCount       uint64
	PendingCount         uint64
	ActiveCount          uint64
	ActiveOnlineCount    uint64
	ActiveOfflineCount   uint64
	SlashingCount        uint64
	SlashingOnlineCount  uint64
	SlashingOfflineCount uint64
	Slashed              uint64
	ExitingCount         uint64
	ExitingOnlineCount   uint64
	ExitingOfflineCount  uint64
	ExitedCount          uint64
	VoluntaryExitsCount  uint64
	UnknownCount         uint64
	Validators           []*ValidatorsData
	CappellaHasHappened  bool
}

// ValidatorsData is a struct to hold data about validators
type ValidatorsData struct {
	TotalCount                 uint64 `db:"total_count"`
	Epoch                      uint64 `db:"epoch"`
	PublicKey                  []byte `db:"pubkey"`
	ValidatorIndex             uint64 `db:"validatorindex"`
	WithdrawableEpoch          uint64 `db:"withdrawableepoch"`
	CurrentBalance             uint64 `db:"balance"`
	EffectiveBalance           uint64 `db:"effectivebalance"`
	Slashed                    bool   `db:"slashed"`
	ActivationEligibilityEpoch uint64 `db:"activationeligibilityepoch"`
	ActivationEpoch            uint64 `db:"activationepoch"`
	ExitEpoch                  uint64 `db:"exitepoch"`
	LastAttestationSlot        *int64 `db:"lastattestationslot"`
	Name                       string `db:"name"`
	State                      string `db:"state"`
	MissedProposals            uint64 `db:"missedproposals"`
	ExecutedProposals          uint64 `db:"executedproposals"`
	MissedAttestations         uint64 `db:"missedattestations"`
	ExecutedAttestations       uint64 `db:"executedattestations"`
	Performance7d              int64  `db:"performance7d"`
}

// ValidatorPageData is a struct to hold data for the validators page
type ValidatorPageData struct {
	Epoch                                    uint64 `db:"epoch"`
	ValidatorIndex                           uint64 `db:"validatorindex"`
	PublicKey                                []byte `db:"pubkey"`
	WithdrawableEpoch                        uint64 `db:"withdrawableepoch"`
	WithdrawCredentials                      []byte `db:"withdrawalcredentials"`
	CurrentBalance                           uint64 `db:"balance"`
	BalanceActivation                        uint64 `db:"balanceactivation"`
	EffectiveBalance                         uint64 `db:"effectivebalance"`
	Slashed                                  bool   `db:"slashed"`
	SlashedBy                                uint64
	SlashedAt                                uint64
	SlashedFor                               string
	ActivationEligibilityEpoch               uint64         `db:"activationeligibilityepoch"`
	ActivationEpoch                          uint64         `db:"activationepoch"`
	ExitEpoch                                uint64         `db:"exitepoch"`
	Index                                    uint64         `db:"index"`
	LastAttestationSlot                      *uint64        `db:"lastattestationslot"`
	Name                                     string         `db:"name"`
	Pool                                     string         `db:"pool"`
	Tags                                     pq.StringArray `db:"tags"`
	WithdrawableTs                           time.Time
	ActivationEligibilityTs                  time.Time
	ActivationTs                             time.Time
	ExitTs                                   time.Time
	Status                                   string `db:"status"`
	AttestationsCount                        uint64
	ExecutedAttestationsCount                uint64
	MissedAttestationsCount                  uint64
	OrphanedAttestationsCount                uint64
	UnmissedAttestationsPercentage           float64 // missed/(executed+orphaned)
	StatusProposedCount                      uint64
	StatusMissedCount                        uint64
	DepositsCount                            uint64
	WithdrawalCount                          uint64
	SlashingsCount                           uint64
	PendingCount                             uint64
	SyncCount                                uint64 // amount of sync committees the validator was (and is) part of
	SlotsPerSyncCommittee                    uint64
	FutureDutiesEpoch                        uint64
	SlotsDoneInCurrentSyncCommittee          uint64
	ScheduledSyncCountSlots                  uint64
	ParticipatedSyncCountSlots               uint64
	MissedSyncCountSlots                     uint64
	OrphanedSyncCountSlots                   uint64
	UnmissedSyncPercentage                   float64        // participated/(participated+missed)
	IncomeToday                              ClElInt64      `json:"incomeToday"`
	Income1d                                 ClElInt64      `json:"income1d"`
	Income7d                                 ClElInt64      `json:"income7d"`
	Income31d                                ClElInt64      `json:"income31d"`
	IncomeTotal                              ClElInt64      `json:"incomeTotal"`
	IncomeTotalFormatted                     template.HTML  `json:"incomeTotalFormatted"`
	IncomeProposerFormatted                  *template.HTML `json:"incomeProposerFormatted"`
	Apr7d                                    ClElFloat64    `json:"apr7d"`
	Apr31d                                   ClElFloat64    `json:"apr31d"`
	Apr365d                                  ClElFloat64    `json:"apr365d"`
	SyncLuck                                 float64
	SyncEstimate                             *time.Time
	AvgSyncInterval                          *time.Duration
	Rank7d                                   int64 `db:"rank7d"`
	RankCount                                int64 `db:"rank_count"`
	RankPercentage                           float64
	IncomeHistoryChartData                   []*ChartDataPoint
	ExecutionIncomeHistoryData               []*ChartDataPoint
	Deposits                                 *ValidatorDeposits
	Eth1DepositAddress                       []byte
	FlashMessage                             string
	Watchlist                                []*TaggedValidators
	SubscriptionFlash                        []interface{}
	User                                     *User
	AverageAttestationInclusionDistance      float64
	AttestationInclusionEffectiveness        float64
	CsrfField                                template.HTML
	NetworkStats                             *IndexPageData
	ChurnRate                                uint64
	QueuePosition                            uint64
	EstimatedActivationTs                    time.Time
	EstimatedActivationEpoch                 uint64
	InclusionDelay                           int64
	CurrentAttestationStreak                 uint64
	LongestAttestationStreak                 uint64
	IsRocketpool                             bool
	Rocketpool                               *RocketpoolValidatorPageData
	ShowMultipleWithdrawalCredentialsWarning bool
	CappellaHasHappened                      bool
	BLSChange                                *BLSChange
	IsWithdrawableAddress                    bool
	EstimatedNextWithdrawal                  template.HTML
	AddValidatorWatchlistModal               *AddValidatorWatchlistModal
	NextWithdrawalRow                        [][]interface{}
	ValidatorProposalData
}

type RocketpoolValidatorPageData struct {
	NodeAddress          *[]byte    `db:"node_address"`
	MinipoolAddress      *[]byte    `db:"minipool_address"`
	MinipoolNodeFee      *float64   `db:"minipool_node_fee"`
	MinipoolDepositType  *string    `db:"minipool_deposit_type"`
	MinipoolStatus       *string    `db:"minipool_status"`
	MinipoolStatusTime   *time.Time `db:"minipool_status_time"`
	NodeTimezoneLocation *string    `db:"node_timezone_location"`
	NodeRPLStake         *string    `db:"node_rpl_stake"`
	NodeMinRPLStake      *string    `db:"node_min_rpl_stake"`
	NodeMaxRPLStake      *string    `db:"node_max_rpl_stake"`
	CumulativeRPL        *string    `db:"rpl_cumulative_rewards"`
	SmoothingClaimed     *string    `db:"claimed_smoothing_pool"`
	SmoothingUnclaimed   *string    `db:"unclaimed_smoothing_pool"`
	UnclaimedRPL         *string    `db:"unclaimed_rpl_rewards"`
	SmoothingPoolOptIn   bool       `db:"smoothing_pool_opted_in"`
	PenaltyCount         int        `db:"penalty_count"`
	RocketscanUrl        string     `db:"-"`
	NodeDepositBalance   *string    `db:"node_deposit_balance"`
	NodeRefundBalance    *string    `db:"node_refund_balance"`
	UserDepositBalance   *string    `db:"user_deposit_balance"`
	IsVacant             bool       `db:"is_vacant"`
	Version              *string    `db:"version"`
	NodeDepositCredit    *string    `db:"deposit_credit"`
	EffectiveRPLStake    *string    `db:"effective_rpl_stake"`
}

type ValidatorStatsTablePageData struct {
	ValidatorIndex uint64
	Rows           []*ValidatorStatsTableRow
	Currency       string
}

type ValidatorStatsTableRow struct {
	ValidatorIndex         uint64
	Day                    int64         `db:"day"`
	StartBalance           sql.NullInt64 `db:"start_balance"`
	EndBalance             sql.NullInt64 `db:"end_balance"`
	Income                 int64         `db:"cl_rewards_gwei"`
	IncomeExchangeRate     float64       `db:"-"`
	IncomeExchangeCurrency string        `db:"-"`
	IncomeExchanged        float64       `db:"-"`
	MinBalance             sql.NullInt64 `db:"min_balance"`
	MaxBalance             sql.NullInt64 `db:"max_balance"`
	StartEffectiveBalance  sql.NullInt64 `db:"start_effective_balance"`
	EndEffectiveBalance    sql.NullInt64 `db:"end_effective_balance"`
	MinEffectiveBalance    sql.NullInt64 `db:"min_effective_balance"`
	MaxEffectiveBalance    sql.NullInt64 `db:"max_effective_balance"`
	MissedAttestations     sql.NullInt64 `db:"missed_attestations"`
	OrphanedAttestations   sql.NullInt64 `db:"orphaned_attestations"`
	ProposedBlocks         sql.NullInt64 `db:"proposed_blocks"`
	MissedBlocks           sql.NullInt64 `db:"missed_blocks"`
	OrphanedBlocks         sql.NullInt64 `db:"orphaned_blocks"`
	AttesterSlashings      sql.NullInt64 `db:"attester_slashings"`
	ProposerSlashings      sql.NullInt64 `db:"proposer_slashings"`
	Deposits               sql.NullInt64 `db:"deposits"`
	DepositsAmount         sql.NullInt64 `db:"deposits_amount"`
	ParticipatedSync       sql.NullInt64 `db:"participated_sync"`
	MissedSync             sql.NullInt64 `db:"missed_sync"`
	OrphanedSync           sql.NullInt64 `db:"orphaned_sync"`
}

type ChartDataPoint struct {
	X     float64 `json:"x"`
	Y     float64 `json:"y"`
	Color string  `json:"color"`
}

// ValidatorRank is a struct for validator rank data
type ValidatorRank struct {
	Rank int64 `db:"rank" json:"rank"`
}

// DailyProposalCount is a struct for the daily proposal count data
type DailyProposalCount struct {
	Day      int64
	Proposed uint
	Missed   uint
	Orphaned uint
}

// ValidatorBalanceHistory is a struct for the validator balance history data
type ValidatorBalanceHistory struct {
	Day              uint64 `db:"day"`
	Balance          uint64 `db:"balance"`
	EffectiveBalance uint64 `db:"effectivebalance"`
}

// ValidatorBalanceHistory is a struct for the validator income history data
type ValidatorIncomeHistory struct {
	Day              int64         `db:"day"` // day can be -1 which is pre-genesis
	ClRewards        int64         `db:"cl_rewards_gwei"`
	EndBalance       sql.NullInt64 `db:"end_balance"`
	StartBalance     sql.NullInt64 `db:"start_balance"`
	DepositAmount    sql.NullInt64 `db:"deposits_amount"`
	WithdrawalAmount sql.NullInt64 `db:"withdrawals_amount"`
}

type ValidatorBalanceHistoryChartData struct {
	Epoch   uint64
	Balance uint64
}

// ValidatorBalance is a struct for the validator balance data
type ValidatorBalance struct {
	Epoch            uint64 `db:"epoch"`
	Balance          uint64 `db:"balance"`
	EffectiveBalance uint64 `db:"effectivebalance"`
	Index            uint64 `db:"validatorindex"`
	PublicKey        []byte `db:"pubkey"`
}

// ValidatorPerformance is a struct for the validator performance data
type ValidatorPerformance struct {
	Rank            uint64 `db:"rank"`
	Index           uint64 `db:"validatorindex"`
	PublicKey       []byte `db:"pubkey"`
	Name            string `db:"name"`
	Balance         uint64 `db:"balance"`
	Performance1d   int64  `db:"performance1d"`
	Performance7d   int64  `db:"performance7d"`
	Performance31d  int64  `db:"performance31d"`
	Performance365d int64  `db:"performance365d"`
	Rank7d          int64  `db:"rank7d"`
	TotalCount      uint64 `db:"total_count"`
}

// ValidatorAttestation is a struct for the validators attestations data
type ValidatorAttestation struct {
	Index          uint64
	Epoch          uint64 `db:"epoch"`
	AttesterSlot   uint64 `db:"attesterslot"`
	CommitteeIndex uint64 `db:"committeeindex"`
	Status         uint64 `db:"status"`
	InclusionSlot  uint64 `db:"inclusionslot"`
	Delay          int64  `db:"delay"`
	// EarliestInclusionSlot uint64 `db:"earliestinclusionslot"`
}

// ValidatorSyncParticipation hold information about sync-participation of a validator
type ValidatorSyncParticipation struct {
	Period uint64 `db:"period"`
	Slot   uint64 `db:"slot"`
	Status uint64 `db:"status"`
}

// type AvgInclusionDistance struct {
// 	InclusionSlot         uint64 `db:"inclusionslot"`
// 	EarliestInclusionSlot uint64 `db:"earliestinclusionslot"`
// }

// VisPageData is a struct to hold the visualizations page data
type VisPageData struct {
	ChartData  []*VisChartData
	StartEpoch uint64
	EndEpoch   uint64
}

// VisChartData is a struct to hold the visualizations chart data
type VisChartData struct {
	Slot       uint64 `db:"slot" json:"-"`
	BlockRoot  []byte `db:"blockroot" json:"-"`
	ParentRoot []byte `db:"parentroot" json:"-"`

	Proposer uint64 `db:"proposer" json:"proposer"`

	Number     uint64   `json:"number"`
	Timestamp  uint64   `json:"timestamp"`
	Hash       string   `json:"hash"`
	Parents    []string `json:"parents"`
	Difficulty uint64   `json:"difficulty"`
}

type GraffitiwallData struct {
	X         uint64 `db:"x" json:"x"`
	Y         uint64 `db:"y" json:"y"`
	Color     string `db:"color" json:"color"`
	Slot      uint64 `db:"slot" json:"slot"`
	Validator uint64 `db:"validator" json:"validator"`
}

// VisVotesPageData is a struct for the visualization votes page data
type VisVotesPageData struct {
	ChartData []*VotesVisChartData
}

// VotesVisChartData is a struct for the visualization chart data
type VotesVisChartData struct {
	Slot       uint64        `db:"slot" json:"slot"`
	BlockRoot  string        `db:"blockroot" json:"blockRoot"`
	ParentRoot string        `db:"parentroot" json:"parentRoot"`
	Validators pq.Int64Array `db:"validators" json:"validators"`
}

// BlockPageData is a struct block data used in the block page
type BlockPageData struct {
	Epoch                  uint64  `db:"epoch"`
	EpochFinalized         bool    `db:"epoch_finalized"`
	EpochParticipationRate float64 `db:"epoch_participation_rate"`
	Ts                     time.Time
	NextSlot               uint64
	PreviousSlot           uint64
	Proposer               uint64  `db:"proposer"`
	BlockRoot              []byte  `db:"blockroot"`
	ParentRoot             []byte  `db:"parentroot"`
	StateRoot              []byte  `db:"stateroot"`
	Signature              []byte  `db:"signature"`
	RandaoReveal           []byte  `db:"randaoreveal"`
	Graffiti               []byte  `db:"graffiti"`
	ProposerName           string  `db:"name"`
	Eth1dataDepositroot    []byte  `db:"eth1data_depositroot"`
	Eth1dataDepositcount   uint64  `db:"eth1data_depositcount"`
	Eth1dataBlockhash      []byte  `db:"eth1data_blockhash"`
	SyncAggregateBits      []byte  `db:"syncaggregate_bits"`
	SyncAggregateSignature []byte  `db:"syncaggregate_signature"`
	SyncAggParticipation   float64 `db:"syncaggregate_participation"`
	ProposerSlashingsCount uint64  `db:"proposerslashingscount"`
	AttesterSlashingsCount uint64  `db:"attesterslashingscount"`
	AttestationsCount      uint64  `db:"attestationscount"`
	DepositsCount          uint64  `db:"depositscount"`
	WithdrawalCount        uint64  `db:"withdrawalcount"`
	BLSChangeCount         uint64  `db:"bls_change_count"`
	VoluntaryExitscount    uint64  `db:"voluntaryexitscount"`
	SlashingsCount         uint64
	VotesCount             uint64
	VotingValidatorsCount  uint64
	Mainnet                bool

	ExecParentHash        []byte        `db:"exec_parent_hash"`
	ExecFeeRecipient      []byte        `db:"exec_fee_recipient"`
	ExecStateRoot         []byte        `db:"exec_state_root"`
	ExecReceiptsRoot      []byte        `db:"exec_receipts_root"`
	ExecLogsBloom         []byte        `db:"exec_logs_bloom"`
	ExecRandom            []byte        `db:"exec_random"`
	ExecGasLimit          sql.NullInt64 `db:"exec_gas_limit"`
	ExecGasUsed           sql.NullInt64 `db:"exec_gas_used"`
	ExecTimestamp         sql.NullInt64 `db:"exec_timestamp"`
	ExecTime              time.Time
	ExecExtraData         []byte        `db:"exec_extra_data"`
	ExecBaseFeePerGas     sql.NullInt64 `db:"exec_base_fee_per_gas"`
	ExecBlockHash         []byte        `db:"exec_block_hash"`
	ExecTransactionsCount uint64        `db:"exec_transactions_count"`

	Transactions []*BlockPageTransaction

	Withdrawals []*Withdrawals

	ExecutionData *Eth1BlockPageData

	Attestations      []*BlockPageAttestation // Attestations included in this block
	VoluntaryExits    []*BlockPageVoluntaryExits
	Votes             []*BlockVote // Attestations that voted for that block
	AttesterSlashings []*BlockPageAttesterSlashing
	ProposerSlashings []*BlockPageProposerSlashing
	SyncCommittee     []uint64 // TODO: Setting it to contain the validator index

	Tags       TagMetadataSlice `db:"tags"`
	IsValidMev bool             `db:"is_valid_mev"`
	ValidatorProposalInfo
}

func (u *BlockPageData) MarshalJSON() ([]byte, error) {
	type Alias BlockPageData
	return json.Marshal(&struct {
		BlockRoot string
		Ts        int64
		*Alias
	}{
		BlockRoot: fmt.Sprintf("%x", u.BlockRoot),
		Ts:        u.Ts.Unix(),
		Alias:     (*Alias)(u),
	})
}

// BlockVote stores a vote for a given block
type BlockVote struct {
	Validator      uint64 `db:"validator"`
	IncludedIn     uint64 `db:"included_in"`
	CommitteeIndex uint64 `db:"committee_index"`
}

// BlockPageMinMaxSlot is a struct to hold min/max slot data
type BlockPageMinMaxSlot struct {
	MinSlot uint64
	MaxSlot uint64
}

// BlockPageTransaction is a struct to hold execution transactions on the block page
type BlockPageTransaction struct {
	BlockSlot    uint64 `db:"block_slot"`
	BlockIndex   uint64 `db:"block_index"`
	TxHash       []byte `db:"txhash"`
	AccountNonce uint64 `db:"nonce"`
	// big endian
	Price       []byte `db:"gas_price"`
	PricePretty string
	GasLimit    uint64 `db:"gas_limit"`
	Sender      []byte `db:"sender"`
	Recipient   []byte `db:"recipient"`
	// big endian
	Amount       []byte `db:"amount"`
	AmountPretty string
	Payload      []byte `db:"payload"`

	// TODO: transaction type

	MaxPriorityFeePerGas uint64 `db:"max_priority_fee_per_gas"`
	MaxFeePerGas         uint64 `db:"max_fee_per_gas"`
}

// BlockPageAttestation is a struct to hold attestations on the block page
type BlockPageAttestation struct {
	BlockSlot       uint64        `db:"block_slot"`
	BlockIndex      uint64        `db:"block_index"`
	AggregationBits []byte        `db:"aggregationbits"`
	Validators      pq.Int64Array `db:"validators"`
	Signature       []byte        `db:"signature"`
	Slot            uint64        `db:"slot"`
	CommitteeIndex  uint64        `db:"committeeindex"`
	BeaconBlockRoot []byte        `db:"beaconblockroot"`
	SourceEpoch     uint64        `db:"source_epoch"`
	SourceRoot      []byte        `db:"source_root"`
	TargetEpoch     uint64        `db:"target_epoch"`
	TargetRoot      []byte        `db:"target_root"`
}

// BlockPageDeposit is a struct to hold data for deposits on the block page
type BlockPageDeposit struct {
	PublicKey             []byte `db:"publickey"`
	WithdrawalCredentials []byte `db:"withdrawalcredentials"`
	Amount                uint64 `db:"amount"`
	Signature             []byte `db:"signature"`
}

// BlockPageVoluntaryExits is a struct to hold data for voluntary exits on the block page
type BlockPageVoluntaryExits struct {
	ValidatorIndex uint64 `db:"validatorindex"`
	Signature      []byte `db:"signature"`
}

// BlockPageAttesterSlashing is a struct to hold data for attester slashings on the block page
type BlockPageAttesterSlashing struct {
	BlockSlot                   uint64        `db:"block_slot"`
	BlockIndex                  uint64        `db:"block_index"`
	Attestation1Indices         pq.Int64Array `db:"attestation1_indices"`
	Attestation1Signature       []byte        `db:"attestation1_signature"`
	Attestation1Slot            uint64        `db:"attestation1_slot"`
	Attestation1Index           uint64        `db:"attestation1_index"`
	Attestation1BeaconBlockRoot []byte        `db:"attestation1_beaconblockroot"`
	Attestation1SourceEpoch     uint64        `db:"attestation1_source_epoch"`
	Attestation1SourceRoot      []byte        `db:"attestation1_source_root"`
	Attestation1TargetEpoch     uint64        `db:"attestation1_target_epoch"`
	Attestation1TargetRoot      []byte        `db:"attestation1_target_root"`
	Attestation2Indices         pq.Int64Array `db:"attestation2_indices"`
	Attestation2Signature       []byte        `db:"attestation2_signature"`
	Attestation2Slot            uint64        `db:"attestation2_slot"`
	Attestation2Index           uint64        `db:"attestation2_index"`
	Attestation2BeaconBlockRoot []byte        `db:"attestation2_beaconblockroot"`
	Attestation2SourceEpoch     uint64        `db:"attestation2_source_epoch"`
	Attestation2SourceRoot      []byte        `db:"attestation2_source_root"`
	Attestation2TargetEpoch     uint64        `db:"attestation2_target_epoch"`
	Attestation2TargetRoot      []byte        `db:"attestation2_target_root"`
	SlashedValidators           []int64
}

// BlockPageProposerSlashing is a struct to hold data for proposer slashings on the block page
type BlockPageProposerSlashing struct {
	BlockSlot         uint64 `db:"block_slot"`
	BlockIndex        uint64 `db:"block_index"`
	BlockRoot         []byte `db:"block_root" json:"block_root"`
	ProposerIndex     uint64 `db:"proposerindex"`
	Header1Slot       uint64 `db:"header1_slot"`
	Header1ParentRoot []byte `db:"header1_parentroot"`
	Header1StateRoot  []byte `db:"header1_stateroot"`
	Header1BodyRoot   []byte `db:"header1_bodyroot"`
	Header1Signature  []byte `db:"header1_signature"`
	Header2Slot       uint64 `db:"header2_slot"`
	Header2ParentRoot []byte `db:"header2_parentroot"`
	Header2StateRoot  []byte `db:"header2_stateroot"`
	Header2BodyRoot   []byte `db:"header2_bodyroot"`
	Header2Signature  []byte `db:"header2_signature"`
}

// DataTableResponse is a struct to hold data for data table responses
type DataTableResponse struct {
	Draw            uint64          `json:"draw"`
	RecordsTotal    uint64          `json:"recordsTotal"`
	RecordsFiltered uint64          `json:"recordsFiltered"`
	Data            [][]interface{} `json:"data"`
	PageLength      uint64          `json:"pageLength"`
	DisplayStart    uint64          `json:"displayStart"`
	PagingToken     string          `json:"pagingToken"`
}

// EpochsPageData is a struct to hold epoch data for the epochs page
type EpochsPageData struct {
	Epoch                   uint64  `db:"epoch"`
	BlocksCount             uint64  `db:"blockscount"`
	ProposerSlashingsCount  uint64  `db:"proposerslashingscount"`
	AttesterSlashingsCount  uint64  `db:"attesterslashingscount"`
	AttestationsCount       uint64  `db:"attestationscount"`
	DepositsCount           uint64  `db:"depositscount"`
	WithdrawalCount         uint64  `db:"withdrawalcount"`
	VoluntaryExitsCount     uint64  `db:"voluntaryexitscount"`
	ValidatorsCount         uint64  `db:"validatorscount"`
	AverageValidatorBalance uint64  `db:"averagevalidatorbalance"`
	Finalized               bool    `db:"finalized"`
	EligibleEther           uint64  `db:"eligibleether"`
	GlobalParticipationRate float64 `db:"globalparticipationrate"`
	VotedEther              uint64  `db:"votedether"`
}

// EpochPageData is a struct to hold detailed epoch data for the epoch page
type EpochPageData struct {
	Epoch                   uint64        `db:"epoch"`
	BlocksCount             uint64        `db:"blockscount"`
	ProposerSlashingsCount  uint64        `db:"proposerslashingscount"`
	AttesterSlashingsCount  uint64        `db:"attesterslashingscount"`
	AttestationsCount       uint64        `db:"attestationscount"`
	DepositsCount           uint64        `db:"depositscount"`
	WithdrawalCount         uint64        `db:"withdrawalcount"`
	DepositTotal            uint64        `db:"deposittotal"`
	WithdrawalTotal         template.HTML `db:"withdrawaltotal"`
	VoluntaryExitsCount     uint64        `db:"voluntaryexitscount"`
	ValidatorsCount         uint64        `db:"validatorscount"`
	AverageValidatorBalance uint64        `db:"averagevalidatorbalance"`
	Finalized               bool          `db:"finalized"`
	EligibleEther           uint64        `db:"eligibleether"`
	GlobalParticipationRate float64       `db:"globalparticipationrate"`
	VotedEther              uint64        `db:"votedether"`

	Blocks []*IndexPageDataBlocks

	SyncParticipationRate float64
	Ts                    time.Time
	NextEpoch             uint64
	PreviousEpoch         uint64
	ProposedCount         uint64
	MissedCount           uint64
	ScheduledCount        uint64
	OrphanedCount         uint64
}

// EpochPageMinMaxSlot is a struct for the min/max epoch data
type EpochPageMinMaxSlot struct {
	MinEpoch uint64
	MaxEpoch uint64
}

// SearchAheadEpochsResult is a struct to hold the search ahead epochs results
type SearchAheadEpochsResult []struct {
	Epoch string `db:"epoch" json:"epoch,omitempty"`
}

// SearchAheadSlotsResult is a struct to hold the search ahead slots results
type SearchAheadSlotsResult []struct {
	Slot string `db:"slot" json:"slot,omitempty"`
	Root string `db:"blockroot" json:"blockroot,omitempty"`
}

// SearchAheadBlockssResult is a struct to hold the search ahead block results
type SearchAheadBlocksResult []struct {
	Block uint64 `json:"block,omitempty"`
	Hash  string `json:"hash,omitempty"`
}

type SearchAheadTransactionsResult []struct {
	Slot   string `db:"slot" json:"slot,omitempty"`
	TxHash string `db:"txhash" json:"txhash,omitempty"`
}

// SearchAheadGraffitiResult is a struct to hold the search ahead blocks results with a given graffiti
type SearchAheadGraffitiResult []struct {
	Graffiti string `db:"graffiti" json:"graffiti,omitempty"`
	Count    string `db:"count" json:"count,omitempty"`
}

// SearchAheadEth1Result is a struct to hold the search ahead eth1 results
type SearchAheadEth1Result []struct {
	Publickey   string `db:"publickey" json:"publickey,omitempty"`
	Eth1Address string `db:"from_address" json:"address,omitempty"`
}

// SearchAheadValidatorsResult is a struct to hold the search ahead validators results
type SearchAheadValidatorsResult []struct {
	Index  string `db:"index" json:"index,omitempty"`
	Pubkey string `db:"pubkey" json:"pubkey,omitempty"`
}

// SearchAheadPubkeyResult is a struct to hold the search ahead public key results
type SearchAheadPubkeyResult []struct {
	Pubkey string `db:"pubkey" json:"pubkey,omitempty"`
}

// GenericChartData is a struct to hold chart data
type GenericChartData struct {
	IsNormalChart                   bool
	ShowGapHider                    bool
	XAxisLabelsFormatter            template.JS
	TooltipFormatter                template.JS
	TooltipShared                   bool
	TooltipUseHTML                  bool
	TooltipSplit                    bool
	TooltipFollowPointer            bool
	PlotOptionsSeriesEventsClick    template.JS
	PlotOptionsPie                  template.JS
	DataLabelsEnabled               bool
	DataLabelsFormatter             template.JS
	PlotOptionsSeriesCursor         string
	Title                           string                    `json:"title"`
	Subtitle                        string                    `json:"subtitle"`
	XAxisTitle                      string                    `json:"x_axis_title"`
	YAxisTitle                      string                    `json:"y_axis_title"`
	Type                            string                    `json:"type"`
	StackingMode                    string                    `json:"stacking_mode"`
	ColumnDataGroupingApproximation string                    // "average", "averages", "open", "high", "low", "close" and "sum"
	Series                          []*GenericChartDataSeries `json:"series"`
	Drilldown                       interface{}               `json:"drilldown"`
	Footer                          string                    `json:"footer"`
}

type SeriesDataItem struct {
	Name string `json:"name"`
	Y    uint64 `json:"y"`
}

// GenericChartDataSeries is a struct to hold chart series data
type GenericChartDataSeries struct {
	Name  string      `json:"name"`
	Data  interface{} `json:"data"`
	Stack string      `json:"stack,omitempty"`
	Type  string      `json:"type,omitempty"`
	Color string      `json:"color,omitempty"`
}

// ChartsPageDataChart is a struct to hold a chart for the charts-page
type ChartsPageDataChart struct {
	Order  int
	Path   string
	Data   *GenericChartData
	Height int
}

// ChartsPageData is a struct to hold charts for the charts-page and a disclaimer
type ChartsPageData struct {
	ChartsPageDataCharts []ChartsPageDataChart
	Disclaimer           string
}
type HeatmapData struct {
	// BalanceHistory DashboardValidatorBalanceHistory `json:"balance_history"`
	// Earnings       ValidatorEarnings                `json:"earnings"`
	// Validators     [][]interface{}                  `json:"validators"`
	Csrf           string `json:"csrf"`
	ValidatorLimit int    `json:"valLimit"`
	Epochs         []uint64
	Validators     []uint64
	IncomeData     [][3]int64
	MinIncome      int64
	MaxIncome      int64
}

// DashboardData is a struct to hold data for the dashboard-page
type DashboardData struct {
	Csrf                string `json:"csrf"`
	ValidatorLimit      int    `json:"valLimit"`
	CappellaHasHappened bool
}

// DashboardValidatorBalanceHistory is a struct to hold data for the balance-history on the dashboard-page
type DashboardValidatorBalanceHistory struct {
	Epoch            uint64  `db:"epoch"`
	Balance          uint64  `db:"balance"`
	EffectiveBalance uint64  `db:"effectivebalance"`
	ValidatorCount   float64 `db:"validatorcount"`
}

// ValidatorEarnings is a struct to hold the earnings of one or multiple validators

type ClElInt64 struct {
	El    int64
	Cl    int64
	Total float64
}

type ClElFloat64 struct {
	El    float64
	Cl    float64
	Total float64 // in ClCurrency if El and Cl have different currencies
}

type ValidatorProposalData struct {
	Proposals                [][]uint64
	BlocksCount              uint64
	ScheduledBlocksCount     uint64
	LastScheduledSlot        uint64
	MissedBlocksCount        uint64
	OrphanedBlocksCount      uint64
	ProposedBlocksCount      uint64
	UnmissedBlocksPercentage float64 // missed/(executed+orphaned+scheduled)
	ProposalLuck             float64
	AvgSlotInterval          *time.Duration
	ProposalEstimate         *time.Time
}

type ValidatorEarnings struct {
	Income1d                ClElInt64     `json:"income1d"`
	Income7d                ClElInt64     `json:"income7d"`
	Income31d               ClElInt64     `json:"income31d"`
	IncomeToday             ClElInt64     `json:"incomeToday"`
	IncomeTotal             ClElInt64     `json:"incomeTotal"`
	Apr7d                   ClElFloat64   `json:"apr"`
	Apr31d                  ClElFloat64   `json:"apr31d"`
	Apr365d                 ClElFloat64   `json:"apr365d"`
	TotalDeposits           int64         `json:"totalDeposits"`
	TotalWithdrawals        uint64        `json:"totalWithdrawals"`
	EarningsInPeriodBalance int64         `json:"earningsInPeriodBalance"`
	EarningsInPeriod        int64         `json:"earningsInPeriod"`
	EpochStart              int64         `json:"epochStart"`
	EpochEnd                int64         `json:"epochEnd"`
	LastDayFormatted        template.HTML `json:"lastDayFormatted"`
	LastWeekFormatted       template.HTML `json:"lastWeekFormatted"`
	LastMonthFormatted      template.HTML `json:"lastMonthFormatted"`
	ProposerTotalFormatted  template.HTML `json:"proposerTotalFormatted"`
	TotalFormatted          template.HTML `json:"totalFormatted"`
	TotalChangeFormatted    template.HTML `json:"totalChangeFormatted"`
	TotalBalance            template.HTML `json:"totalBalance"`
	ProposalData            ValidatorProposalData
}

// ValidatorAttestationSlashing is a struct to hold data of an attestation-slashing
type ValidatorAttestationSlashing struct {
	Epoch                  uint64        `db:"epoch" json:"epoch,omitempty"`
	Slot                   uint64        `db:"slot" json:"slot,omitempty"`
	Proposer               uint64        `db:"proposer" json:"proposer,omitempty"`
	Attestestation1Indices pq.Int64Array `db:"attestation1_indices" json:"attestation1_indices,omitempty"`
	Attestestation2Indices pq.Int64Array `db:"attestation2_indices" json:"attestation2_indices,omitempty"`
}

type ValidatorProposerSlashing struct {
	Epoch         uint64 `db:"epoch" json:"epoch,omitempty"`
	Slot          uint64 `db:"slot" json:"slot,omitempty"`
	Proposer      uint64 `db:"proposer" json:"proposer,omitempty"`
	ProposerIndex uint64 `db:"proposerindex" json:"proposer_index,omitempty"`
}

type ValidatorHistory struct {
	Epoch             uint64                       `db:"epoch" json:"epoch,omitempty"`
	BalanceChange     sql.NullInt64                `db:"balancechange" json:"balance_change,omitempty"`
	AttesterSlot      sql.NullInt64                `db:"attestatation_attesterslot" json:"attester_slot,omitempty"`
	InclusionSlot     sql.NullInt64                `db:"attestation_inclusionslot" json:"inclusion_slot,omitempty"`
	AttestationStatus uint64                       `db:"attestation_status" json:"attestation_status,omitempty"`
	ProposalStatus    sql.NullInt64                `db:"proposal_status" json:"proposal_status,omitempty"`
	ProposalSlot      sql.NullInt64                `db:"proposal_slot" json:"proposal_slot,omitempty"`
	IncomeDetails     *itypes.ValidatorEpochIncome `db:"-" json:"income_details,omitempty"`
	WithdrawalStatus  sql.NullInt64                `db:"withdrawal_status" json:"withdrawal_status,omitempty"`
	WithdrawalSlot    sql.NullInt64                `db:"withdrawal_slot" json:"withdrawal_slot,omitempty"`
}

type ValidatorSlashing struct {
	Epoch                  uint64        `db:"epoch" json:"epoch,omitempty"`
	Slot                   uint64        `db:"slot" json:"slot,omitempty"`
	Proposer               uint64        `db:"proposer" json:"proposer,omitempty"`
	SlashedValidator       *uint64       `db:"slashedvalidator" json:"slashed_validator,omitempty"`
	Attestestation1Indices pq.Int64Array `db:"attestation1_indices" json:"attestation1_indices,omitempty"`
	Attestestation2Indices pq.Int64Array `db:"attestation2_indices" json:"attestation2_indices,omitempty"`
	Type                   string        `db:"type" json:"type"`
}

type StakingCalculatorPageData struct {
	BestValidatorBalanceHistory *[]ValidatorBalanceHistory
	WatchlistBalanceHistory     [][]interface{}
	TotalStaked                 uint64
	EtherscanApiBaseUrl         string
}

type DepositsPageData struct {
	*Stats
	DepositContract string
	DepositChart    *ChartsPageDataChart
}

type EthOneDepositLeaderBoardPageData struct {
	DepositContract string
}

// EpochsPageData is a struct to hold epoch data for the epochs page
type EthOneDepositsData struct {
	TxHash                []byte    `db:"tx_hash"`
	TxInput               []byte    `db:"tx_input"`
	TxIndex               uint64    `db:"tx_index"`
	BlockNumber           uint64    `db:"block_number"`
	BlockTs               time.Time `db:"block_ts"`
	FromAddress           []byte    `db:"from_address"`
	PublicKey             []byte    `db:"publickey"`
	WithdrawalCredentials []byte    `db:"withdrawal_credentials"`
	Amount                uint64    `db:"amount"`
	Signature             []byte    `db:"signature"`
	MerkletreeIndex       []byte    `db:"merkletree_index"`
	State                 string    `db:"state"`
	ValidSignature        bool      `db:"valid_signature"`
}

type EthOneDepositLeaderboardData struct {
	FromAddress        []byte `db:"from_address"`
	Amount             uint64 `db:"amount"`
	ValidCount         uint64 `db:"validcount"`
	InvalidCount       uint64 `db:"invalidcount"`
	TotalCount         uint64 `db:"totalcount"`
	PendingCount       uint64 `db:"pendingcount"`
	SlashedCount       uint64 `db:"slashedcount"`
	ActiveCount        uint64 `db:"activecount"`
	VoluntaryExitCount uint64 `db:"voluntary_exit_count"`
}

type EthTwoDepositData struct {
	BlockSlot             uint64 `db:"block_slot"`
	BlockIndex            uint64 `db:"block_index"`
	Proof                 []byte `db:"proof"`
	Publickey             []byte `db:"publickey"`
	ValidatorIndex        uint64 `db:"validatorindex"`
	Withdrawalcredentials []byte `db:"withdrawalcredentials"`
	Amount                uint64 `db:"amount"`
	Signature             []byte `db:"signature"`
}

type ValidatorDeposits struct {
	Eth1Deposits      []Eth1Deposit
	LastEth1DepositTs int64
	Eth2Deposits      []Eth2Deposit
}

type MyCryptoSignature struct {
	Address string `json:"address"`
	Msg     string `json:"msg"`
	Sig     string `json:"sig"`
	Version string `json:"version"`
}

type User struct {
	UserID        uint64 `json:"user_id"`
	Authenticated bool   `json:"authenticated"`
	Subscription  string `json:"subscription"`
	UserGroup     string `json:"user_group"`
}

type UserSubscription struct {
	UserID         uint64  `db:"id"`
	Email          string  `db:"email"`
	Active         *bool   `db:"active"`
	CustomerID     *string `db:"stripe_customer_id"`
	SubscriptionID *string `db:"subscription_id"`
	PriceID        *string `db:"price_id"`
	ApiKey         *string `db:"api_key"`
}

type UserPremiumSubscription struct {
	UserID       uint64 `db:"user_id"`
	Store        string `db:"store"`
	Active       bool   `db:"active"`
	Package      string `db:"product_id"`
	RejectReason string `db:"reject_reason"`
}

type StripeSubscription struct {
	CustomerID     *string `db:"customer_id"`
	SubscriptionID *string `db:"subscription_id"`
	PriceID        *string `db:"price_id"`
	Active         bool    `db:"active"`
}

type FilterSubscription struct {
	User     uint64
	PriceIds []string
}

type AuthData struct {
	Flashes      []interface{}
	Email        string
	State        string
	RecaptchaKey string
	CsrfField    template.HTML
}

type CsrfData struct {
	CsrfField template.HTML
}

type UserSettingsPageData struct {
	CsrfField template.HTML
	AuthData
	Subscription        UserSubscription
	Premium             UserPremiumSubscription
	PairedDevices       []PairedDevice
	Sapphire            *string
	Emerald             *string
	Diamond             *string
	ShareMonitoringData bool
	ApiStatistics       *ApiStatistics
}

type PairedDevice struct {
	ID            uint      `json:"id"`
	DeviceName    string    `json:"device_name"`
	NotifyEnabled bool      `json:"notify_enabled"`
	Active        bool      `json:"active"`
	AppName       string    `json:"app_name"`
	CreatedAt     time.Time `json:"created_ts"`
}

type UserAuthorizeConfirmPageData struct {
	AppData *OAuthAppData
	AuthData
}

type UserNotificationsPageData struct {
	Email              string   `json:"email"`
	CountWatchlist     int      `json:"countwatchlist"`
	CountSubscriptions int      `json:"countsubscriptions"`
	WatchlistIndices   []uint64 `json:"watchlistIndices"`
	DashboardLink      string   `json:"dashboardLink"`
	AuthData
	// Subscriptions []*Subscription
}

type UserNotificationsCenterPageData struct {
	AuthData
	Metrics                    interface{}                          `json:"metrics"`
	Validators                 []UserValidatorNotificationTableData `json:"validators"`
	Network                    interface{}                          `json:"network"`
	MonitoringSubscriptions    []Subscription                       `json:"monitoring_subscriptions"`
	Machines                   []string
	DashboardLink              string `json:"dashboardLink"`
	NotificationChannelsModal  NotificationChannelsModal
	AddValidatorWatchlistModal AddValidatorWatchlistModal
	ManageNotificationModal    ManageNotificationModal
	NetworkEventModal          NetworkEventModal
	// Subscriptions []*Subscription
}

type NotificationChannelsModal struct {
	CsrfField            template.HTML
	NotificationChannels []UserNotificationChannels
}

type UserNotificationChannels struct {
	Channel NotificationChannel `db:"channel"`
	Active  bool                `db:"active"`
}

type UserValidatorNotificationTableData struct {
	Index        uint64
	Pubkey       string
	Notification []struct {
		Notification string
		Timestamp    uint64
		Threshold    string
	}
}

type AdvertiseWithUsPageData struct {
	FlashMessage string
	CsrfField    template.HTML
	RecaptchaKey string
}

type ApiPricing struct {
	FlashMessage string
	User         *User
	CsrfField    template.HTML
	RecaptchaKey string
	Subscription UserSubscription
	StripePK     string
	Sapphire     string
	Emerald      string
	Diamond      string
}

type MobilePricing struct {
	FlashMessage         string
	User                 *User
	CsrfField            template.HTML
	RecaptchaKey         string
	Subscription         UserSubscription
	StripePK             string
	Plankton             string
	Goldfish             string
	Whale                string
	ActiveMobileStoreSub bool
}

type StakeWithUsPageData struct {
	FlashMessage string
	RecaptchaKey string
}
type RateLimitError struct {
	TimeLeft time.Duration
}

func (e *RateLimitError) Error() string {
	return fmt.Sprintf("rate limit has been exceeded, %v left", e.TimeLeft)
}

type Empty struct {
}

// GoogleRecaptchaResponse ...
type GoogleRecaptchaResponse struct {
	Success            bool     `json:"success"`
	ChallengeTimestamp string   `json:"challenge_ts"`
	Hostname           string   `json:"hostname"`
	ErrorCodes         []string `json:"error-codes"`
	Score              float32  `json:"score,omitempty"`
	Action             string   `json:"action,omitempty"`
}

type Price struct {
	TS  time.Time `db:"ts"`
	EUR float64   `db:"eur"`
	USD float64   `db:"usd"`
	GBP float64   `db:"gbp"`
	CAD float64   `db:"cad"`
	JPY float64   `db:"jpy"`
	CNY float64   `db:"cny"`
	RUB float64   `db:"rub"`
	AUD float64   `db:"aud"`
}

type ApiStatistics struct {
	Daily      *int `db:"daily"`
	Monthly    *int `db:"monthly"`
	MaxDaily   *int
	MaxMonthly *int
}

type RocketpoolPageData struct{}
type RocketpoolPageDataMinipool struct {
	TotalCount               uint64    `db:"total_count"`
	RocketpoolStorageAddress []byte    `db:"rocketpool_storage_address"`
	ValidatorName            string    `db:"validator_name"`
	ValidatorIndex           *uint64   `db:"validator_index"`
	Address                  []byte    `db:"address"`
	Pubkey                   []byte    `db:"pubkey"`
	NodeAddress              []byte    `db:"node_address"`
	NodeFee                  float64   `db:"node_fee"`
	DepositType              string    `db:"deposit_type"`
	Status                   string    `db:"status"`
	StatusTime               time.Time `db:"status_time"`
	PenaltyCount             uint64    `db:"penalty_count"`
	DepositEth               int       `db:"node_deposit_balance"`
}

type RocketpoolPageDataNode struct {
	TotalCount               uint64 `db:"total_count"`
	RocketpoolStorageAddress []byte `db:"rocketpool_storage_address"`
	Address                  []byte `db:"address"`
	TimezoneLocation         string `db:"timezone_location"`
	RPLStake                 string `db:"rpl_stake"`
	MinRPLStake              string `db:"min_rpl_stake"`
	MaxRPLStake              string `db:"max_rpl_stake"`
	CumulativeRPL            string `db:"rpl_cumulative_rewards"`
	ClaimedSmoothingPool     string `db:"claimed_smoothing_pool"`
	UnclaimedSmoothingPool   string `db:"unclaimed_smoothing_pool"`
	UnclaimedRplRewards      string `db:"unclaimed_rpl_rewards"`
	SmoothingPoolOptIn       bool   `db:"smoothing_pool_opted_in"`
	DepositCredit            string `db:"deposit_credit"`
}

type RocketpoolPageDataDAOProposal struct {
	TotalCount               uint64    `db:"total_count"`
	RocketpoolStorageAddress []byte    `db:"rocketpool_storage_address"`
	ID                       uint64    `db:"id"`
	DAO                      string    `db:"dao"`
	ProposerAddress          []byte    `db:"proposer_address"`
	Message                  string    `db:"message"`
	CreatedTime              time.Time `db:"created_time"`
	StartTime                time.Time `db:"start_time"`
	EndTime                  time.Time `db:"end_time"`
	ExpiryTime               time.Time `db:"expiry_time"`
	VotesRequired            float64   `db:"votes_required"`
	VotesFor                 float64   `db:"votes_for"`
	VotesAgainst             float64   `db:"votes_against"`
	MemberVoted              bool      `db:"member_voted"`
	MemberSupported          bool      `db:"member_supported"`
	IsCancelled              bool      `db:"is_cancelled"`
	IsExecuted               bool      `db:"is_executed"`
	Payload                  []byte    `db:"payload"`
	State                    string    `db:"state"`
	MemberVotesJSON          []byte    `db:"member_votes"`
}

type RocketpoolPageDataDAOProposalMemberVotes struct {
	Address   string `json:"member_address"`
	Name      string `json:"name"`
	Voted     bool   `json:"voted"`
	Supported bool   `json:"supported"`
}

type RocketpoolPageDataDAOMember struct {
	TotalCount               uint64    `db:"total_count"`
	RocketpoolStorageAddress []byte    `db:"rocketpool_storage_address"`
	Address                  []byte    `db:"address"`
	ID                       string    `db:"id"`
	URL                      string    `url:"url"`
	JoinedTime               time.Time `db:"joined_time"`
	LastProposalTime         time.Time `db:"last_proposal_time"`
	RPLBondAmount            string    `db:"rpl_bond_amount"`
	UnbondedValidatorCount   uint64    `db:"unbonded_validator_count"`
}

type UserWebhookRow struct {
	ID           uint64 `db:"id" json:"id"`
	UrlFull      string
	Url          template.HTML `db:"url" json:"url"`
	Retries      template.HTML `db:"retries" json:"retries"`
	LastSent     template.HTML `db:"last_retry" json:"lastSent"`
	Destination  template.HTML `db:"destination" json:"destination"`
	WebhookError UserWebhookRowError
	Response     *http.Response          `db:"response" json:"response"`
	Request      *map[string]interface{} `db:"request" json:"request"`
	Events       []EventNameCheckbox     `db:"event_names" json:"-"`
	Discord      bool
	CsrfField    template.HTML
}

type AdConfigurationPageData struct {
	Configurations []*AdConfig
	CsrfField      template.HTML
	New            AdConfig
	TemplateNames  []string
}

type ExplorerConfigurationPageData struct {
	Configurations ExplorerConfigurationMap
	CsrfField      template.HTML
}

type UserWebhookRowError struct {
	SummaryRequest  template.HTML
	SummaryResponse template.HTML
	ContentRequest  template.HTML
	ContentResponse template.HTML
}

type WebhookPageData struct {
	WebhookRows  []UserWebhookRow
	Webhooks     []UserWebhook
	Events       []EventNameCheckbox
	CsrfField    template.HTML
	Allowed      uint64
	WebhookCount uint64
	Flashes      []interface{}
}

type EventNameCheckbox struct {
	EventLabel string
	EventName
	Active  bool
	Warning template.HTML
	Info    template.HTML
}

type PoolsResp struct {
	PoolsDistribution       ChartsPageDataChart
	HistoricPoolPerformance ChartsPageDataChart
	PoolInfos               []*PoolInfo
}

type PoolsData struct {
	*PoolsResp
	Disclaimer string
}

type PoolInfo struct {
	Name                  string  `db:"name"`
	Count                 int64   `db:"count"`
	AvgPerformance31d     float64 `db:"avg_performance_31d"`
	AvgPerformance7d      float64 `db:"avg_performance_7d"`
	AvgPerformance1d      float64 `db:"avg_performance_1d"`
	EthstoreComparison1d  float64
	EthstoreComparison7d  float64
	EthstoreComparison31d float64
}

type AddValidatorWatchlistModal struct {
	CsrfField       template.HTML
	ValidatorIndex  uint64
	ValidatorPubkey string
	Events          []EventNameCheckbox
}
type ManageNotificationModal struct {
	CsrfField       template.HTML
	ValidatorIndex  int64
	ValidatorPubkey string
	Events          []EventNameCheckbox
}

type NetworkEventModal struct {
	CsrfField       template.HTML
	ValidatorIndex  int64
	ValidatorPubkey string
	Events          []EventNameCheckbox
}

type DataTableSaveState struct {
	Key     string                      `json:"key"`
	Time    uint64                      `json:"time"`   // Time stamp of when the object was created
	Start   uint64                      `json:"start"`  // Display start point
	Length  uint64                      `json:"length"` // Page length
	Order   [][]string                  `json:"order"`  // 2D array of column ordering information (see `order` option)
	Search  DataTableSaveStateSearch    `json:"search"`
	Columns []DataTableSaveStateColumns `json:"columns"`
}

func (e *DataTableSaveState) Scan(value interface{}) error {
	b, ok := value.([]byte)
	if !ok {
		return errors.New("type assertion to []byte failed")
	}

	return json.Unmarshal(b, &e)
}

func (a DataTableSaveState) Value() (driver.Value, error) {
	return json.Marshal(a)
}

type DataTableSaveStateOrder struct {
}

type DataTableSaveStateSearch struct {
	Search          string `json:"search"`          // Search term
	Regex           bool   `json:"regex"`           // Indicate if the search term should be treated as regex or not
	Smart           bool   `json:"smart"`           // Flag to enable DataTables smart search
	CaseInsensitive bool   `json:"caseInsensitive"` // Case insensitive flag
}

type DataTableSaveStateColumns struct {
	Visible bool                     `json:"visible"`
	Search  DataTableSaveStateSearch `json:"search"`
}

type Eth1AddressPageData struct {
	Address            string `json:"address"`
	IsContract         bool
	QRCode             string `json:"qr_code_base64"`
	QRCodeInverse      string
	Metadata           *Eth1AddressMetadata
	WithdrawalsSummary template.HTML
	BlocksMinedTable   *DataTableResponse
	UnclesMinedTable   *DataTableResponse
	TransactionsTable  *DataTableResponse
	InternalTxnsTable  *DataTableResponse
	Erc20Table         *DataTableResponse
	Erc721Table        *DataTableResponse
	Erc1155Table       *DataTableResponse
	WithdrawalsTable   *DataTableResponse
	EtherValue         template.HTML
	Tabs               []Eth1AddressPageTabs
}

type Eth1AddressPageTabs struct {
	Id   string
	Href string
	Text string
	Data *DataTableResponse
}

type Eth1AddressMetadata struct {
	Balances   []*Eth1AddressBalance
	ERC20      *ERC20Metadata
	Name       string
	Tags       []template.HTML
	EthBalance *Eth1AddressBalance
}

type Eth1AddressBalance struct {
	Address  []byte
	Token    []byte
	Balance  []byte
	Metadata *ERC20Metadata
}

type ERC20TokenPrice struct {
	Token       []byte
	Price       []byte
	TotalSupply []byte
}

type ERC20Metadata struct {
	Decimals     []byte
	Symbol       string
	Name         string
	Description  string
	Logo         []byte
	LogoFormat   string
	TotalSupply  []byte
	OfficialSite string
	Price        []byte
}

func (metadata ERC20Metadata) MarshalBinary() ([]byte, error) {
	return json.Marshal(metadata)
}

func (metadata ERC20Metadata) UnmarshalBinary(data []byte) error {
	return json.Unmarshal(data, &metadata)
}

type ContractMetadata struct {
	Name    string
	ABI     *abi.ABI `msgpack:"-"`
	ABIJson []byte
}

type Eth1TokenPageData struct {
	Token            string `json:"token"`
	Address          string `json:"address"`
	QRCode           string `json:"qr_code_base64"`
	QRCodeInverse    string
	Metadata         *ERC20Metadata
	Balance          *Eth1AddressBalance
	Holders          template.HTML `json:"holders"`
	Transfers        template.HTML `json:"transfers"`
	Price            template.HTML `json:"price"`
	Supply           template.HTML `json:"supply"`
	MarketCap        template.HTML `json:"marketCap"`
	DilutedMarketCap template.HTML `json:"dilutedMarketCap"`
	Decimals         template.HTML `json:"decimals"`
	Contract         template.HTML `json:"contract"`
	WebSite          template.HTML `json:"website"`
	SocialProfiles   template.HTML `json:"socialProfiles"`
	TransfersTable   *DataTableResponse
	HoldersTable     *DataTableResponse
}

type Transfer struct {
	From   template.HTML
	To     template.HTML
	Amount template.HTML
	Token  template.HTML
}

type DepositContractInteraction struct {
	ValidatorPubkey []byte
	WithdrawalCreds []byte
	Amount          []byte
}

type Eth1TxData struct {
	From         common.Address
	To           *common.Address
	InternalTxns []Transfer
	FromName     string
	ToName       string
	Gas          struct {
		BlockBaseFee   []byte
		MaxFee         []byte
		MaxPriorityFee []byte
		Used           uint64
		UsedPerc       float64
		Limit          uint64
		TxFee          []byte
		EffectiveFee   []byte
	}
	Epoch struct {
		Finalized     bool    `db:"finalized"`
		Participation float64 `db:"globalparticipationrate"`
	}
	TypeFormatted               string
	Type                        uint8
	Nonce                       uint64
	TxnPosition                 uint
	Hash                        common.Hash
	Value                       []byte
	Receipt                     *geth_types.Receipt
	ErrorMsg                    string
	BlockNumber                 int64
	Timestamp                   time.Time
	IsPending                   bool
	TargetIsContract            bool
	IsContractCreation          bool
	CallData                    string
	Method                      string
	Events                      []*Eth1EventData
	Transfers                   []*Transfer
	DepositContractInteractions []DepositContractInteraction
	CurrentEtherPrice           template.HTML
	HistoricalEtherPrice        template.HTML
}

type Eth1EventData struct {
	Address     common.Address
	Name        string
	Topics      []common.Hash
	Data        []byte
	DecodedData map[string]Eth1DecodedEventData
}

type Eth1DecodedEventData struct {
	Type    string
	Value   string
	Raw     string
	Address common.Address
}

type SourcifyContractMetadata struct {
	Compiler struct {
		Version string `json:"version"`
	} `json:"compiler"`
	Language string `json:"language"`
	Output   struct {
		Abi []struct {
			Anonymous bool `json:"anonymous"`
			Inputs    []struct {
				Indexed      bool   `json:"indexed"`
				InternalType string `json:"internalType"`
				Name         string `json:"name"`
				Type         string `json:"type"`
			} `json:"inputs"`
			Name    string `json:"name"`
			Outputs []struct {
				InternalType string `json:"internalType"`
				Name         string `json:"name"`
				Type         string `json:"type"`
			} `json:"outputs"`
			StateMutability string `json:"stateMutability"`
			Type            string `json:"type"`
		} `json:"abi"`
	} `json:"output"`
	Settings struct {
		CompilationTarget struct {
			Browser_Stakehavens_sol string `json:"browser/Stakehavens.sol"`
		} `json:"compilationTarget"`
		EvmVersion string   `json:"evmVersion"`
		Libraries  struct{} `json:"libraries"`
		Metadata   struct {
			BytecodeHash string `json:"bytecodeHash"`
		} `json:"metadata"`
		Optimizer struct {
			Enabled bool  `json:"enabled"`
			Runs    int64 `json:"runs"`
		} `json:"optimizer"`
		Remappings []interface{} `json:"remappings"`
	} `json:"settings"`
	Sources struct {
		Browser_Stakehavens_sol struct {
			Keccak256 string   `json:"keccak256"`
			Urls      []string `json:"urls"`
		} `json:"browser/Stakehavens.sol"`
	} `json:"sources"`
	Version int64 `json:"version"`
}

type EtherscanContractMetadata struct {
	Message string `json:"message"`
	Result  []struct {
		Abi                  string `json:"ABI"`
		CompilerVersion      string `json:"CompilerVersion"`
		ConstructorArguments string `json:"ConstructorArguments"`
		ContractName         string `json:"ContractName"`
		EVMVersion           string `json:"EVMVersion"`
		Implementation       string `json:"Implementation"`
		Library              string `json:"Library"`
		LicenseType          string `json:"LicenseType"`
		OptimizationUsed     string `json:"OptimizationUsed"`
		Proxy                string `json:"Proxy"`
		Runs                 string `json:"Runs"`
		SourceCode           string `json:"SourceCode"`
		SwarmSource          string `json:"SwarmSource"`
	} `json:"result"`
	Status string `json:"status"`
}

type Eth1BlockPageData struct {
	Number                uint64
	PreviousBlock         uint64
	NextBlock             uint64
	TxCount               uint64
	WithdrawalCount       uint64
	UncleCount            uint64
	Hash                  string
	ParentHash            string
	MinerAddress          string
	MinerFormatted        template.HTML
	Reward                *big.Int
	MevReward             *big.Int
	MevBribe              *big.Int
	IsValidMev            bool
	MevRecipientFormatted template.HTML
	TxFees                *big.Int
	GasUsage              template.HTML
	GasLimit              uint64
	LowestGasPrice        *big.Int
	Ts                    time.Time
	Difficulty            *big.Int
	BaseFeePerGas         *big.Int
	BurnedFees            *big.Int
	Extra                 string
	Txs                   []Eth1BlockPageTransaction
	Uncles                []Eth1BlockPageData
	State                 string
}

type Eth1BlockPageTransaction struct {
	Hash          string
	HashFormatted template.HTML
	From          string
	FromFormatted template.HTML
	To            string
	ToFormatted   template.HTML
	Value         *big.Int
	Fee           *big.Int
	GasPrice      *big.Int
	Method        string
}

type SlotVizSlots struct {
	BlockRoot []byte
	Epoch     uint64
	Slot      uint64
	Status    string `json:"status"`
	Active    bool   `json:"active"`
}
type SlotVizEpochs struct {
	Epoch          uint64          `json:"epoch"`
	Finalized      bool            `json:"finalized"`
	Justified      bool            `json:"justified"`
	Justifying     bool            `json:"justifying"`
	Particicpation float64         `json:"participation"`
	Slots          []*SlotVizSlots `json:"slots"`
}

type RelaysResp struct {
	RelaysInfoContainers [3]RelayInfoContainer
	RecentBlocks         []*RelaysRespBlock
	TopBlocks            []*RelaysRespBlock
	LastUpdated          time.Time
	TopBuilders          []*struct {
		Tags       TagMetadataSlice `db:"tags"`
		Builder    []byte           `db:"builder_pubkey"`
		BlockCount uint64           `db:"c"`
		LatestSlot uint64           `db:"latest_slot"`
		BlockPerc  float64
	}
}

type RelaysRespBlock struct {
	Tags                 TagMetadataSlice `db:"tags"`
	Value                WeiString        `db:"value"`
	Slot                 uint64           `db:"slot"`
	Builder              []byte           `db:"builder_pubkey"`
	ProposerFeeRecipient []byte           `db:"proposer_fee_recipient"`
	Proposer             uint64           `db:"proposer"`
	BlockExtraData       string           `db:"block_extra_data"`
}

type RelayInfoContainer struct {
	Days                 uint64
	IsFirst              bool
	RelaysInfo           []*RelayInfo
	NetworkParticipation float64 `db:"network_participation"`
}

type RelayInfo struct {
	RelayID        string         `db:"relay_id"`
	Name           sql.NullString `db:"name"`
	Link           sql.NullString `db:"link"`
	Censors        sql.NullBool   `db:"censors"`
	Ethical        sql.NullBool   `db:"ethical"`
	BlockCount     uint64         `db:"block_count"`
	UniqueBuilders uint64         `db:"unique_builders"`
	NetworkUsage   float64        `db:"network_usage"`
	TotalValue     WeiString      `db:"total_value"`
	AverageValue   WeiString      `db:"avg_value"`
	MaxValue       WeiString      `db:"max_value"`
	MaxValueSlot   uint64         `db:"max_value_slot"`
}

type BurnPageDataBlock struct {
	Number        int64     `json:"number"`
	Hash          string    `json:"hash"`
	GasTarget     int64     `json:"gas_target" db:"gaslimit"`
	GasUsed       int64     `json:"gas_used" db:"gasused"`
	Rewards       float64   `json:"mining_reward" db:"miningreward"`
	Txn           int       `json:"tx_count" db:"tx_count"`
	Age           time.Time `json:"time" db:"time"`
	BaseFeePerGas float64   `json:"base_fee_per_gas" db:"basefeepergas"`
	BurnedFees    float64   `json:"burned_fees" db:"burnedfees"`
}

type BurnPageData struct {
	TotalBurned      float64              `json:"total_burned"`
	Blocks           []*BurnPageDataBlock `json:"blocks"`
	BaseFeeTrend     int                  `json:"base_fee_trend"`
	BurnRate1h       float64              `json:"burn_rate_1_h"`
	BurnRate24h      float64              `json:"burn_rate_24_h"`
	BlockUtilization float64              `json:"block_utilization"`
	Emission         float64              `json:"emission"`
	Price            float64              `json:"price_usd"`
	Currency         string               `json:"currency"`
}

type CorrelationDataResponse struct {
	Status  string      `json:"status"`
	Data    interface{} `json:"data"`
	Message string      `json:"message"`
}

type CorrelationData struct {
	Indicator string  `db:"indicator" json:"indicator,omitempty"`
	Time      float64 `db:"time" json:"time,omitempty"`
	Value     float64 `db:"value" json:"value,omitempty"`
}

type EthStoreStatistics struct {
	EffectiveBalances         [][]float64
	TotalRewards              [][]float64
	APRs                      [][]float64
	YesterdayRewards          float64
	YesterdayEffectiveBalance float64
	ProjectedAPR              float64
	YesterdayTs               int64
	StartEpoch                uint64
}

type EthStoreData struct {
	*EthStoreStatistics
	Disclaimer string
}
type BLSChange struct {
	Slot           uint64 `db:"slot" json:"slot,omitempty"`
	BlockRoot      []byte `db:"block_rot" json:"blockroot,omitempty"`
	Validatorindex uint64 `db:"validatorindex" json:"validatorindex,omitempty"`
	BlsPubkey      []byte `db:"pubkey" json:"pubkey,omitempty"`
	Address        []byte `db:"address" json:"address,omitempty"`
	Signature      []byte `db:"signature" json:"signature,omitempty"`
}

type ValidatorsBLSChange struct {
	Slot                     uint64 `db:"slot" json:"slot,omitempty"`
	BlockRoot                []byte `db:"block_root" json:"blockroot,omitempty"`
	Validatorindex           uint64 `db:"validatorindex" json:"validatorindex,omitempty"`
	BlsPubkey                []byte `db:"pubkey" json:"pubkey,omitempty"`
	Address                  []byte `db:"address" json:"address,omitempty"`
	Signature                []byte `db:"signature" json:"signature,omitempty"`
	WithdrawalCredentialsOld []byte `db:"withdrawalcredentials" json:"withdrawalcredentials,omitempty"`
}

// AdConfig is a struct to hold the configuration for one specific ad banner placement
type AdConfig struct {
	Id              string `db:"id"`
	TemplateId      string `db:"template_id"`
	JQuerySelector  string `db:"jquery_selector"`
	InsertMode      string `db:"insert_mode"`
	RefreshInterval uint64 `db:"refresh_interval"`
	Enabled         bool   `db:"enabled"`
	ForAllUsers     bool   `db:"for_all_users"`
	BannerId        uint64 `db:"banner_id"`
	HtmlContent     string `db:"html_content"`
}

type ExplorerConfigurationCategory string
type ExplorerConfigurationKey string
type ExplorerConfigValue struct {
	Value    string `db:"value"`
	DataType string `db:"data_type"`
}
type ExplorerConfig struct {
	Category ExplorerConfigurationCategory `db:"category"`
	Key      ExplorerConfigurationKey      `db:"key"`
	ExplorerConfigValue
}
type ExplorerConfigurationKeyMap map[ExplorerConfigurationKey]ExplorerConfigValue
type ExplorerConfigurationMap map[ExplorerConfigurationCategory]ExplorerConfigurationKeyMap

func (configMap ExplorerConfigurationMap) GetConfigValue(category ExplorerConfigurationCategory, configKey ExplorerConfigurationKey) (ExplorerConfigValue, error) {
	configValue := ExplorerConfigValue{}
	keyMap, ok := configMap[category]
	if ok {
		configValue, ok = keyMap[configKey]
		if ok {
			return configValue, nil
		}
	}
	return configValue, fmt.Errorf("config value for %s %s not found", category, configKey)
}

func (configMap ExplorerConfigurationMap) GetUInt64Value(category ExplorerConfigurationCategory, configKey ExplorerConfigurationKey) (uint64, error) {
	configValue, err := configMap.GetConfigValue(category, configKey)
	if err == nil {
		if configValue.DataType != "int" {
			return 0, fmt.Errorf("wrong data type for %s %s, got %s, expected %s", category, configKey, configValue.DataType, "int")
		} else {
			return strconv.ParseUint(configValue.Value, 10, 64)
		}
	}
	return 0, err
}

func (configMap ExplorerConfigurationMap) GetStringValue(category ExplorerConfigurationCategory, configKey ExplorerConfigurationKey) (string, error) {
	configValue, err := configMap.GetConfigValue(category, configKey)
	return configValue.Value, err
}

type WithdrawalsPageData struct {
	Stats           *Stats
	WithdrawalChart *ChartsPageDataChart
	Withdrawals     *DataTableResponse
	BlsChanges      *DataTableResponse
}

type WithdrawalStats struct {
	WithdrawalsCount             uint64
	WithdrawalsTotal             uint64
	BLSChangeCount               uint64
	ValidatorsWithBLSCredentials uint64
}

type ChangeWithdrawalCredentialsPageData struct {
	FlashMessage string
	CsrfField    template.HTML
	RecaptchaKey string
}

type BroadcastPageData struct {
	Stats        *Stats
	FlashMessage string
	CaptchaId    string
	CsrfField    template.HTML
	RecaptchaKey string
}

type BroadcastStatusPageData struct {
	Job          *NodeJob
	JobTypeLabel string
	JobTitle     string
	JobJson      string
	Validators   *[]NodeJobValidatorInfo
}

type ValidatorIncomePerformance struct {
	ClIncome1d            int64 `db:"cl_performance_1d"`
	ClIncome7d            int64 `db:"cl_performance_7d"`
	ClIncome31d           int64 `db:"cl_performance_31d"`
	ClIncome365d          int64 `db:"cl_performance_365d"`
	ClIncomeTotal         int64 `db:"cl_performance_total"`
	ClProposerIncomeTotal int64 `db:"cl_proposer_performance_total"`
	ElIncome1d            int64 `db:"el_performance_1d"`
	ElIncome7d            int64 `db:"el_performance_7d"`
	ElIncome31d           int64 `db:"el_performance_31d"`
	ElIncome365d          int64 `db:"el_performance_365d"`
	ElIncomeTotal         int64 `db:"el_performance_total"`
}

type ValidatorProposalInfo struct {
	Slot            uint64        `db:"slot"`
	Status          uint64        `db:"status"`
	ExecBlockNumber sql.NullInt64 `db:"exec_block_number"`
}<|MERGE_RESOLUTION|>--- conflicted
+++ resolved
@@ -221,14 +221,11 @@
 	DepositDistribution       *ChartsPageDataChart
 	Countdown                 interface{}
 	SlotVizData               *SlotVizPageData `json:"slotVizData"`
-<<<<<<< HEAD
 	ClCurrencySymbol          string
 	ElCurrencySymbol          string
-=======
 	ValidatorsPerEpoch        uint64
 	ValidatorsPerDay          uint64
 	NewDepositProcessAfter    string
->>>>>>> 41e968e7
 }
 
 type SlotVizPageData struct {
