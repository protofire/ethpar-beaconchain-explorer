--- conflicted
+++ resolved
@@ -131,15 +131,12 @@
 	ExecutionPayload           *ExecutionPayload // warning: payload may be nil, for phase0/altair blocks
 	Canonical                  bool
 	SignedBLSToExecutionChange []*SignedBLSToExecutionChange
-<<<<<<< HEAD
 	BlobGasUsed                uint64
 	ExcessBlobGas              uint64
 	BlobKZGCommitments         [][]byte
 	BlobKZGProofs              [][]byte
-=======
 	AttestationDuties          map[ValidatorIndex]Slot
 	SyncDuties                 map[ValidatorIndex]bool
->>>>>>> a0a6efb7
 }
 
 type SignedBLSToExecutionChange struct {
