--- conflicted
+++ resolved
@@ -68,10 +68,7 @@
 
 	if *versionFlag {
 		fmt.Println(version.Version)
-<<<<<<< HEAD
 		fmt.Println(version.GoVersion)
-=======
->>>>>>> 49e2c828
 		return
 	}
 
