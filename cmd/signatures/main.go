--- conflicted
+++ resolved
@@ -34,10 +34,7 @@
 
 	if *versionFlag {
 		fmt.Println(version.Version)
-<<<<<<< HEAD
 		fmt.Println(version.GoVersion)
-=======
->>>>>>> 49e2c828
 		return
 	}
 
