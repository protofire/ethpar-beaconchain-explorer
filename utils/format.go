package utils

import (
	"bytes"
	"database/sql"
	"encoding/base64"
	"encoding/hex"
	"eth2-exporter/price"
	"eth2-exporter/types"
	"fmt"
	"html"
	"html/template"
	"math"
	"math/big"
	"net/url"
	"strconv"
	"strings"
	"time"

	"github.com/prysmaticlabs/go-bitfield"
	"github.com/shopspring/decimal"

	"github.com/ethereum/go-ethereum/common"
	"golang.org/x/text/language"
	"golang.org/x/text/message"

	itypes "github.com/gobitfly/eth-rewards/types"
)

func FormatMessageToHtml(message string) template.HTML {
	message = fmt.Sprint(strings.Replace(message, "Error: ", "", 1))
	return template.HTML(message)
}

// FormatSyncParticipationStatus will return a user-friendly format for an sync-participation-status number
func FormatSyncParticipationStatus(status uint64) template.HTML {
	if status == 0 {
		return `<span class="badge badge-pill bg-light text-dark" style="font-size: 12px; font-weight: 500;">Scheduled</span>`
	} else if status == 1 {
		return `<span class="badge badge-pill bg-success text-white" style="font-size: 12px; font-weight: 500;">Participated</span>`
	} else if status == 2 {
		return `<span class="badge badge-pill bg-danger text-white" style="font-size: 12px; font-weight: 500;">Missed</span>`
	} else if status == 3 {
		return `<span class="badge badge-pill bg-warning text-white" style="font-size: 12px; font-weight: 500;">No Block</span>`
	} else {
		return "Unknown"
	}
}

// FormatAttestationStatus will return a user-friendly attestation for an attestation status number
func FormatAttestationStatus(status uint64) template.HTML {
	if status == 0 {
		return `<span class="badge badge-pill bg-light text-dark" style="font-size: 12px; font-weight: 500;">Scheduled</span>`
	} else if status == 1 {
		return `<span class="badge badge-pill bg-success text-white" style="font-size: 12px; font-weight: 500;">Attested</span>`
	} else if status == 2 {
		return `<span class="badge badge-pill bg-warning text-white" style="font-size: 12px; font-weight: 500;">Missed</span>`
	} else if status == 3 {
		return `<span class="badge badge-pill bg-warning text-white" style="font-size: 12px; font-weight: 500;">Missed (Orphaned)</span>`
	} else {
		return "Unknown"
	}
}

// FormatAttestationStatusShort will return a user-friendly attestation for an attestation status number
func FormatAttestationStatusShort(status uint64) template.HTML {
	if status == 0 {
		return `<span title="Scheduled" data-toggle="tooltip" class="badge badge-pill bg-light text-dark" style="font-size: 12px; font-weight: 500;">Sche.</span>`
	} else if status == 1 {
		return `<span title="Attested" data-toggle="tooltip" class="badge badge-pill bg-success text-white" style="font-size: 12px; font-weight: 500;">Att.</span>`
	} else if status == 2 {
		return `<span title="Missed" data-toggle="tooltip" class="badge badge-pill bg-warning text-white" style="font-size: 12px; font-weight: 500;">Miss.</span>`
	} else if status == 3 {
		return `<span title="Missed (Orphaned)" data-toggle="tooltip" class="badge badge-pill bg-warning text-white" style="font-size: 12px; font-weight: 500;">Orph.</span>`
	} else if status == 4 {
		return `<span title="Inactivity Leak" data-toggle="tooltip" class="badge badge-pill bg-danger text-white" style="font-size: 12px; font-weight: 500;">Leak</span>`
	} else if status == 5 {
		return `<span title="Inactive" data-toggle="tooltip" class="badge badge-pill bg-light text-dark" style="font-size: 12px; font-weight: 500;">Inac.</span>`
	} else {
		return "Unknown"
	}
}

// FormatAttestorAssignmentKey will format attestor assignment keys
func FormatAttestorAssignmentKey(AttesterSlot, CommitteeIndex, MemberIndex uint64) string {
	return fmt.Sprintf("%v-%v-%v", AttesterSlot, CommitteeIndex, MemberIndex)
}

// FormatBalance will return a string for a balance
func FormatBalance(balanceInt uint64, currency string) template.HTML {
	exchangeRate := ExchangeRateForCurrency(currency)
	balance := FormatFloat((float64(balanceInt)/float64(1e9))*float64(exchangeRate), 2)

	return template.HTML(balance + " " + currency)
}

// FormatBalance will return a string for a balance
func FormatEligibleBalance(balanceInt uint64, currency string) template.HTML {
	if balanceInt == 0 {
		return `<span class="text-small text-muted">Calculating...</span>`
	}
	exchangeRate := ExchangeRateForCurrency(currency)
	balance := FormatFloat((float64(balanceInt)/float64(1e9))*float64(exchangeRate), 2)

	return template.HTML(balance)
}

func FormatBalanceSql(balanceInt sql.NullInt64, currency string) template.HTML {
	if !balanceInt.Valid {
		return template.HTML("0 " + currency)
	}
	exchangeRate := ExchangeRateForCurrency(currency)
	balance := FormatFloat((float64(balanceInt.Int64)/float64(1e9))*float64(exchangeRate), 5)

	return template.HTML(balance + " " + currency)
}

func FormatBalanceGwei(balance *int64, currency string) template.HTML {
	if currency == "ETH" {
		if balance == nil {
			return template.HTML("<span> 0.00000 " + currency + "</span>")
		} else if *balance == 0 {
			return template.HTML("0")
		}

		balanceF := float64(*balance)
		if balanceF < 0 {
			return template.HTML(fmt.Sprintf("<span class=\"text-danger\">%.0f GWei</span>", balanceF))
		}
		return template.HTML(fmt.Sprintf("<span class=\"text-success\">+%.0f GWei</span>", balanceF))
	}
	return FormatBalanceChange(balance, currency)
}

func FormatBalanceChangeFormated(balance *int64, currencyName string, details *itypes.ValidatorEpochIncome) template.HTML {

	income := ""
	if details != nil {

		income += fmt.Sprintf("Att. Source: %s GWei<br/>", FormatAddCommasFormated(float64(int64(details.AttestationSourceReward)-int64(details.AttestationSourcePenalty)), 0))
		income += fmt.Sprintf("Att. Target: %s GWei<br/>", FormatAddCommasFormated(float64(int64(details.AttestationTargetReward)-int64(details.AttestationTargetPenalty)), 0))
		income += fmt.Sprintf("Att. Head Vote: %s GWei<br/>", FormatAddCommasFormated(float64(details.AttestationHeadReward), 0))

		if details.FinalityDelayPenalty > 0 {
			income += fmt.Sprintf("Finality Delay Penalty: %s GWei<br/>", FormatAddCommasFormated(float64(details.FinalityDelayPenalty)*-1, 0))
		}

		if details.ProposerSlashingInclusionReward > 0 {
			income += fmt.Sprintf("Proposer Slashing Inc. Reward: %s GWei<br/>", FormatAddCommasFormated(float64(details.ProposerSlashingInclusionReward), 0))
		}

		if details.ProposerAttestationInclusionReward > 0 {
			income += fmt.Sprintf("Proposer Att. Inc. Reward: %s GWei<br/>", FormatAddCommasFormated(float64(details.ProposerAttestationInclusionReward), 0))
		}

		if details.ProposerSyncInclusionReward > 0 {
			income += fmt.Sprintf("Proposer Sync Inc. Reward: %s GWei<br/>", FormatAddCommasFormated(float64(details.ProposerSyncInclusionReward), 0))
		}

		if details.SyncCommitteeReward > 0 {
			income += fmt.Sprintf("Sync Comm. Reward: %s GWei<br/>", FormatAddCommasFormated(float64(details.SyncCommitteeReward), 0))
		}

		if details.SyncCommitteePenalty > 0 {
			income += fmt.Sprintf("Sync Comm. Penalty: %s GWei<br/>", FormatAddCommasFormated(float64(details.SyncCommitteePenalty)*-1, 0))
		}

		if details.SlashingReward > 0 {
			income += fmt.Sprintf("Slashing Reward: %s GWei<br/>", FormatAddCommasFormated(float64(details.SlashingReward), 0))
		}

		if details.SlashingPenalty > 0 {
			income += fmt.Sprintf("Slashing Penalty: %s GWei<br/>", FormatAddCommasFormated(float64(details.SlashingPenalty)*-1, 0))
		}

		income += fmt.Sprintf("Total: %s GWei", FormatAddCommasFormated(float64(details.TotalClRewards()), 0))
	}

	if currencyName == "ETH" {
		if balance == nil || *balance == 0 {
			return template.HTML("<span class=\"float-right\">0 GWei</span>")
		}
		if *balance < 0 {
			return template.HTML(fmt.Sprintf("<span title='%s' data-html=\"true\" data-toggle=\"tooltip\" class=\"text-danger float-right\">%s GWei</span>", income, FormatAddCommasFormated(float64(*balance), 0)))
		}
		return template.HTML(fmt.Sprintf("<span title='%s' data-html=\"true\" data-toggle=\"tooltip\" class=\"text-success float-right\">+%s GWei</span>", income, FormatAddCommasFormated(float64(*balance), 0)))
	} else {
		if balance == nil {
			return template.HTML("<span class=\"float-right\">0 " + currencyName + "</span>")
		}
		if *balance == 0 {
			return template.HTML("pending")
		}

		balanceF := float64(*balance) / float64(1e9)
		exchangeRate := ExchangeRateForCurrency(currencyName)
		value := balanceF * float64(exchangeRate)

		if *balance < 0 {
			return template.HTML(fmt.Sprintf("<span class=\"text-danger float-right\" data-toggle=\"tooltip\" data-placement=\"top\" title=\"%f\">%s %s</span>", value, FormatAddCommasFormated(value, 2), currencyName))
		}
		return template.HTML(fmt.Sprintf("<span class=\"text-success float-right\" data-toggle=\"tooltip\" data-placement=\"top\" title=\"%f\">+%s %s</span>", value, FormatAddCommasFormated(value, 2), currencyName))
	}
}

// FormatBalanceChange will return a string for a balance change
func FormatBalanceChange(balance *int64, currency string) template.HTML {
	balanceF := float64(*balance) / float64(1e9)
	if currency == "ETH" {
		if balance == nil || *balance == 0 {
			return template.HTML("<span> 0 " + currency + "</span>")
		}

		if balanceF < 0 {
			return template.HTML(fmt.Sprintf("<span class=\"text-danger float-right\">%s GWei</span>", FormatAddCommasFormated(float64(*balance), 0)))
		}
		return template.HTML(fmt.Sprintf("<span class=\"text-success float-right\">+%s GWei</span>", FormatAddCommasFormated(float64(*balance), 0)))
	} else {
		if balance == nil {
			return template.HTML("<span> 0 " + currency + "</span>")
		}
		exchangeRate := ExchangeRateForCurrency(currency)
		balanceFormated := FormatFloat(balanceF*float64(exchangeRate), 2)

		if *balance > 0 {
			return template.HTML("<span class=\"text-success\">" + balanceFormated + " " + currency + "</span>")
		}
		if *balance < 0 {
			return template.HTML("<span class=\"text-danger\">" + balanceFormated + " " + currency + "</span>")
		}

		return template.HTML("pending")

	}
}

// FormatBalance will return a string for a balance
func FormatBalanceShort(balanceInt uint64, currency string) template.HTML {
	exchangeRate := ExchangeRateForCurrency(currency)
	balance := FormatFloat((float64(balanceInt)/float64(1e9))*float64(exchangeRate), 2)

	return template.HTML(balance)
}

func FormatAddCommasFormated(num float64, precision uint) template.HTML {
	p := message.NewPrinter(language.English)
	s := p.Sprintf(fmt.Sprintf("%%.%vf", precision), num)
	if precision > 0 {
		s = strings.TrimRight(strings.TrimRight(s, "0"), ".")
	}
	return template.HTML(strings.ReplaceAll(string([]rune(p.Sprintf(s, num))), ",", `<span class="thousands-separator"></span>`))
}

func FormatAddCommas(n uint64) template.HTML {
	number := FormatFloat(float64(n), 2)

	number = strings.ReplaceAll(number, ",", `<span class="thousands-separator"></span>`)
	return template.HTML(number)
}

// FormatBlockRoot will return the block-root formated as html
func FormatBlockRoot(blockRoot []byte) template.HTML {
	copyBtn := CopyButton(hex.EncodeToString(blockRoot))
	if len(blockRoot) < 32 {
		return "N/A"
	}
	return template.HTML(fmt.Sprintf("<a href=\"/slot/%x\">%v</a>%v", blockRoot, FormatHash(blockRoot), copyBtn))
}

// FormatBlockSlot will return the block-slot formated as html
func FormatBlockSlot(blockSlot uint64) template.HTML {
	return template.HTML(fmt.Sprintf("<a href=\"/slot/%d\">%s</a>", blockSlot, FormatAddCommas(blockSlot)))
}

// FormatAttestationInclusionSlot will return the block-slot formated as html
func FormatAttestationInclusionSlot(blockSlot uint64) template.HTML {
	if blockSlot == 0 {
		return template.HTML("-")
	} else {
		return FormatBlockSlot(blockSlot)
	}
}

// FormatAttestationInclusionSlot will return the block-slot formated as html
func FormatInclusionDelay(inclusionSlot uint64, delay int64) template.HTML {
	if inclusionSlot == 0 {
		return template.HTML("-")
	} else if delay > 32 {
		return template.HTML(fmt.Sprintf("<span class=\"text-danger\">%[1]d</span>", delay))
	} else if delay > 3 {
		return template.HTML(fmt.Sprintf("<span class=\"text-warning\">%[1]d</span>", delay))
	} else {
		return template.HTML(fmt.Sprintf("<span class=\"text-success\">%[1]d</span>", delay))
	}
}

// FormatSlotToTimestamp will return the time elapsed since blockSlot
func FormatSlotToTimestamp(blockSlot uint64) template.HTML {
	time := SlotToTime(blockSlot)
	return FormatTimestamp(time.Unix())
}

// FormatBlockStatus will return an html status for a block.
func FormatBlockStatus(status uint64) template.HTML {
	// genesis <span class="badge text-dark" style="background: rgba(179, 159, 70, 0.8) none repeat scroll 0% 0%;">Genesis</span>
	if status == 0 {
		return `<span class="badge badge-pill bg-light text-dark" style="font-size: 12px; font-weight: 500;">Scheduled</span>`
	} else if status == 1 {
		return `<span class="badge badge-pill bg-success text-white" style="font-size: 12px; font-weight: 500;">Proposed</span>`
	} else if status == 2 {
		return `<span class="badge badge-pill bg-warning text-white" style="font-size: 12px; font-weight: 500;">Missed</span>`
	} else if status == 3 {
		return `<span class="badge badge-pill bg-secondary text-white" style="font-size: 12px; font-weight: 500;">Missed (Orphaned)</span>`
	} else {
		return "Unknown"
	}
}

// FormatBlockStatusShort will return an html status for a block.
func FormatBlockStatusShort(status uint64) template.HTML {
	// genesis <span class="badge text-dark" style="background: rgba(179, 159, 70, 0.8) none repeat scroll 0% 0%;">Genesis</span>
	if status == 0 {
		return `<span title="Scheduled" data-toggle="tooltip" class="badge badge-pill bg-light text-dark" style="font-size: 12px; font-weight: 500;">Sche.</span>`
	} else if status == 1 {
		return `<span title="Proposed" data-toggle="tooltip" class="badge badge-pill bg-success text-white" style="font-size: 12px; font-weight: 500;">Prop.</span>`
	} else if status == 2 {
		return `<span title="Missed" data-toggle="tooltip" class="badge badge-pill bg-warning text-white" style="font-size: 12px; font-weight: 500;">Miss.</span>`
	} else if status == 3 {
		return `<span title="Missed (Orphaned)" data-toggle="tooltip" class="badge badge-pill bg-secondary text-white" style="font-size: 12px; font-weight: 500;">Orph.</span>`
	} else {
		return "Unknown"
	}
}

func FormatTransactionType(txnType uint8) string {
	switch txnType {
	case 0:
		return "0 (legacy)"
	case 1:
		return "1 (Access-list)"
	case 2:
		return "2 (EIP-1559)"
	default:
		return fmt.Sprintf("%v (???)", txnType)
	}
}

// FormatCurrentBalance will return the current balance formated as string with 9 digits after the comma (1 gwei = 1e9 eth)
func FormatCurrentBalance(balanceInt uint64, currency string) template.HTML {
	if currency == "ETH" {
		exchangeRate := ExchangeRateForCurrency(currency)
		balance := float64(balanceInt) / float64(1e9)
		return template.HTML(fmt.Sprintf("%.5f %v", balance*exchangeRate, currency))
	} else {
		exchangeRate := ExchangeRateForCurrency(currency)
		balance := FormatFloat((float64(balanceInt)/float64(1e9))*float64(exchangeRate), 2)

		return template.HTML(fmt.Sprintf(`%s %v`, balance, currency))
	}
}

// FormatDepositAmount will return the deposit amount formated as string
func FormatDepositAmount(balanceInt uint64, currency string) template.HTML {
	exchangeRate := ExchangeRateForCurrency(currency)
	balance := float64(balanceInt) / float64(1e9)
	return template.HTML(fmt.Sprintf("%.0f %v", balance*exchangeRate, currency))
}

// FormatEffectiveBalance will return the effective balance formated as string with 1 digit after the comma
func FormatEffectiveBalance(balanceInt uint64, currency string) template.HTML {
	exchangeRate := ExchangeRateForCurrency(currency)
	balance := float64(balanceInt) / float64(1e9)
	return template.HTML(fmt.Sprintf("%.1f %v", balance*exchangeRate, currency))
}

// FormatEpoch will return the epoch formated as html
func FormatEpoch(epoch uint64) template.HTML {
	return template.HTML(fmt.Sprintf("<a href=\"/epoch/%d\">%s</a>", epoch, FormatAddCommas(epoch)))
}

// FormatEth1AddressString will return the eth1-address formated as html string
func FormatEth1AddressString(addr []byte) template.HTML {
	eth1Addr := common.BytesToAddress(addr)
	return template.HTML(eth1Addr.Hex())
}

// FormatEth1AddressString will return the eth1-address formated as html string
func FormatEth1AddressStringLowerCase(addr []byte) template.HTML {
	return template.HTML(fmt.Sprintf("0x%x", addr))
}

// FormatEth1Address will return the eth1-address formated as html
func FormatEth1Address(addr []byte) template.HTML {
	copyBtn := CopyButton(hex.EncodeToString(addr))
	eth1Addr := common.BytesToAddress(addr)

	if Config.Chain.Config.ConfigName == "prater" {
		return template.HTML(fmt.Sprintf("<a href=\"/address/0x%x\" class=\"text-monospace\">%s…</a>%s", addr, eth1Addr.Hex()[:8], copyBtn))
	}
	if Config.Chain.Config.ConfigName == "ropsten" {
		return template.HTML(fmt.Sprintf("<a href=\"/address/0x%x\" class=\"text-monospace\">%s…</a>%s", addr, eth1Addr.Hex()[:8], copyBtn))
	}
	if Config.Chain.Config.ConfigName == "sepolia" {
		return template.HTML(fmt.Sprintf("<a href=\"/address/0x%x\" class=\"text-monospace\">%s…</a>%s", addr, eth1Addr.Hex()[:8], copyBtn))
	}
	return template.HTML(fmt.Sprintf("<a href=\"/address/0x%x\" class=\"text-monospace\">%s…</a>%s", addr, eth1Addr.Hex()[:8], copyBtn))
}

// FormatEth1Block will return the eth1-block formated as html
func FormatEth1Block(block uint64) template.HTML {
	if Config.Chain.Config.ConfigName == "prater" {
		return template.HTML(fmt.Sprintf("<a href=\"/block/%[1]d\">%[1]d</a>", block))
	}
	if Config.Chain.Config.ConfigName == "ropsten" {
		return template.HTML(fmt.Sprintf("<a href=\"/block/%[1]d\">%[1]d</a>", block))
	}
	if Config.Chain.Config.ConfigName == "sepolia" {
		return template.HTML(fmt.Sprintf("<a href=\"/block/%[1]d\">%[1]d</a>", block))
	}
	return template.HTML(fmt.Sprintf("<a href=\"/block/%[1]d\">%[1]d</a>", block))
}

// FormatEth1BlockHash will return the eth1-block formated as html
func FormatEth1BlockHash(block []byte) template.HTML {
	copyBtn := CopyButton(hex.EncodeToString(block))
	if Config.Chain.Config.ConfigName == "prater" {
		return template.HTML(fmt.Sprintf("<a href=\"/block/%#[1]x\">%#[1]x</a>%s", block, copyBtn))
	}
	if Config.Chain.Config.ConfigName == "ropsten" {
		return template.HTML(fmt.Sprintf("<a href=\"/block/%#[1]x\">%#[1]x</a>%s", block, copyBtn))
	}
	if Config.Chain.Config.ConfigName == "sepolia" {
		return template.HTML(fmt.Sprintf("<a href=\"/block/%#[1]x\">%#[1]x</a>%s", block, copyBtn))
	}
	return template.HTML(fmt.Sprintf("<a href=\"/block/%#[1]x\">%[1]x</a>%s", block, copyBtn))
}

// FormatEth1TxHash will return the eth1-tx-hash formated as html
func FormatEth1TxHash(hash []byte) template.HTML {
	copyBtn := CopyButton(hex.EncodeToString(hash))

	if Config.Chain.Config.ConfigName == "prater" {
		return template.HTML(fmt.Sprintf(`<i class="fas fa-male mr-2"></i><a style="font-family: 'Roboto Mono'" href="/tx/0x%x">0x%v…</a>%v`, hash, hex.EncodeToString(hash)[:6], copyBtn))
	}
	if Config.Chain.Config.ConfigName == "ropsten" {
		return template.HTML(fmt.Sprintf(`<i class="fas fa-male mr-2"></i><a style="font-family: 'Roboto Mono'" href="/tx/0x%x">0x%v…</a>%v`, hash, hex.EncodeToString(hash)[:6], copyBtn))
	}
	return template.HTML(fmt.Sprintf(`<i class="fas fa-male mr-2"></i><a style="font-family: 'Roboto Mono'" href="/tx/0x%x">0x%v…</a>%v`, hash, hex.EncodeToString(hash)[:6], copyBtn))
}

// FormatGlobalParticipationRate will return the global-participation-rate formated as html
func FormatGlobalParticipationRate(e uint64, r float64, currency string) template.HTML {
	if e == 0 {
		return `<span class="text-small text-muted">Calculating...</span>`
	}
	p := message.NewPrinter(language.English)
	rr := fmt.Sprintf("%.2f%%", r*100)
	tpl := `
	<div style="position:relative;width:inherit;height:inherit;">
	  %.0[1]f <small class="text-muted ml-3">(%[2]v)</small>
	  <div class="progress" style="position:absolute;bottom:-6px;width:100%%;height:4px;">
		<div class="progress-bar" role="progressbar" style="width: %[2]v;" aria-valuenow="%[2]v" aria-valuemin="0" aria-valuemax="100"></div>
	  </div>
	</div>`
	return template.HTML(p.Sprintf(tpl, float64(e)/1e9*price.GetEthPrice(currency), rr))
}

func FormatEtherValue(symbol string, ethPrice *big.Float, currentPrice template.HTML) template.HTML {
	p := message.NewPrinter(language.English)
	ep, _ := ethPrice.Float64()
	return template.HTML(p.Sprintf(`<span>%s %.2f</span> <span class="text-muted">@ %s/ETH</span>`, symbol, ep, currentPrice))
}

// FormatGraffiti will return the graffiti formated as html
func FormatGraffiti(graffiti []byte) template.HTML {
	s := strings.Map(fixUtf, string(bytes.Trim(graffiti, "\x00")))
	h := template.HTMLEscapeString(s)
	if len(s) <= 6 {
		return template.HTML(fmt.Sprintf(`<span aria-graffiti="%#x">%s</span>`, graffiti, h))
	}
	if len(h) >= 8 {
		return template.HTML(fmt.Sprintf(`<span aria-graffiti="%#x" data-toggle="tooltip" data-placement="top" title="%s">%s...</span>`, graffiti, h, h[:8]))
	}
	return template.HTML(fmt.Sprintf(`<span aria-graffiti="%#x" data-toggle="tooltip" data-placement="top" title="%s">%s...</span>`, graffiti, h, h[:]))
}

// FormatGraffitiAsLink will return the graffiti formated as html-link
func FormatGraffitiAsLink(graffiti []byte) template.HTML {
	s := strings.Map(fixUtf, string(bytes.Trim(graffiti, "\x00")))
	h := template.HTMLEscapeString(s)
	u := url.QueryEscape(s)
	return template.HTML(fmt.Sprintf("<span aria-graffiti=\"%#x\"><a href=\"/slots?q=%s\">%s</a></span>", graffiti, u, h))
}

// FormatHash will return a hash formated as html
// hash is required, trunc is optional.
// Only the first value in trunc_opt will be used.
func FormatHash(hash []byte, trunc_opt ...bool) template.HTML {
	trunc := true
	if len(trunc_opt) > 0 {
		trunc = trunc_opt[0]
	}

	// return template.HTML(fmt.Sprintf("<span class=\"text-monospace\">0x%x</span>", hash))
	if len(hash) > 3 && trunc {
		return template.HTML(fmt.Sprintf("<span class=\"text-monospace\">%#x…%x</span>", hash[:2], hash[len(hash)-2:]))
	}
	return template.HTML(fmt.Sprintf("<span class=\"text-monospace\">%#x</span>", hash))
}

<<<<<<< HEAD
func FormatHashWithCopy(hash []byte) template.HTML {
	copyBtn := CopyButton(hex.EncodeToString(hash))
	if len(hash) == 0 {
		return "N/A"
	}
	return template.HTML(fmt.Sprintf(`<span>%v</span> %v`, FormatHash(hash), copyBtn))
}

func FormatWithdawalCredentials(hash []byte) template.HTML {
=======
func FormatWithdawalCredentials(hash []byte, addCopyButton bool) template.HTML {
>>>>>>> 7a0a077d
	if len(hash) != 32 {
		return "INVALID CREDENTIALS"
	}

	if hash[0] == 0x01 {
		text := fmt.Sprintf("<a href=\"/address/0x%x\">%s</a>", hash[12:], FormatHash(hash))
		if addCopyButton {
			text += fmt.Sprintf("<i class=\"fa fa-copy text-muted p-1\" role=\"button\" data-toggle=\"tooltip\" title=\"Copy to clipboard\" data-clipboard-text=\"%#x\"></i>", hash)
		}
		return template.HTML(text)
	} else {
		return FormatHash(hash)
	}
}

func FormatName(name string, trunc_opt ...bool) template.HTML {
	trunc := true
	if len(trunc_opt) > 0 {
		trunc = trunc_opt[0]
	}

	// return template.HTML(fmt.Sprintf("<span class=\"text-monospace\">0x%x</span>", hash))
	if len(name) > 8 && trunc {
		return template.HTML(fmt.Sprintf("<span class=\"text-monospace\">%s…</span>", name[:8]))
	}
	return template.HTML(fmt.Sprintf("<span class=\"text-monospace\">%s</span>", name))
}

func AddCopyButton(element template.HTML, copyContent string) template.HTML {
	return template.HTML(fmt.Sprintf(`<span title="%s" data-toggle="tooltip">%v<span>`, copyContent, element)) + " " + template.HTML(CopyButton(copyContent))
}

func CopyButton(clipboardText interface{}) string {
	return fmt.Sprintf(`<i class="fa fa-copy text-muted text-white ml-2 p-1" style="opacity: .8;" role="button" data-toggle="tooltip" title="Copy to clipboard" data-clipboard-text=0x%v></i>`, clipboardText)
}

func CopyButtonText(clipboardText interface{}) string {
	return fmt.Sprintf(`<i class="fa fa-copy text-muted ml-2 p-1" role="button" data-toggle="tooltip" title="Copy to clipboard" data-clipboard-text=%v></i>`, clipboardText)
}

func CopyButtonWithTitle(clipboardText interface{}, title string) string {
	return fmt.Sprintf(`<i class="fa fa-copy text-muted ml-2 p-1" role="button" data-toggle="tooltip" title="%v" data-clipboard-text=0x%v></i>`, title, clipboardText)
}

func Reverse(s string) string {
	runes := []rune(s)
	for i, j := 0, len(runes)-1; i < j; i, j = i+1, j-1 {
		runes[i], runes[j] = runes[j], runes[i]
	}
	return string(runes)
}

func FormatBitvector(b []byte) template.HTML {
	return formatBits(b, len(b)*8)
}

func FormatBitlist(b []byte) template.HTML {
	p := bitfield.Bitlist(b)
	return formatBits(p.BytesNoTrim(), int(p.Len()))
}

func formatBits(b []byte, length int) template.HTML {
	var buf strings.Builder
	buf.WriteString("<div class=\"text-bitfield text-monospace\">")
	perLine := 8
	for y := 0; y < len(b); y += perLine {
		start, end := y*8, (y+perLine)*8
		if end >= length {
			end = length
		}
		for x := start; x < end; x++ {
			if x%8 == 0 {
				if x != 0 {
					buf.WriteString("</span> ")
				}
				buf.WriteString("<span>")
			}
			bit := BitAtVector(b, x)
			if bit {
				buf.WriteString("1")
			} else {
				buf.WriteString("0")
			}
		}
		buf.WriteString("</span><br/>")
	}
	buf.WriteString("</div>")
	return template.HTML(buf.String())
}

func formatBitvectorValidators(bits []byte, validators []uint64) template.HTML {
	invalidLen := false
	if len(bits)*8 != len(validators) {
		invalidLen = true
	}
	var buf strings.Builder
	buf.WriteString("<pre class=\"text-monospace\" style=\"font-size:1rem;\">")
	for i := 0; i < len(bits)*8; i++ {
		if invalidLen {
			if BitAtVector(bits, i) {
				buf.WriteString("1")
			} else {
				buf.WriteString("0")
			}
		} else {
			val := validators[i]
			if BitAtVector(bits, i) {
				buf.WriteString(fmt.Sprintf("<a title=\"Validator %[1]d\" href=\"/validator/%[1]d\">1</a>", val))
			} else {
				buf.WriteString(fmt.Sprintf("<a title=\"Validator %[1]d\" href=\"/validator/%[1]d\">0</a>", val))
			}
		}

		if (i+1)%64 == 0 {
			buf.WriteString("\n")
		} else if (i+1)%8 == 0 {
			buf.WriteString(" ")
		}
	}
	buf.WriteString("</pre>")
	return template.HTML(buf.String())
}

func FormatParticipation(v float64) template.HTML {
	return template.HTML(fmt.Sprintf("<span>%.2f %%</span>", v*100.0))
}

// FormatIncome will return a string for a balance
func FormatIncome(balanceInt int64, currency string) template.HTML {

	decimals := 2

	if currency == "ETH" {
		decimals = 5
	}

	exchangeRate := ExchangeRateForCurrency(currency)
	balance := (float64(balanceInt) / float64(1e9)) * float64(exchangeRate)
	balanceFormated := FormatFloat(balance, decimals)

	if balance > 0 {
		return template.HTML(fmt.Sprintf(`<span class="text-success"><b>+%s %v</b></span>`, balanceFormated, currency))
	} else if balance < 0 {
		return template.HTML(fmt.Sprintf(`<span class="text-danger"><b>%s %v</b></span>`, balanceFormated, currency))
	} else {
		return template.HTML(fmt.Sprintf(`<b>%s %v</b>`, balanceFormated, currency))
	}
}

func FormatIncomeSql(balanceInt sql.NullInt64, currency string) template.HTML {

	if !balanceInt.Valid {
		return template.HTML(fmt.Sprintf(`<b>0 %v</b>`, currency))
	}

	exchangeRate := ExchangeRateForCurrency(currency)
	balance := float64(balanceInt.Int64) / float64(1e9)

	if balance > 0 {
		return template.HTML(fmt.Sprintf(`<span class="text-success"><b>+%v %v</b></span>`, FormatFloat(balance*exchangeRate, 5), currency))
	} else if balance < 0 {
		return template.HTML(fmt.Sprintf(`<span class="text-danger"><b>%v %v</b></span>`, FormatFloat(balance*exchangeRate, 5), currency))
	} else {
		return template.HTML(fmt.Sprintf(`<b>%v %v</b>`, balance*exchangeRate, currency))
	}
}

func FormatSqlInt64(i sql.NullInt64) template.HTML {
	if !i.Valid {
		return "-"
	} else {
		return template.HTML(fmt.Sprintf(`%v`, i.Int64))
	}
}

// FormatPercentage will return a string for a percentage
func FormatPercentage(percentage float64) string {
	if math.IsInf(percentage, 0) || math.IsNaN(percentage) {
		return fmt.Sprintf("%.0f", float64(0))
	}
	return fmt.Sprintf("%.0f", percentage*float64(100))
}

// FormatPercentageWithPrecision will return a string for a percentage
func FormatPercentageWithPrecision(percentage float64, precision int) string {
	return fmt.Sprintf("%."+strconv.Itoa(precision)+"f", percentage*float64(100))
}

// FormatPercentageWithGPrecision will return a string for a percentage the maximum number of significant digits (trailing zeros are removed).
func FormatPercentageWithGPrecision(percentage float64, precision int) string {
	return fmt.Sprintf("%."+strconv.Itoa(precision)+"g", percentage*float64(100))
}

// FormatPublicKey will return html formatted text for a validator-public-key
func FormatPublicKey(validator []byte) template.HTML {
	copyBtn := CopyButton(hex.EncodeToString(validator))
	// return template.HTML(fmt.Sprintf("<i class=\"fas fa-male\"></i> <a href=\"/validator/0x%x\">%v</a>", validator, FormatHash(validator)))
	return template.HTML(fmt.Sprintf(`<i class="fas fa-male mr-2"></i><a style="font-family: 'Roboto Mono'" href="/validator/0x%x">0x%v…</a>%v`, validator, hex.EncodeToString(validator)[:6], copyBtn))
}

func FormatMachineName(machineName string) template.HTML {
	if machineName == "" {
		machineName = "Default"
	}
	return template.HTML(fmt.Sprintf("<i class=\"fas fa-hdd\"></i> %v", machineName))
}

// FormatTimestamp will return a timestamp formated as html. This is supposed to be used together with client-side js
func FormatTimestamp(ts int64) template.HTML {
	return template.HTML(fmt.Sprintf("<span class=\"timestamp\" title=\"%v\" data-toggle=\"tooltip\" data-placement=\"top\" data-timestamp=\"%d\"></span>", time.Unix(ts, 0), ts))
}

// FormatTs will return a timestamp formated as html. This is supposed to be used together with client-side js
func FormatTsWithoutTooltip(ts int64) template.HTML {
	return template.HTML(fmt.Sprintf("<span class=\"timestamp\" data-timestamp=\"%d\"></span>", ts))
}

// FormatTimestamp will return a timestamp formated as html. This is supposed to be used together with client-side js
func FormatTimestampTs(ts time.Time) template.HTML {
	return template.HTML(fmt.Sprintf("<span class=\"timestamp\" title=\"%v\" data-timestamp=\"%d\"></span>", ts, ts.Unix()))
}

// FormatValidatorStatus will return the validator-status formated as html
// possible states
// pending, active_online, active_offline, exiting_online, exciting_offline, slashing_online, slashing_offline, exited, slashed
func FormatValidatorStatus(status string) template.HTML {
	if status == "deposited" || status == "deposited_valid" || status == "deposited_invalid" {
		return "<span><b>Deposited</b></span>"
	} else if status == "pending" {
		return "<span><b>Pending</b></span>"
	} else if status == "active_online" {
		return "<b>Active</b> <i class=\"fas fa-power-off fa-sm text-success\"></i>"
	} else if status == "active_offline" {
		return "<span data-toggle=\"tooltip\" title=\"No attestation in the last 2 epochs\"><b>Active</b> <i class=\"fas fa-power-off fa-sm text-danger\"></i></span>"
	} else if status == "exiting_online" {
		return "<b>Exiting</b> <i class=\"fas fa-power-off fa-sm text-success\"></i>"
	} else if status == "exiting_offline" {
		return "<span data-toggle=\"tooltip\" title=\"No attestation in the last 2 epochs\"><b>Exiting</b> <i class=\"fas fa-power-off fa-sm text-danger\"></i></span>"
	} else if status == "slashing_online" {
		return "<b>Slashing</b> <i class=\"fas fa-power-off fa-sm text-success\"></i>"
	} else if status == "slashing_offline" {
		return "<span data-toggle=\"tooltip\" title=\"No attestation in the last 2 epochs\"><b>Slashing</b> <i class=\"fas fa-power-off fa-sm text-danger\"></i></span>"
	} else if status == "exited" {
		return "<span><b>Exited</b></span>"
	} else if status == "slashed" {
		return "<span><b>Slashed</b></span>"
	}
	return "<b>Unknown</b>"
}

func formatPool(tag []string) string {
	if len(tag) > 1 {
		tagType := tag[0]
		tagName := strings.Split(tag[len(tag)-1], " ")
		if len(tagName) > 1 {
			_, err := strconv.ParseInt(tagName[len(tagName)-1], 10, 64)
			if err == nil {
				name := ""
				for _, s := range tagName[:len(tagName)-1] {
					if s == "-" {
						continue
					}
					name += s + " "
				}
				return fmt.Sprintf(`<a href='/pools' style="all: unset; cursor: pointer;" data-toggle="tooltip" title="This validator is part of a staking-pool"><span style="font-size: 18px;" class="bg-light text-dark badge-pill pr-2 pl-0 mr-1"><span class="bg-dark text-light rounded-left mr-1 px-1">%s</span> %s</span></a>`, tagType, name)
			}
		}
		return fmt.Sprintf(`<a href='/pools' style="all: unset; cursor: pointer;" data-toggle="tooltip" title="This validator is part of a staking-pool"><span style="font-size: 18px;" class="bg-light text-dark badge-pill pr-2 pl-0 mr-1"><span class="bg-dark text-light rounded-left mr-1 px-1">%s</span> %s</span></a>`, tagType, tag[len(tag)-1])
	}
	return ""
}

func formatSpecialTag(tag string) string {
	special_tag := strings.Split(tag, ":")
	if len(special_tag) > 1 {
		if special_tag[0] == "pool" {
			return formatPool(special_tag)
		}
	}
	return fmt.Sprintf(`<span style="font-size: 18px;" class="badge bg-dark text-light mr-1">%s</span>`, tag)
}

// FormatValidatorTag will return html formated text of a validator-tag.
// Depending on the tag it will describe the tag in a tooltip and link to more information regarding the tag.
func FormatValidatorTag(tag string) template.HTML {
	var result string
	switch tag {
	case "rocketpool":
		result = `<span style="background-color: rgba(240, 149, 45, .2); font-size: 18px;" class="badge-pill mr-1 font-weight-normal" data-toggle="tooltip" title="Rocket Pool Validator"><a style="color: var(--yellow);" href="/pools/rocketpool">Rocket Pool</a></span>`
	case "ssv":
		result = `<span style="background-color: rgba(238, 113, 18, .2); font-size: 18px;" class="badge-pill mr-1 font-weight-normal" data-toggle="tooltip" title="Secret Shared Validator"><a style="color: var(--orange);" href="https://github.com/bloxapp/ssv/">SSV</a></span>`
	default:
		result = formatSpecialTag(tag)
	}
	return template.HTML(result)
}

func FormatValidatorTags(tags []string) template.HTML {
	str := ""
	for _, tag := range tags {
		str += string(FormatValidatorTag(tag)) + " "
	}
	return template.HTML(str)
}

// FormatValidator will return html formatted text for a validator
func FormatValidator(validator uint64) template.HTML {
	return template.HTML(fmt.Sprintf("<i class=\"fas fa-male mr-2\"></i><a href=\"/validator/%v\">%v</a>", validator, validator))
}

func FormatValidatorWithName(validator interface{}, name string) template.HTML {
	var validatorRead string
	var validatorLink string
	switch v := validator.(type) {
	case []byte:
		if len(v) > 2 {
			validatorRead = fmt.Sprintf("0x%x…%x", v[:2], v[len(v)-2:])
		}
		validatorLink = fmt.Sprintf("%x", v)
	default:
		validatorRead = fmt.Sprintf("%v", v)
		validatorLink = fmt.Sprintf("%v", v)
	}

	if name != "" {
		return template.HTML(fmt.Sprintf("<i class=\"fas fa-male mr-2\"></i> <a href=\"/validator/%v\"><span class=\"text-truncate\">"+html.EscapeString(name)+"</span></a>", validatorLink))
	} else {
		return template.HTML(fmt.Sprintf("<i class=\"fas fa-male mr-2\"></i> <a href=\"/validator/%v\">%v</a>", validatorLink, validatorRead))
	}
}

func FormatEth1AddressWithName(address []byte, name string) template.HTML {
	eth1Addr := common.BytesToAddress(address)
	if name != "" {
		return template.HTML(fmt.Sprintf("<a href=\"/address/0x%x\" class=\"text-monospace\">%s</a>", eth1Addr, name))
	} else {
		return FormatEth1Address(address)
	}
}

// FormatValidatorInt64 will return html formatted text for a validator (for an int64 validator-id)
func FormatValidatorInt64(validator int64) template.HTML {
	return FormatValidator(uint64(validator))
}

// FormatValidatosrInt64 will return html formatted text for validators
func FormatValidatorsInt64(validators []int64) template.HTML {
	formatedValidators := make([]string, len(validators))
	for i, v := range validators {
		formatedValidators[i] = string(FormatValidatorInt64(v))
	}
	return template.HTML(strings.Join(formatedValidators, " "))
}

// FormatSlashedValidatorInt64 will return html formatted text for a slashed validator
func FormatSlashedValidatorInt64(validator int64) template.HTML {
	return template.HTML(fmt.Sprintf("<i class=\"fas fa-user-slash text-danger mr-2\"></i><a href=\"/validator/%v\">%v</a>", validator, validator))
}

// FormatSlashedValidator will return html formatted text for a slashed validator
func FormatSlashedValidator(validator uint64) template.HTML {
	return template.HTML(fmt.Sprintf("<i class=\"fas fa-user-slash text-danger mr-2\"></i><a href=\"/validator/%v\">%v</a>", validator, validator))
}

// FormatSlashedValidator will return html formatted text for a slashed validator
func FormatSlashedValidatorWithName(validator uint64, name string) template.HTML {
	if name != "" {
		return template.HTML(fmt.Sprintf("<i class=\"fas fa-user-slash text-danger mr-2\"></i><a href=\"/validator/%v\">%v (<span class=\"text-truncate\">"+html.EscapeString(name)+"</span>)</a>", validator, validator))
	} else {
		return FormatSlashedValidator(validator)
	}
}

// FormatSlashedValidatorsInt64 will return html formatted text for slashed validators
func FormatSlashedValidatorsInt64(validators []int64) template.HTML {
	str := ""
	for i, v := range validators {
		if i == len(validators)+1 {
			str += fmt.Sprintf("<i class=\"fas fa-user-slash text-danger mr-2\"></i><a href=\"/validator/%v\">%v</a>", v, v)
		} else {
			str += fmt.Sprintf("<i class=\"fas fa-user-slash text-danger mr-2\"></i><a href=\"/validator/%v\">%v</a>, ", v, v)
		}
	}
	return template.HTML(str)
}

// FormatSlashedValidators will return html formatted text for slashed validators
func FormatSlashedValidators(validators []uint64) template.HTML {
	vals := make([]string, 0, len(validators))
	for _, v := range validators {
		vals = append(vals, fmt.Sprintf("<i class=\"fas fa-user-slash text-danger mr-2\"></i><a href=\"/validator/%v\">%v</a>", v, v))
	}
	return template.HTML(strings.Join(vals, ","))
}

// FormatSlashedValidators will return html formatted text for slashed validators
func FormatSlashedValidatorsWithName(validators []uint64, nameMap map[uint64]string) template.HTML {
	vals := make([]string, 0, len(validators))
	for _, v := range validators {
		name := nameMap[v]
		if name != "" {
			vals = append(vals, string(FormatSlashedValidatorWithName(v, name)))
		} else {
			vals = append(vals, string(FormatSlashedValidator(v)))
		}
	}
	return template.HTML(strings.Join(vals, ","))
}

// FormatYesNo will return yes or no formated as html
func FormatYesNo(yes bool) template.HTML {
	if yes {
		return `<span class="badge badge-pill bg-success text-white" style="font-size: 12px; font-weight: 500;">Yes</span>`
	}
	return `<span class="badge badge-pill bg-warning text-white" style="font-size: 12px; font-weight: 500;">No</span>`
}

func FormatValidatorName(name string) template.HTML {
	str := strings.Map(fixUtf, template.HTMLEscapeString(name))
	return template.HTML(fmt.Sprintf("<b><abbr title=\"This name has been set by the owner of this validator. Pool tags have been set by the beaconcha.in team.\">%s</abbr></b>", str))
}

func FormatAttestationInclusionEffectiveness(eff float64) template.HTML {
	tooltipText := "The attestation inclusion effectiveness should be 80% or higher to minimize reward penalties."
	if eff == 0 {
		return template.HTML(`<span class="text-danger" data-toggle="tooltip" title="Validator did not attest during the last 100 epochs"> N/A <i class="fas fa-frown"></i>`)
	} else if eff >= 100 {
		return template.HTML(fmt.Sprintf(`<span class="text-success" data-toggle="tooltip" title="%s"> %.0f%% - Perfect <i class="fas fa-grin-stars"></i>`, tooltipText, eff))
	} else if eff > 80 {
		return template.HTML(fmt.Sprintf(`<span class="text-success" data-toggle="tooltip" title="%s"> %.0f%% - Good <i class="fas fa-smile"></i></span>`, tooltipText, eff))
	} else if eff > 60 {
		return template.HTML(fmt.Sprintf(`<span class="text-warning" data-toggle="tooltip" title="%s"> %.0f%% - Fair <i class="fas fa-meh"></i></span>`, tooltipText, eff))
	} else {
		return template.HTML(fmt.Sprintf(`<span class="text-danger" data-toggle="tooltip" title="%s"> %.0f%% - Bad <i class="fas fa-frown"></i></span>`, tooltipText, eff))
	}
}

func FormatPercentageColoredEmoji(percentage float64) template.HTML {
	if math.IsInf(percentage, 0) || math.IsNaN(percentage) {
		percentage = 0
	} else {
		percentage = percentage * 100
	}
	if percentage == 100 {
		return template.HTML(fmt.Sprintf(`<span class="text-success">%.0f%% <i class="fas fa-grin-stars"></i></span>`, percentage))
	} else if percentage >= 90 {
		return template.HTML(fmt.Sprintf(`<span class="text-success">%.0f%% <i class="fas fa-smile"></i></span>`, percentage))
	} else if percentage >= 80 {
		return template.HTML(fmt.Sprintf(`<span class="text-warning">%.0f%% <i class="fas fa-smile"></i></span>`, percentage))
	} else if percentage >= 60 {
		return template.HTML(fmt.Sprintf(`<span class="text-warning">%.0f%% <i class="fas fa-meh"></i></span>`, percentage))
	}
	return template.HTML(fmt.Sprintf(`<span class="text-danger">%.0f%% <i class="fas fa-frown"></i></span>`, percentage))
}

func FormatPercentageColored(percentage float64) template.HTML {
	if math.IsInf(percentage, 0) || math.IsNaN(percentage) {
		percentage = 0
	} else {
		percentage = percentage * 100
	}
	if percentage == 100 {
		return template.HTML(fmt.Sprintf(`<span class="text-success">%.0f%%</span>`, percentage))
	} else if percentage >= 90 {
		return template.HTML(fmt.Sprintf(`<span class="text-success">%.0f%%</span>`, percentage))
	} else if percentage >= 80 {
		return template.HTML(fmt.Sprintf(`<span class="text-warning">%.0f%%</span>`, percentage))
	} else if percentage >= 60 {
		return template.HTML(fmt.Sprintf(`<span class="text-warning">%.0f%% </span>`, percentage))
	}
	return template.HTML(fmt.Sprintf(`<span class="text-danger">%.0f%%</span>`, percentage))
}

func DerefString(str *string) string {
	if str != nil {
		return *str
	}
	return ""
}

// TrLang returns translated text based on language tag and text id
func TrLang(lang string, key string) template.HTML {
	I18n := getLocaliser()
	return template.HTML(I18n.Tr(lang, key))
}

func KFormatterEthPrice(price uint64) template.HTML {
	if price > 999 {
		ethTruncPrice := fmt.Sprint(float64(int((float64(price)/float64(1000))*10))/float64(10)) + "k"
		return template.HTML(ethTruncPrice)
	}
	return template.HTML(fmt.Sprint(price))
}

func FormatRPL(num string) string {
	floatNum, _ := strconv.ParseFloat(num, 64)
	return fmt.Sprintf("%.2f", floatNum/math.Pow10(18)) + " RPL"
}

func FormatETH(num string) string {
	floatNum, _ := strconv.ParseFloat(num, 64)
	return fmt.Sprintf("%.4f", floatNum/math.Pow10(18)) + " ETH"
}

func FormatFloat(num float64, precision int) string {
	p := message.NewPrinter(language.English)
	f := fmt.Sprintf("%%.%vf", precision)
	s := strings.TrimRight(strings.TrimRight(p.Sprintf(f, num), "0"), ".")
	r := []rune(p.Sprintf(s, num))
	return string(r)
}

func FormatNotificationChannel(ch types.NotificationChannel) template.HTML {
	label, ok := types.NotificationChannelLabels[ch]
	if !ok {
		return ""
	}
	return label
}

func FormatBlockReward(blockNumber int64) template.HTML {
	var reward *big.Int

	if blockNumber < 4370000 {
		reward = big.NewInt(5e+18)
	} else if blockNumber < 7280000 {
		reward = big.NewInt(3e+18)
	} else {
		reward = big.NewInt(2e+18)
	}

	return FormatAmount(reward, "ETH", 5)
}

func FormatTokenBalance(balance *types.Eth1AddressBalance) template.HTML {
	mul := decimal.NewFromFloat(float64(10)).Pow(decimal.NewFromBigInt(new(big.Int).SetBytes(balance.Metadata.Decimals), 0))
	num := decimal.NewFromBigInt(new(big.Int).SetBytes(balance.Balance), 0)
	p := message.NewPrinter(language.English)

	priceS := string(balance.Metadata.Price)
	price := decimal.New(0, 0)
	if priceS != "" {
		var err error
		price, err = decimal.NewFromString(priceS)
		if err != nil {
			logger.WithError(err).Errorf("error getting price from string - FormatTokenBalance price: %v", priceS)
		}
	}
	// numPrice := num.Div(mul).Mul(price)

	logo := ""
	if len(balance.Metadata.Logo) != 0 {
		logo = fmt.Sprintf(`<img class="mr-1" style="height: 1.2rem;" src="data:image/png;base64, %s">`, base64.StdEncoding.EncodeToString(balance.Metadata.Logo))
	}
	pflt, _ := price.Float64()
	flt, _ := num.Div(mul).Round(5).Float64()
	bflt, _ := price.Mul(num.Div(mul)).Float64()
	return template.HTML(p.Sprintf(`
	<div class="token-balance-col token-name text-truncate d-flex align-items-center justify-content-between flex-wrap">
		<div class="token-icon p-1">
			<a href='/token/0x%x?a=0x%x'>
				<span>%s</span> <span>%s</span>
			</a> 
		</div>
		<div class="token-price-balance p-1">
			<span class="text-muted" style="font-size: 90%%;">$%.2f</span>
		</div>
	</div> 
	<div class="token-balance-col token-balance d-flex align-items-center justify-content-between flex-wrap">
		<div class="token-holdings p-1">
			<span class="token-holdings">%s</span>
		</div>
		<div class="token-price p-1">
			<span class="text-muted" style="font-size: 90%%;">@ $%.2f</span>
		</div>
	</div>`, balance.Token, balance.Address, logo, balance.Metadata.Symbol, bflt, FormatThousandsEnglish(strconv.FormatFloat(flt, 'f', -1, 64)), pflt))
}

func FormatAddressEthBalance(balance *types.Eth1AddressBalance) template.HTML {
	e := new(big.Int).SetBytes(balance.Metadata.Decimals)
	d := new(big.Int).Exp(big.NewInt(10), e, nil)
	balWei := new(big.Float).SetInt(new(big.Int).SetBytes(balance.Balance))
	balEth := new(big.Float).Quo(balWei, new(big.Float).SetInt(d))
	p := message.NewPrinter(language.English)
	return template.HTML(p.Sprintf(fmt.Sprintf(`
		<div class="d-flex align-items-center">
			<svg style="width: 1rem; height: 1rem;">
				<use xlink:href="#ethereum-diamond-logo"/>
			</svg> 
			<span class="token-holdings">%%.%df Ether</span>
		</div>`, e.Int64()), balEth))
}

func FormatTokenValue(balance *types.Eth1AddressBalance) template.HTML {
	decimals := new(big.Int).SetBytes(balance.Metadata.Decimals)
	p := message.NewPrinter(language.English)
	mul := decimal.NewFromFloat(float64(10)).Pow(decimal.NewFromBigInt(decimals, 0))
	num := decimal.NewFromBigInt(new(big.Int).SetBytes(balance.Balance), 0)
	f, _ := num.Div(mul).Float64()

	return template.HTML(p.Sprintf("%s", FormatThousandsEnglish(strconv.FormatFloat(f, 'f', -1, 64))))
}

func FormatTokenName(balance *types.Eth1AddressBalance) template.HTML {
	logo := ""
	if len(balance.Metadata.Logo) != 0 {
		logo = fmt.Sprintf(`<img style="height: 20px;" src="data:image/png;base64, %s">`, base64.StdEncoding.EncodeToString(balance.Metadata.Logo))
	}
	return template.HTML(fmt.Sprintf("<a href='/token/0x%x?a=0x%x'>%s %s</a>", balance.Token, balance.Address, logo, balance.Metadata.Symbol))
}

func ToBase64(input []byte) string {
	return base64.StdEncoding.EncodeToString(input)
}

// FormatBalance will return a string for a balance
func FormatBalanceWei(balanceWei *big.Int, unit string, precision int) template.HTML {
	balanceBigFloat := new(big.Float).SetInt(balanceWei)
	if unit == "Ether" || unit == "ETH" {
		balanceBigFloat = new(big.Float).Quo(balanceBigFloat, big.NewFloat(1e18))
	} else if unit == "GWei" {
		balanceBigFloat = new(big.Float).Quo(balanceBigFloat, big.NewFloat(1e9))
	}
	balanceFloat, _ := balanceBigFloat.Float64()
	balance := FormatFloat(balanceFloat, precision)

	return template.HTML(balance + " " + unit)
}
func FormatBytesAmount(amount []byte, unit string, precision int) template.HTML {
	return FormatBalanceWei(new(big.Int).SetBytes(amount), unit, precision)
}

// FormatBalance will return a string for a balance
func FormatEth1TxStatus(status uint64) template.HTML {
	if status == 1 {
		return template.HTML("<h5 class=\"m-0\"><span class=\"badge badge-success badge-pill align-middle text-white\"><i class=\"fas fa-check-circle\"></i> Success</span></h5>")
	} else {
		return template.HTML("<h5 class=\"m-0\"><span class=\"badge badge-danger badge-pill align-middle text-white\"><i class=\"fas fa-times-circle\"></i> Failed</span></h5>")
	}
}

// FormatTimestamp will return a timestamp formated as html. This is supposed to be used together with client-side js
func FormatTimestampUInt64(ts uint64) template.HTML {
	return template.HTML(fmt.Sprintf("<span class=\"timestamp\" title=\"%v\" data-toggle=\"tooltip\" data-placement=\"top\" data-timestamp=\"%d\"></span>", time.Unix(int64(ts), 0), ts))
}

// FormatEth1AddressFull will return the eth1-address formated as html
func FormatEth1AddressFull(addr common.Address) template.HTML {
	return FormatAddress(addr.Bytes(), nil, "", false, false, true)
}

func formatNumberInternal(prefix string, postfix string, number *big.Int, decimals int) {
}<|MERGE_RESOLUTION|>--- conflicted
+++ resolved
@@ -508,7 +508,6 @@
 	return template.HTML(fmt.Sprintf("<span class=\"text-monospace\">%#x</span>", hash))
 }
 
-<<<<<<< HEAD
 func FormatHashWithCopy(hash []byte) template.HTML {
 	copyBtn := CopyButton(hex.EncodeToString(hash))
 	if len(hash) == 0 {
@@ -517,10 +516,7 @@
 	return template.HTML(fmt.Sprintf(`<span>%v</span> %v`, FormatHash(hash), copyBtn))
 }
 
-func FormatWithdawalCredentials(hash []byte) template.HTML {
-=======
 func FormatWithdawalCredentials(hash []byte, addCopyButton bool) template.HTML {
->>>>>>> 7a0a077d
 	if len(hash) != 32 {
 		return "INVALID CREDENTIALS"
 	}
