--- conflicted
+++ resolved
@@ -383,13 +383,8 @@
 		if err != nil {
 			logger.Errorf("error retrieving latest exported finalized epoch from the database: %v", err)
 		} else {
-<<<<<<< HEAD
 			cacheKey := fmt.Sprintf("%d:frontend:latestFinalized", utils.Config.Chain.ClConfig.DepositChainID)
-			err := cache.TieredCache.SetUint64(cacheKey, latestFinalized, time.Hour*24)
-=======
-			cacheKey := fmt.Sprintf("%d:frontend:latestFinalized", utils.Config.Chain.Config.DepositChainID)
 			err := cache.TieredCache.SetUint64(cacheKey, latestFinalizedEpoch, time.Hour*24)
->>>>>>> a0a6efb7
 			if err != nil {
 				logger.Errorf("error caching latestFinalizedEpoch: %v", err)
 			}
@@ -1696,7 +1691,7 @@
 
 func latestExportedStatisticDayUpdater(wg *sync.WaitGroup) {
 	firstRun := true
-	cacheKey := fmt.Sprintf("%d:frontend:lastExportedStatisticDay", utils.Config.Chain.Config.DepositChainID)
+	cacheKey := fmt.Sprintf("%d:frontend:lastExportedStatisticDay", utils.Config.Chain.ClConfig.DepositChainID)
 	for {
 		lastDay, err := db.GetLastExportedStatisticDay()
 		if err != nil {
@@ -1705,10 +1700,6 @@
 			continue
 		}
 
-<<<<<<< HEAD
-		cacheKey := fmt.Sprintf("%d:frontend:lastExportedStatisticDay", utils.Config.Chain.ClConfig.DepositChainID)
-=======
->>>>>>> a0a6efb7
 		err = cache.TieredCache.Set(cacheKey, lastDay, time.Hour*24)
 		if err != nil {
 			logger.Errorf("error caching last exported statistics day: %v", err)
@@ -1724,13 +1715,8 @@
 }
 
 // LatestExportedStatisticDay will return the last exported day in the validator_stats table
-<<<<<<< HEAD
-func LatestExportedStatisticDay() uint64 {
+func LatestExportedStatisticDay() (uint64, error) {
 	cacheKey := fmt.Sprintf("%d:frontend:lastExportedStatisticDay", utils.Config.Chain.ClConfig.DepositChainID)
-=======
-func LatestExportedStatisticDay() (uint64, error) {
-	cacheKey := fmt.Sprintf("%d:frontend:lastExportedStatisticDay", utils.Config.Chain.Config.DepositChainID)
->>>>>>> a0a6efb7
 
 	if wanted, err := cache.TieredCache.GetUint64WithLocalTimeout(cacheKey, time.Second*5); err == nil {
 		return wanted, nil
