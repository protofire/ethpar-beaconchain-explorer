--- conflicted
+++ resolved
@@ -1238,40 +1238,6 @@
 
 	for _, event := range events {
 		pubkey, err := GetGetPubkeyForIndex(event.Proposer)
-<<<<<<< HEAD
-		if err == nil {
-			subscribers, ok := subMap[hex.EncodeToString(pubkey)]
-			if ok {
-				for _, sub := range subscribers {
-					if sub.UserID == nil || sub.ID == nil {
-						return fmt.Errorf("error expected userId or subId to be defined but got user: %v, sub: %v", sub.UserID, sub.ID)
-					}
-					if sub.LastEpoch != nil {
-						lastSentEpoch := *sub.LastEpoch
-						if lastSentEpoch >= epoch || epoch < sub.CreatedEpoch {
-							continue
-						}
-					}
-					logger.Infof("creating %v notification for validator %v in epoch %v", eventName, event.Proposer, epoch)
-					n := &validatorProposalNotification{
-						SubscriptionID: *sub.ID,
-						ValidatorIndex: event.Proposer,
-						Epoch:          epoch,
-						Slot:           event.Slot,
-						Status:         event.Status,
-						EventName:      eventName,
-						Reward:         event.ExecRewardETH,
-						EventFilter:    hex.EncodeToString(pubkey),
-					}
-					if _, exists := notificationsByUserID[*sub.UserID]; !exists {
-						notificationsByUserID[*sub.UserID] = map[types.EventName][]types.Notification{}
-					}
-					if _, exists := notificationsByUserID[*sub.UserID][n.GetEventName()]; !exists {
-						notificationsByUserID[*sub.UserID][n.GetEventName()] = []types.Notification{}
-					}
-					notificationsByUserID[*sub.UserID][n.GetEventName()] = append(notificationsByUserID[*sub.UserID][n.GetEventName()], n)
-					metrics.NotificationsCollected.WithLabelValues(string(n.GetEventName())).Inc()
-=======
 		if err != nil {
 			utils.LogError(err, "error retrieving pubkey for validator", 0, map[string]interface{}{"validator": event.Proposer})
 			continue
@@ -1288,7 +1254,6 @@
 				lastSentEpoch := *sub.LastEpoch
 				if lastSentEpoch >= epoch || epoch < sub.CreatedEpoch {
 					continue
->>>>>>> a073dfe6
 				}
 			}
 			logger.Infof("creating %v notification for validator %v in epoch %v", eventName, event.Proposer, epoch)
