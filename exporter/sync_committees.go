package exporter

import (
	"eth2-exporter/db"
	"eth2-exporter/rpc"
	"eth2-exporter/services"
	"eth2-exporter/utils"
	"fmt"
	"strconv"
	"strings"
	"time"

	"github.com/sirupsen/logrus"
)

func syncCommitteesExporter(rpcClient rpc.Client) {
	for {
		t0 := time.Now()
		err := exportSyncCommittees(rpcClient)
		if err != nil {
			logrus.WithFields(logrus.Fields{"error": err, "duration": time.Since(t0)}).Errorf("error exporting sync_committees")
		}
		time.Sleep(time.Second * 12)
	}
}

func exportSyncCommittees(rpcClient rpc.Client) error {
	var dbPeriods []uint64
	err := db.WriterDb.Select(&dbPeriods, `select period from sync_committees group by period`)
	if err != nil {
		return err
	}
	dbPeriodsMap := make(map[uint64]bool, len(dbPeriods))
	for _, p := range dbPeriods {
		dbPeriodsMap[p] = true
	}
	currEpoch := services.LatestFinalizedEpoch() - 1
	lastPeriod := utils.SyncPeriodOfEpoch(uint64(currEpoch)) + 1 // we can look into the future
	firstPeriod := utils.SyncPeriodOfEpoch(utils.Config.Chain.ClConfig.AltairForkEpoch)
	for p := firstPeriod; p <= lastPeriod; p++ {
		_, exists := dbPeriodsMap[p]
		if !exists {
			t0 := time.Now()
			err = exportSyncCommitteeAtPeriod(rpcClient, p)
			if err != nil {
				return fmt.Errorf("error exporting sync-committee at period %v: %w", p, err)
			}
			logrus.WithFields(logrus.Fields{
				"period":   p,
				"epoch":    utils.FirstEpochOfSyncPeriod(p),
				"duration": time.Since(t0),
			}).Infof("exported sync_committee")
		}
	}
	return nil
}

func exportSyncCommitteeAtPeriod(rpcClient rpc.Client, p uint64) error {

	stateID := uint64(0)
	if p > 0 {
		stateID = utils.FirstEpochOfSyncPeriod(p-1) * utils.Config.Chain.ClConfig.SlotsPerEpoch
	}
	epoch := utils.FirstEpochOfSyncPeriod(p)
	if stateID/utils.Config.Chain.ClConfig.SlotsPerEpoch <= utils.Config.Chain.ClConfig.AltairForkEpoch {
		stateID = utils.Config.Chain.ClConfig.AltairForkEpoch * utils.Config.Chain.ClConfig.SlotsPerEpoch
		epoch = utils.Config.Chain.ClConfig.AltairForkEpoch
	}

	firstEpoch := utils.FirstEpochOfSyncPeriod(p)
	lastEpoch := firstEpoch + utils.Config.Chain.ClConfig.EpochsPerSyncCommitteePeriod - 1

	logger.Infof("exporting sync committee assignments for period %v (epoch %v to %v)", p, firstEpoch, lastEpoch)

	c, err := rpcClient.GetSyncCommittee(fmt.Sprintf("%d", stateID), epoch)
	if err != nil {
		return err
	}

	validatorsU64 := make([]uint64, len(c.Validators))
	for i, idxStr := range c.Validators {
		idxU64, err := strconv.ParseUint(idxStr, 10, 64)
		if err != nil {
			return err
		}
		validatorsU64[i] = idxU64
	}

<<<<<<< HEAD
	start := time.Now()
	firstSlot := firstEpoch * utils.Config.Chain.ClConfig.SlotsPerEpoch
	lastSlot := lastEpoch*utils.Config.Chain.ClConfig.SlotsPerEpoch + utils.Config.Chain.ClConfig.SlotsPerEpoch - 1
	logger.Infof("exporting sync committee assignments for period %v (epoch %v to %v, slot %v to %v) to bigtable", p, firstEpoch, lastEpoch, firstSlot, lastSlot)
=======
	dedupMap := make(map[uint64]bool)
>>>>>>> a0a6efb7

	for _, validator := range validatorsU64 {
		dedupMap[validator] = true
	}

	validatorsU64 = make([]uint64, 0, len(dedupMap))
	for validator := range dedupMap {
		validatorsU64 = append(validatorsU64, validator)
	}

	// start := time.Now()
	//
	// firstSlot := firstEpoch * utils.Config.Chain.Config.SlotsPerEpoch
	// lastSlot := lastEpoch*utils.Config.Chain.Config.SlotsPerEpoch + utils.Config.Chain.Config.SlotsPerEpoch - 1
	// logger.Infof("exporting sync committee assignments for period %v (epoch %v to %v, slot %v to %v) to bigtable", p, firstEpoch, lastEpoch, firstSlot, lastSlot)

	// err = db.BigtableClient.SaveSyncCommitteesAssignments(firstSlot, lastSlot, validatorsU64)
	// if err != nil {
	// 	return fmt.Errorf("error saving sync committee assignments: %v", err)
	// }
	// logger.Infof("exported sync committee assignments for period %v to bigtable in %v", p, time.Since(start))
	tx, err := db.WriterDb.Beginx()
	if err != nil {
		return err
	}
	defer tx.Rollback()

	nArgs := 3
	valueArgs := make([]interface{}, len(validatorsU64)*nArgs)
	valueIds := make([]string, len(validatorsU64))
	for i, idxU64 := range validatorsU64 {
		valueArgs[i*nArgs+0] = p
		valueArgs[i*nArgs+1] = idxU64
		valueArgs[i*nArgs+2] = i
		valueIds[i] = fmt.Sprintf("($%d,$%d,$%d)", i*nArgs+1, i*nArgs+2, i*nArgs+3)
	}
	_, err = tx.Exec(
		fmt.Sprintf(`
			INSERT INTO sync_committees (period, validatorindex, committeeindex) 
			VALUES %s ON CONFLICT (period, validatorindex, committeeindex) DO NOTHING`,
			strings.Join(valueIds, ",")),
		valueArgs...)
	if err != nil {
		return err
	}

	return tx.Commit()
}<|MERGE_RESOLUTION|>--- conflicted
+++ resolved
@@ -86,14 +86,7 @@
 		validatorsU64[i] = idxU64
 	}
 
-<<<<<<< HEAD
-	start := time.Now()
-	firstSlot := firstEpoch * utils.Config.Chain.ClConfig.SlotsPerEpoch
-	lastSlot := lastEpoch*utils.Config.Chain.ClConfig.SlotsPerEpoch + utils.Config.Chain.ClConfig.SlotsPerEpoch - 1
-	logger.Infof("exporting sync committee assignments for period %v (epoch %v to %v, slot %v to %v) to bigtable", p, firstEpoch, lastEpoch, firstSlot, lastSlot)
-=======
 	dedupMap := make(map[uint64]bool)
->>>>>>> a0a6efb7
 
 	for _, validator := range validatorsU64 {
 		dedupMap[validator] = true
@@ -106,8 +99,8 @@
 
 	// start := time.Now()
 	//
-	// firstSlot := firstEpoch * utils.Config.Chain.Config.SlotsPerEpoch
-	// lastSlot := lastEpoch*utils.Config.Chain.Config.SlotsPerEpoch + utils.Config.Chain.Config.SlotsPerEpoch - 1
+	// firstSlot := firstEpoch * utils.Config.Chain.ClConfig.SlotsPerEpoch
+	// lastSlot := lastEpoch*utils.Config.Chain.ClConfig.SlotsPerEpoch + utils.Config.Chain.ClConfig.SlotsPerEpoch - 1
 	// logger.Infof("exporting sync committee assignments for period %v (epoch %v to %v, slot %v to %v) to bigtable", p, firstEpoch, lastEpoch, firstSlot, lastSlot)
 
 	// err = db.BigtableClient.SaveSyncCommitteesAssignments(firstSlot, lastSlot, validatorsU64)
