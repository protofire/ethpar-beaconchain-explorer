//We want to prevent the intial page scroll to tab anchors
function stopInitialScrollEvent(event) {
  event.preventDefault()
  event.stopImmediatePropagation()
  event.stopPropagation()
  window.scrollTo(0, 0)
}
window.addEventListener("scroll", stopInitialScrollEvent)
window.addEventListener("load", function (event) {
  window.removeEventListener("scroll", stopInitialScrollEvent)
})

function applyTTFix() {
  $("button, a").on("mousedown", (evt) => {
    evt.preventDefault() // prevent setting the browser focus on all mouse buttons, which prevents tooltips from disapearing
  })
  truncateTooltip()
}

// FAB toggle
function toggleFAB() {
  var fabContainer = document.querySelector(".fab-message")
  var fabButton = fabContainer.querySelector(".fab-message-button a")
  // var fabToggle = document.getElementById('fab-message-toggle')
  fabContainer.classList.toggle("is-open")
  fabButton.classList.toggle("toggle-icon")
}
$(document).ready(function () {
  var fabContainer = document.querySelector(".fab-message")
  var messages = document.querySelector(".fab-message-content h3")
  if (messages) {
    fabContainer.style.display = "initial"
  }
})

// Theme switch
function switchTheme(e) {
  var d1 = document.getElementById("app-theme")
  //checked is light
  if (e.target.checked) {
    d1.href = "/theme/css/beacon-light.min.css"
    document.documentElement.setAttribute("data-theme", "light")
    localStorage.setItem("theme", "light")
  } else {
    // dark theme
    d1.href = "/theme/css/beacon-dark.min.css"
    document.documentElement.setAttribute("data-theme", "dark")
    localStorage.setItem("theme", "dark")
  }
}
$("#toggleSwitch").on("change", switchTheme)

function hideInfoBanner(msg) {
  localStorage.setItem("infoBannerStatus", msg)
  $("#infoBanner").attr("class", "d-none")
}
// $("#infoBannerDissBtn").on('click', hideInfoBanner)

function setValidatorEffectiveness(elem, eff) {
  if (elem === undefined) return
  eff = parseInt(eff)
  if (eff >= 100) {
    $("#" + elem).html(`<span class="text-success"> ${eff}% - Perfect <i class="fas fa-grin-stars"></i>`)
  } else if (eff > 80) {
    $("#" + elem).html(`<span class="text-success"> ${eff}% - Good <i class="fas fa-smile"></i></span>`)
  } else if (eff > 60) {
    $("#" + elem).html(`<span class="text-warning"> ${eff}% - Fair <i class="fas fa-meh"></i></span>`)
  } else {
    $("#" + elem).html(`<span class="text-danger"> ${eff}% - Bad <i class="fas fa-frown"></i></span>`)
  }
}

function setUtc() {
  if ($("#optionLocal").is(":checked") || $("#optionTs").is(":checked")) {
    var unixTs = $("#unixTs").text()
    var ts = luxon.DateTime.fromMillis(unixTs * 1000)
    $("#timestamp").text(ts.toUTC().toFormat("MMM-dd-yyyy hh:mm:ss a"))
  }
}

function setLocal() {
  if ($("#optionUtc").is(":checked") || $("#optionTs").is(":checked")) {
    var unixTs = $("#unixTs").text()
    var ts = luxon.DateTime.fromMillis(unixTs * 1000)
    $("#timestamp").text(ts.toFormat("MMM-dd-yyyy HH:mm:ss") + " UTC" + ts.toFormat("Z"))
  }
}

function setTs() {
  var unixTs = $("#unixTs").text()
  var utc = luxon.DateTime.fromMillis(unixTs * 1000)
  $("#timestamp").text(utc["ts"] / 1000)
}

function copyTs() {
  var text = $("#timestamp").text()
  tsArr = text.split(" ")
  if (tsArr.length > 1) {
    navigator.clipboard.writeText(tsArr[0] + " " + tsArr[1])
  } else {
    navigator.clipboard.writeText(tsArr[0])
  }
}

function viewHexDataAs(id, type) {
  var extraDataHex = $(`#${id}`).attr("aria-hex-data")
  if (!extraDataHex) {
    return
  }

  if (type === "hex") {
    $(`#${id}`).text(extraDataHex)
  } else {
    try {
      var r = decodeURIComponent(extraDataHex.replace(/\s+/g, "").replace(/[0-9a-f]{2}/g, "%$&"))
      $(`#${id}`).text(r.replace("0x", ""))
    } catch (e) {
      $(`#${id}`).text(hex2a(extraDataHex.replace("0x", "")))
    }
  }
}

function hex2a(hexx) {
  var hex = hexx.toString() //force conversion
  var str = ""
  for (var i = 0; i < hex.length; i += 2) str += String.fromCharCode(parseInt(hex.substr(i, 2), 16))
  return str
}

var observeDOM = (function () {
  var MutationObserver = window.MutationObserver || window.WebKitMutationObserver

  return function (obj, callback) {
    if (!obj || obj.nodeType !== 1) return

    if (MutationObserver) {
      // define a new observer
      var mutationObserver = new MutationObserver(callback)

      // have the observer observe for changes in children
      mutationObserver.observe(obj, { childList: true, subtree: true })
      return mutationObserver
    }

    // browser support fallback
    else if (window.addEventListener) {
      obj.addEventListener("DOMNodeInserted", callback, false)
      obj.addEventListener("DOMNodeRemoved", callback, false)
    }
  }
})()

observeDOM(document.documentElement, applyTTFix)

// typeahead
$(document).ready(function () {
  // format timestamps within tooltip titles
  formatTimestamps() // make sure this happens before tooltips
  if ($('[data-toggle="tooltip"]').tooltip) {
    $('[data-toggle="tooltip"]').tooltip()
  }

  // set maxParallelRequests to number of datasets queried in each search
  // make sure this is set in every one bloodhound object
  let requestNum = 8

  var bhValidators = new Bloodhound({
    datumTokenizer: Bloodhound.tokenizers.whitespace,
    queryTokenizer: Bloodhound.tokenizers.whitespace,
    identify: function (obj) {
      return obj.pubkey
    },
    remote: {
      url: "/search/validators/%QUERY",
      wildcard: "%QUERY",
      maxPendingRequests: requestNum,
    },
  })

  var bhSlots = new Bloodhound({
    datumTokenizer: Bloodhound.tokenizers.whitespace,
    queryTokenizer: Bloodhound.tokenizers.whitespace,
    identify: function (obj) {
      return obj.slot
    },
    remote: {
      url: "/search/slots/%QUERY",
      wildcard: "%QUERY",
      maxPendingRequests: requestNum,
    },
  })

  var bhBlocks = new Bloodhound({
    datumTokenizer: Bloodhound.tokenizers.whitespace,
    queryTokenizer: Bloodhound.tokenizers.whitespace,
    identify: function (obj) {
      return obj.block
    },
    remote: {
      url: "/search/blocks/%QUERY",
      wildcard: "%QUERY",
      maxPendingRequests: requestNum,
    },
  })

  var bhTransactions = new Bloodhound({
    datumTokenizer: Bloodhound.tokenizers.whitespace,
    queryTokenizer: Bloodhound.tokenizers.whitespace,
    identify: function (obj) {
      return obj.txhash
    },
    remote: {
      url: "/search/transactions/%QUERY",
      wildcard: "%QUERY",
      maxPendingRequests: requestNum,
    },
  })

  var bhGraffiti = new Bloodhound({
    datumTokenizer: Bloodhound.tokenizers.whitespace,
    queryTokenizer: Bloodhound.tokenizers.whitespace,
    identify: function (obj) {
      return obj.graffiti
    },
    remote: {
      url: "/search/graffiti/%QUERY",
      wildcard: "%QUERY",
      maxPendingRequests: requestNum,
    },
  })

  var bhEpochs = new Bloodhound({
    datumTokenizer: Bloodhound.tokenizers.whitespace,
    queryTokenizer: Bloodhound.tokenizers.whitespace,
    identify: function (obj) {
      return obj.epoch
    },
    remote: {
      url: "/search/epochs/%QUERY",
      wildcard: "%QUERY",
      maxPendingRequests: requestNum,
    },
  })

  var bhEth1Accounts = new Bloodhound({
    datumTokenizer: Bloodhound.tokenizers.whitespace,
    queryTokenizer: Bloodhound.tokenizers.whitespace,
    identify: function (obj) {
      return obj.account
    },
    remote: {
      url: "/search/eth1_addresses/%QUERY",
      wildcard: "%QUERY",
      maxPendingRequests: requestNum,
    },
  })

  var bhValidatorsByAddress = new Bloodhound({
    datumTokenizer: Bloodhound.tokenizers.whitespace,
    queryTokenizer: Bloodhound.tokenizers.whitespace,
    identify: function (obj) {
      return obj.eth1_address
    },
    remote: {
      url: "/search/count_indexed_validators_by_eth1_address/%QUERY",
      wildcard: "%QUERY",
      maxPendingRequests: requestNum,
    },
  })

  // before adding datasets make sure requestNum is set to the correct value
  $(".typeahead").typeahead(
    {
      minLength: 1,
      highlight: true,
      hint: false,
      autoselect: false,
    },
    {
      limit: 5,
      name: "validators",
      source: bhValidators,
      display: "pubkey",
      templates: {
        header: '<h3 class="h5">Validators</h3>',
        suggestion: function (data) {
          return `<div class="text-monospace text-truncate">${data.index}: ${data.pubkey}</div>`
        },
      },
    },
    {
      limit: 5,
      name: "blocks",
      source: bhBlocks,
      display: "hash",
      templates: {
        header: '<h3 class="h5">Blocks</h3>',
        suggestion: function (data) {
          return `<div class="text-monospace text-truncate">${data.block}: ${data.hash}</div>`
        },
      },
    },
    {
      limit: 5,
      name: "slots",
      source: bhSlots,
      display: "blockroot",
      templates: {
        header: '<h3 class="h5">Slots</h3>',
        suggestion: function (data) {
          return `<div class="text-monospace text-truncate">${data.slot}: 0x${data.blockroot}</div>`
        },
      },
    },
    {
      limit: 5,
      name: "transactions",
      source: bhTransactions,
      display: "txhash",
      templates: {
        header: '<h3 class="h5">Transactions</h3>',
        suggestion: function (data) {
          return `<div class="text-monospace text-truncate">0x${data.txhash}</div>`
        },
      },
    },
    {
      limit: 5,
      name: "epochs",
      source: bhEpochs,
      display: "epoch",
      templates: {
        header: '<h3 class="h5">Epochs</h3>',
        suggestion: function (data) {
          return `<div>${data.epoch}</div>`
        },
      },
    },
    {
      limit: 5,
      name: "addresses",
      source: bhEth1Accounts,
      display: "address",
      templates: {
        header: '<h3 class="h5">Address</h3>',
        suggestion: function (data) {
          return `<div class="text-monospace text-truncate">0x${data.address}</div>`
        },
      },
    },
    {
      limit: 5,
      name: "validators-by-address",
      source: bhValidatorsByAddress,
      display: "eth1_address",
      templates: {
        header: '<h3 class="h5">Validators by Address</h3>',
        suggestion: function (data) {
          return `<div class="text-monospace text-truncate">${data.count}: 0x${data.eth1_address}</div>`
        },
      },
    },
    {
      limit: 5,
      name: "graffiti",
      source: bhGraffiti,
      display: "graffiti",
      templates: {
        header: '<h3 class="h5">Blocks by Graffiti</h3>',
        suggestion: function (data) {
          return `<div class="text-monospace" style="display:flex"><div class="text-truncate" style="flex:1 1 auto;">${data.graffiti}</div><div style="max-width:fit-content;white-space:nowrap;">${data.count}</div></div>`
        },
      },
    }
  )

  $(".typeahead").on("focus", function (event) {
    if (event.target.value !== "") {
      $(this).trigger(
        $.Event("keydown", {
          keyCode: 40,
        })
      )
    }
  })

  $(".typeahead").on("input", function (input) {
    $(".tt-suggestion").first().addClass("tt-cursor")
  })

  $(".tt-menu").on("mouseenter", function () {
    $(".tt-suggestion").first().removeClass("tt-cursor")
  })

  $(".tt-menu").on("mouseleave", function () {
    $(".tt-suggestion").first().addClass("tt-cursor")
  })

  $(".typeahead").on("typeahead:select", function (ev, sug) {
    if (sug.txhash !== undefined) {
      window.location = "/tx/" + sug.txhash
    } else if (sug.block !== undefined) {
      window.location = "/block/" + sug.block
    } else if (sug.slot !== undefined) {
      window.location = "/slot/" + sug.slot
    } else if (sug.index !== undefined) {
      if (sug.index === "deposited") window.location = "/validator/" + sug.pubkey
      else window.location = "/validator/" + sug.index
    } else if (sug.epoch !== undefined) {
      window.location = "/epoch/" + sug.epoch
    } else if (sug.address !== undefined) {
      window.location = "/address/" + sug.address
    } else if (sug.eth1_address !== undefined) {
      window.location = "/validators/deposits?q=" + sug.eth1_address
    } else if (sug.graffiti !== undefined) {
      // sug.graffiti is html-escaped to prevent xss, we need to unescape it
      var el = document.createElement("textarea")
      el.innerHTML = sug.graffiti
      window.location = "/slots?q=" + encodeURIComponent(el.value)
    } else {
      console.log("invalid typeahead-selection", sug)
    }
  })
})

$(document).on("inserted.bs.tooltip", function (event) {
  $("[aria-ethereum-date]").each(function () {
    formatAriaEthereumDate(this)
  })
})

$("[aria-ethereum-date]").each(function () {
  formatAriaEthereumDate(this)
})

$("[aria-ethereum-duration]").each(function () {
  formatAriaEthereumDuration(this)
})

$(document).ready(function () {
  var clipboard = new ClipboardJS("[data-clipboard-text]")
  clipboard.on("success", function (e) {
    var title = $(e.trigger).attr("data-original-title")
    $(e.trigger).tooltip("hide").attr("data-original-title", "Copied!").tooltip("show")

    setTimeout(function () {
      $(e.trigger).tooltip("hide").attr("data-original-title", title)
    }, 1000)
  })

  clipboard.on("error", function (e) {
    var title = $(e.trigger).attr("data-original-title")
    $(e.trigger).tooltip("hide").attr("data-original-title", "Failed to Copy!").tooltip("show")

    setTimeout(function () {
      $(e.trigger).tooltip("hide").attr("data-original-title", title)
    }, 1000)
  })
})

// With HTML5 history API, we can easily prevent scrolling!
$(".nav-tabs a").on("shown.bs.tab", function (e) {
  if (history.replaceState) {
    history.pushState(null, null, e.target.hash)
  } else {
    window.location.hash = e.target.hash //Polyfill for old browsers
  }
})

$(".nav-pills a").on("shown.bs.tab", function (e) {
  if (history.replaceState) {
    history.pushState(null, null, e.target.hash)
  } else {
    window.location.hash = e.target.hash //Polyfill for old browsers
  }
})

// Javascript to enable link to tab
var url = document.location.toString()
if (url.match("#")) {
  $('.nav-tabs a[href="#' + url.split("#")[1] + '"]').tab("show")
  $('.nav-pills a[href="#' + url.split("#")[1] + '"]').tab("show")
}

function formatAriaEthereumDate(elem) {
  var dt = $(elem).attr("aria-ethereum-date")
  var format = $(elem).attr("aria-ethereum-date-format")

  if (!format) {
    format = "ff"
  }

  var local = luxon.DateTime.fromMillis(dt * 1000)
  if (format === "FROMNOW") {
    $(elem).text(getRelativeTime(local))
    $(elem).attr("data-original-title", formatTimestampsTooltip(local))
    $(elem).attr("data-toggle", "tooltip")
  } else if (format === "LOCAL") {
    $(elem).text(local.toFormat("MMM-dd-yyyy HH:mm:ss") + " UTC" + local.toFormat("Z"))
    $(elem).attr("data-original-title", formatTimestampsTooltip(local))
    $(elem).attr("data-toggle", "tooltip")
  } else {
    $(elem).text(local.toFormat(format))
  }
}

function truncateTooltip() {
  let nodes = $("[truncate-tooltip]")
  nodes.each((_, node) => {
    let title = ""
    if (node.scrollWidth > node.offsetWidth) {
      title = node.attributes["truncate-tooltip"].value
    }
    if (node.attributes["data-original-title"]?.value != title) {
      node.setAttribute("data-original-title", title)
      if (title !== "") {
        $(node).tooltip()
      }
    }
  })
}

function formatTimestamps(selStr) {
  var sel = $(document)
  if (selStr !== undefined) {
    sel = $(selStr)
  }
  sel.find(".timestamp").each(function () {
    var ts = $(this).data("timestamp")
    var local = luxon.DateTime.fromMillis(ts * 1000)

    $(this).text(getRelativeTime(local))
    $(this).attr("data-original-title", formatTimestampsTooltip(local))
  })

  if (sel.find('[data-toggle="tooltip"]').tooltip) {
    sel.find('[data-toggle="tooltip"]').tooltip()
  }
}

function formatTimestampsTooltip(local) {
  var toolTipFormat = "yyyy-MM-dd HH:mm:ss"
  var tooltip = local.toFormat(toolTipFormat)

  return tooltip
}

function getLuxonDateFromTimestamp(ts) {
  if (!ts) {
    return
  }

  // Parse Date depending on the format we get it
  if (`${ts}`.includes("T")) {
    if (ts === "0001-01-01T00:00:00Z") {
      return
    } else {
      return luxon.DateTime.fromISO(ts)
    }
  } else {
    let parsedDate = parseInt(ts)
    if (parsedDate === 0 || isNaN(parsedDate)) {
      return
    }
    return luxon.DateTime.fromMillis(parsedDate * 1000)
  }
}

function getRelativeTime(tsLuxon) {
  if (!tsLuxon) {
    return
  }
  var prefix = ""
  var suffix = ""
  if (tsLuxon.diffNow().milliseconds > 0) {
    prefix = "in "
  } else {
    // inverse the difference of the timestamp (3 seconds into the past becomes 3 seconds into the future)
    var now = luxon.DateTime.utc()
    tsLuxon = luxon.DateTime.fromSeconds(now.ts / 10e2 - tsLuxon.diffNow().milliseconds / 10e2)
    suffix = " ago"
  }
  var duration = tsLuxon.diffNow(["days", "hours", "minutes", "seconds"])
  const formattedDuration = formatLuxonDuration(duration)
  return `${prefix}${formattedDuration}${suffix}`
}

function formatAriaEthereumDuration(elem) {
  const attr = $(elem).attr("aria-ethereum-duration")
  const duration = luxon.Duration.fromMillis(attr).shiftTo("days", "hours", "minutes", "seconds")
  $(elem).text(formatLuxonDuration(duration))
}

function formatLuxonDuration(duration) {
  var daysPart = Math.round(duration.days)
  var hoursPart = Math.round(duration.hours)
  var minutesPart = Math.round(duration.minutes)
  var secondsPart = Math.round(duration.seconds)
  if (daysPart === 0 && hoursPart === 0 && minutesPart === 0 && secondsPart === 0) {
    return `0 secs`
  }
  var sDays = daysPart === 1 ? "" : "s"
  var sHours = hoursPart === 1 ? "" : "s"
  var sMinutes = minutesPart === 1 ? "" : "s"
  var sSeconds = secondsPart === 1 ? "" : "s"
  var parts = []
  if (daysPart !== 0) {
    parts.push(`${daysPart} day${sDays}`)
  }
  if (hoursPart !== 0) {
    parts.push(`${hoursPart} hr${sHours}`)
  }
  if (minutesPart !== 0) {
    parts.push(`${minutesPart} min${sMinutes}`)
  }
  if (secondsPart !== 0 && parts.length == 0) {
    parts.push(`${secondsPart} sec${sSeconds}`)
  }
  if (parts.length === 1) {
    return `${parts[0]}`
  } else if (parts.length > 1) {
    return `${parts[0]} ${parts[1]}`
  } else {
    return `${duration.days}days  ${duration.hours}hrs ${duration.minutes}mins ${duration.seconds}secs`
  }
}

function addCommas(number) {
  return number
    .toString()
    .replace(/,/g, "")
    .replace(/\B(?=(\d{3})+(?!\d))/g, "<span class='thousands-separator'></span>")
}

<<<<<<< HEAD
function getIncomeChartValueString(value, currency, priceCurrency, price) {
  if (currency == priceCurrency || (currency == "xDAI" && priceCurrency == "DAI")) {
    return `${value.toFixed(5)} ${currency}`
  }
  return `${(value/price).toFixed(5)} ${currency} (${value.toFixed(5)} ${priceCurrency})`
=======
function trimPrice(value, decimals = 5) {
  if (value === undefined || value === null) {
    return ""
  }
  let parts = value.toString().split(".")
  return parts.length > 1 ? `${parts[0]}.${parts[1].substring(0, decimals)}` : parts[0]
}

function trimToken(value) {
  return trimPrice(value)
}

function trimCurrency(value) {
  return trimPrice(value, 2)
}

function getIncomeChartValueString(value, currency, ethPrice) {
  if (this.currency === "ETH") {
    return `${trimToken(value)} ETH`
  }

  return `${trimToken(value / ethPrice)} ETH (${trimCurrency(value)} ${currency})`
>>>>>>> f3bb4e1a
}

$("[data-tooltip-date=true]").each(function (item) {
  let titleObject = $($.parseHTML($(this).attr("title")))
  titleObject.find("[aria-ethereum-date]").each(function () {
    formatAriaEthereumDate(this)
  })
  titleObject.find("[aria-ethereum-duration]").each(function () {
    formatAriaEthereumDuration(this)
  })
  $(this).attr("title", titleObject.prop("outerHTML"))
})<|MERGE_RESOLUTION|>--- conflicted
+++ resolved
@@ -632,13 +632,6 @@
     .replace(/\B(?=(\d{3})+(?!\d))/g, "<span class='thousands-separator'></span>")
 }
 
-<<<<<<< HEAD
-function getIncomeChartValueString(value, currency, priceCurrency, price) {
-  if (currency == priceCurrency || (currency == "xDAI" && priceCurrency == "DAI")) {
-    return `${value.toFixed(5)} ${currency}`
-  }
-  return `${(value/price).toFixed(5)} ${currency} (${value.toFixed(5)} ${priceCurrency})`
-=======
 function trimPrice(value, decimals = 5) {
   if (value === undefined || value === null) {
     return ""
@@ -655,13 +648,12 @@
   return trimPrice(value, 2)
 }
 
-function getIncomeChartValueString(value, currency, ethPrice) {
-  if (this.currency === "ETH") {
-    return `${trimToken(value)} ETH`
-  }
-
-  return `${trimToken(value / ethPrice)} ETH (${trimCurrency(value)} ${currency})`
->>>>>>> f3bb4e1a
+function getIncomeChartValueString(value, currency, priceCurrency, price) {
+  if (currency == priceCurrency || (currency == "xDAI" && priceCurrency == "DAI")) {
+    return `${trimToken(value)} ${currency}`
+  }
+
+  return `${trimToken(value / price)} ${currency} (${trimCurrency(value)} ${priceCurrency})`
 }
 
 $("[data-tooltip-date=true]").each(function (item) {
