# The dockerfile is currently still WIP and might be broken
<<<<<<< HEAD
FROM golang:1.20.6 AS build-env
=======
FROM golang:1.20 AS build-env
>>>>>>> a073dfe6
COPY go.mod go.sum /src/
WORKDIR /src
RUN go mod download
RUN go install github.com/swaggo/swag/cmd/swag@v1.8.3
ADD . /src
ARG target=all
RUN make -B $target

# final stage
FROM ubuntu:22.04
RUN apt-get update && apt-get -y upgrade && apt-get install -y --no-install-recommends \
  libssl-dev \
  ca-certificates \
  && apt-get clean \
  && rm -rf /var/lib/apt/lists/*
WORKDIR /app
COPY --from=build-env /src/bin /app/
COPY --from=build-env /src/config /app/config
CMD ["./explorer", "--config", "./config/default.config.yml"]<|MERGE_RESOLUTION|>--- conflicted
+++ resolved
@@ -1,9 +1,5 @@
 # The dockerfile is currently still WIP and might be broken
-<<<<<<< HEAD
-FROM golang:1.20.6 AS build-env
-=======
-FROM golang:1.20 AS build-env
->>>>>>> a073dfe6
+FROM golang:1.20.8 AS build-env
 COPY go.mod go.sum /src/
 WORKDIR /src
 RUN go mod download
