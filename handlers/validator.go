--- conflicted
+++ resolved
@@ -14,11 +14,7 @@
 	"eth2-exporter/utils"
 	"fmt"
 	"html/template"
-<<<<<<< HEAD
-=======
 	"math"
-	"math/big"
->>>>>>> a073dfe6
 	"net/http"
 	"sort"
 	"strconv"
@@ -372,11 +368,7 @@
 			timings.Charts = time.Since(start)
 		}()
 
-<<<<<<< HEAD
-		validatorPageData.IncomeHistoryChartData, err = db.GetValidatorIncomeHistoryChart([]uint64{index}, currency, lastFinalizedEpoch, lowerBoundDay)
-=======
 		incomeHistoryChartData, err := db.GetValidatorIncomeHistoryChart([]uint64{index}, currency, lastFinalizedEpoch, lowerBoundDay)
->>>>>>> a073dfe6
 		if err != nil {
 			return fmt.Errorf("error calling db.GetValidatorIncomeHistoryChart: %w", err)
 		}
@@ -394,12 +386,8 @@
 		defer func() {
 			timings.Charts = time.Since(start)
 		}()
-<<<<<<< HEAD
-		validatorPageData.ExecutionIncomeHistoryData, err = getExecutionChartData([]uint64{index}, currency, lowerBoundDay)
-=======
 
 		executionIncomeHistoryData, err := getExecutionChartData([]uint64{index}, currency, lowerBoundDay)
->>>>>>> a073dfe6
 		if err != nil {
 			return fmt.Errorf("error calling getExecutionChartData: %w", err)
 		}
