package handlers

import (
	"database/sql"
	"encoding/hex"
	"encoding/json"
	"eth2-exporter/db"
	"eth2-exporter/types"
	"eth2-exporter/utils"
	"fmt"
	"github.com/juliangruber/go-intersect"
	"github.com/lib/pq"
	"html/template"
	"math/big"
	"net/http"
	"strconv"
	"strings"
	"time"

	"github.com/gorilla/mux"
)

// Hacky AF way to ensure intersect module is imported and not optimised away, unsure why its being optimised away
var _ = intersect.Simple

var blockTemplate = template.Must(template.New("block").Funcs(utils.GetTemplateFuncs()).ParseFiles(
	"templates/layout.html",
	"templates/block/block.html",
	"templates/block/transactions.html",
	"templates/block/attestations.html",
	"templates/block/deposits.html",
	"templates/block/votes.html",
	"templates/block/attesterSlashing.html",
	"templates/block/proposerSlashing.html",
	"templates/block/exits.html",
	"templates/block/overview.html",
))
var blockNotFoundTemplate = template.Must(template.New("blocknotfound").Funcs(utils.GetTemplateFuncs()).ParseFiles("templates/layout.html", "templates/blocknotfound.html"))

// Block will return the data for a block
func Block(w http.ResponseWriter, r *http.Request) {
	w.Header().Set("Content-Type", "text/html")

	vars := mux.Vars(r)

	slotOrHash := strings.Replace(vars["slotOrHash"], "0x", "", -1)
	blockSlot := int64(-1)
	blockRootHash, err := hex.DecodeString(slotOrHash)
	if err != nil || len(slotOrHash) != 64 {
		blockRootHash = []byte{}
		blockSlot, err = strconv.ParseInt(vars["slotOrHash"], 10, 64)
	}

	data := InitPageData(w, r, "blocks", "/blocks", "")

	if err != nil {
		data.Meta.Title = fmt.Sprintf("%v - Slot %v - beaconcha.in - %v", utils.Config.Frontend.SiteName, slotOrHash, time.Now().Year())
		data.Meta.Path = "/block/" + slotOrHash
		logger.Errorf("error retrieving block data: %v", err)
		err = blockNotFoundTemplate.ExecuteTemplate(w, "layout", data)

		if err != nil {
			logger.Errorf("error executing template for %v route: %v", r.URL.String(), err)
			http.Error(w, "Internal server error", http.StatusInternalServerError)
			return
		}
		return
	}

	blockPageData := types.BlockPageData{}
	blockPageData.Mainnet = utils.Config.Chain.Mainnet
	err = db.DB.Get(&blockPageData, `
		SELECT
			blocks.epoch,
			blocks.slot,
			blocks.blockroot,
			blocks.parentroot,
			blocks.stateroot,
			blocks.signature,
			blocks.randaoreveal,
			blocks.graffiti,
			blocks.eth1data_depositroot,
			blocks.eth1data_depositcount,
			blocks.eth1data_blockhash,
			blocks.syncaggregate_bits,
			blocks.syncaggregate_signature,
			blocks.syncaggregate_participation,
			blocks.proposerslashingscount,
			blocks.attesterslashingscount,
			blocks.attestationscount,
			blocks.depositscount,
			blocks.voluntaryexitscount,
			blocks.proposer,
			blocks.status,
			exec_parenthash,
			exec_coinbase,
			exec_stateroot,
		    exec_receiptroot,
		    exec_logsbloom,
		    exec_random,
			exec_block_number,
			exec_gas_limit,
			exec_gas_used,
			exec_timestamp,
		    exec_extra_data,
		    exec_base_fee_per_gas,
		    exec_blockhash,
			exec_transactioncount,
			COALESCE(validator_names.name, '') AS name
		FROM blocks 
		LEFT JOIN validators ON blocks.proposer = validators.validatorindex
		LEFT JOIN validator_names ON validators.pubkey = validator_names.publickey
		WHERE blocks.slot = $1 OR blocks.blockroot = $2 ORDER BY blocks.status LIMIT 1`,
		blockSlot, blockRootHash)

	if err != nil {
		data.Meta.Title = fmt.Sprintf("%v - Slot %v - beaconcha.in - %v", utils.Config.Frontend.SiteName, slotOrHash, time.Now().Year())
		data.Meta.Path = "/block/" + slotOrHash
		logger.Errorf("error retrieving block data: %v", err)
		err = blockNotFoundTemplate.ExecuteTemplate(w, "layout", data)

		if err != nil {
			logger.Errorf("error executing template for %v route: %v", r.URL.String(), err)
			http.Error(w, "Internal server error", http.StatusInternalServerError)
			return
		}
		return
	}

	data.Meta.Title = fmt.Sprintf("%v - Slot %v - beaconcha.in - %v", utils.Config.Frontend.SiteName, blockPageData.Slot, time.Now().Year())
	data.Meta.Path = fmt.Sprintf("/block/%v", blockPageData.Slot)

	blockPageData.Ts = utils.SlotToTime(blockPageData.Slot)
	blockPageData.ExecTime = time.Unix(int64(blockPageData.ExecTimestamp), 0)
	blockPageData.SlashingsCount = blockPageData.AttesterSlashingsCount + blockPageData.ProposerSlashingsCount

	err = db.DB.Get(&blockPageData.NextSlot, "SELECT slot FROM blocks WHERE slot > $1 ORDER BY slot LIMIT 1", blockPageData.Slot)
	if err == sql.ErrNoRows {
		blockPageData.NextSlot = 0
	} else if err != nil {
		logger.Errorf("error retrieving next slot for block %v: %v", blockPageData.Slot, err)
		http.Error(w, "Internal server error", http.StatusInternalServerError)
		return
	}
	err = db.DB.Get(&blockPageData.PreviousSlot, "SELECT slot FROM blocks WHERE slot < $1 ORDER BY slot DESC LIMIT 1", blockPageData.Slot)
	if err != nil {
		logger.Errorf("error retrieving previous slot for block %v: %v", blockPageData.Slot, err)
		blockPageData.PreviousSlot = 0
	}

	var transactions []*types.BlockPageTransaction
	rows, err := db.DB.Query(`
		SELECT
    	block_slot,
    	block_index,
    	txhash,
    	nonce,
    	gas_price,
    	gas_limit,
    	sender,
    	recipient,
    	amount,
    	payload
		FROM blocks_transactions
		WHERE block_slot = $1
		ORDER BY block_index`,
		blockPageData.Slot)
	if err != nil {
		logger.Errorf("error retrieving block transaction data: %v", err)
		http.Error(w, "Internal server error", 503)
		return
	}
	defer rows.Close()

	for rows.Next() {
		tx := &types.BlockPageTransaction{}

		err := rows.Scan(
			&tx.BlockSlot,
			&tx.BlockIndex,
			&tx.TxHash,
			&tx.AccountNonce,
			&tx.Price,
			&tx.GasLimit,
			&tx.Sender,
			&tx.Recipient,
			&tx.Amount,
			&tx.Payload,
		)
		if err != nil {
			logger.Errorf("error scanning block transaction data: %v", err)
			http.Error(w, "Internal server error", 503)
			return
		}
		var amount, price big.Int
		amount.SetBytes(tx.Amount)
		price.SetBytes(tx.Price)
		tx.AmountPretty = ToEth(&amount)
<<<<<<< HEAD
		tx.PricePretty = ToGWei(&amount)
=======
		tx.PricePretty = ToGWei(&price)
>>>>>>> 56c2f368
		transactions = append(transactions, tx)
	}
	blockPageData.Transactions = transactions

	var attestations []*types.BlockPageAttestation
	rows, err = db.DB.Query(`
		SELECT
			block_slot,
			block_index,
			aggregationbits,
			validators,
			signature,
			slot,
			committeeindex,
			beaconblockroot,
			source_epoch,
			source_root,
			target_epoch,
			target_root
		FROM blocks_attestations
		WHERE block_slot = $1
		ORDER BY block_index`,
		blockPageData.Slot)
	if err != nil {
		logger.Errorf("error retrieving block attestation data: %v", err)
		http.Error(w, "Internal server error", http.StatusInternalServerError)
		return
	}
	defer rows.Close()

	for rows.Next() {
		attestation := &types.BlockPageAttestation{}

		err := rows.Scan(
			&attestation.BlockSlot,
			&attestation.BlockIndex,
			&attestation.AggregationBits,
			&attestation.Validators,
			&attestation.Signature,
			&attestation.Slot,
			&attestation.CommitteeIndex,
			&attestation.BeaconBlockRoot,
			&attestation.SourceEpoch,
			&attestation.SourceRoot,
			&attestation.TargetEpoch,
			&attestation.TargetRoot)
		if err != nil {
			logger.Errorf("error scanning block attestation data: %v", err)
			http.Error(w, "Internal server error", http.StatusInternalServerError)
			return
		}
		attestations = append(attestations, attestation)
	}
	blockPageData.Attestations = attestations

	rows, err = db.DB.Query(`
		SELECT validators
		FROM blocks_attestations
		WHERE beaconblockroot = $1`,
		blockPageData.BlockRoot)
	if err != nil {
		logger.Errorf("error retrieving block votes data: %v", err)
		http.Error(w, "Internal server error", http.StatusInternalServerError)
		return
	}
	defer rows.Close()

	votesCount := 0
	votesPerValidator := map[int64]int{}
	for rows.Next() {
		validators := pq.Int64Array{}
		err := rows.Scan(&validators)
		if err != nil {
			logger.Errorf("error scanning votes validators data: %v", err)
			http.Error(w, "Internal server error", http.StatusInternalServerError)
			return
		}
		for _, validator := range validators {
			votesCount++
			_, exists := votesPerValidator[validator]
			if !exists {
				votesPerValidator[validator] = 1
			} else {
				votesPerValidator[validator]++
			}
		}
	}
	blockPageData.VotingValidatorsCount = uint64(len(votesPerValidator))
	blockPageData.VotesCount = uint64(votesCount)

	err = db.DB.Select(&blockPageData.VoluntaryExits, "SELECT validatorindex, signature FROM blocks_voluntaryexits WHERE block_slot = $1", blockPageData.Slot)
	if err != nil {
		logger.Errorf("error retrieving block deposit data: %v", err)
		http.Error(w, "Internal server error", http.StatusInternalServerError)
		return
	}

	err = db.DB.Select(&blockPageData.AttesterSlashings, `
		SELECT
			block_slot,
			block_index,
			attestation1_indices,
			attestation1_signature,
			attestation1_slot,
			attestation1_index,
			attestation1_beaconblockroot,
			attestation1_source_epoch,
			attestation1_source_root,
			attestation1_target_epoch,
			attestation1_target_root,
			attestation2_indices,
			attestation2_signature,
			attestation2_slot,
			attestation2_index,
			attestation2_beaconblockroot,
			attestation2_source_epoch,
			attestation2_source_root,
			attestation2_target_epoch,
			attestation2_target_root
		FROM blocks_attesterslashings
		WHERE block_slot = $1`, blockPageData.Slot)
	if err != nil {
		logger.Errorf("error retrieving block attester slashings data: %v", err)
		http.Error(w, "Internal server error", http.StatusInternalServerError)
		return
	}
	if len(blockPageData.AttesterSlashings) > 0 {
		for _, slashing := range blockPageData.AttesterSlashings {
			inter := intersect.Simple(slashing.Attestation1Indices, slashing.Attestation2Indices)

			for _, i := range inter {
				slashing.SlashedValidators = append(slashing.SlashedValidators, i.(int64))
			}
		}
	}

	err = db.DB.Select(&blockPageData.ProposerSlashings, "SELECT * FROM blocks_proposerslashings WHERE block_slot = $1", blockPageData.Slot)
	if err != nil {
		logger.Errorf("error retrieving block proposer slashings data: %v", err)
		http.Error(w, "Internal server error", http.StatusInternalServerError)
		return
	}

	// TODO: fix blockPageData data type to include SyncCommittee
	err = db.DB.Select(&blockPageData.SyncCommittee, "SELECT validatorindex FROM sync_committees WHERE period = $1 ORDER BY committeeindex", utils.SyncPeriodOfEpoch(blockPageData.Epoch))
	if err != nil {
		logger.Errorf("error retrieving sync-committee of block %v: %v", blockPageData.Slot, err)
		http.Error(w, "Internal server error", http.StatusInternalServerError)
		return
	}

	data.Data = blockPageData

	if utils.IsApiRequest(r) {
		w.Header().Set("Content-Type", "application/json")
		err = json.NewEncoder(w).Encode(data.Data)
	} else {
		w.Header().Set("Content-Type", "text/html")
		err = blockTemplate.ExecuteTemplate(w, "layout", data)
	}

	if err != nil {
		logger.Errorf("error executing template for %v route: %v", r.URL.String(), err)
		http.Error(w, "Internal server error", http.StatusInternalServerError)
		return
	}
}

// BlockDepositData returns the deposits for a specific slot
func BlockDepositData(w http.ResponseWriter, r *http.Request) {
	currency := GetCurrency(r)
	w.Header().Set("Content-Type", "application/json")

	vars := mux.Vars(r)
	slotOrHash := strings.Replace(vars["slotOrHash"], "0x", "", -1)
	blockSlot := int64(-1)
	blockRootHash, err := hex.DecodeString(slotOrHash)
	if err != nil || len(slotOrHash) != 64 {
		blockRootHash = []byte{}
		blockSlot, err = strconv.ParseInt(vars["slotOrHash"], 10, 64)
		if err != nil {
			logger.Errorf("error parsing slotOrHash url parameter %v, err: %v", vars["slotOrHash"], err)
			http.Error(w, "Internal server error", http.StatusInternalServerError)
			return
		}
	} else {
		err = db.DB.Get(&blockSlot, `
		SELECT
			blocks.slot
		FROM blocks
		WHERE blocks.blockroot = $1
		`, blockRootHash)
		if err != nil {
			logger.Errorf("error querying for block slot with block root hash %v err: %v", blockRootHash, err)
			http.Error(w, "Interal server error", http.StatusInternalServerError)
			return
		}
	}

	q := r.URL.Query()

	search := q.Get("search[value]")
	search = strings.Replace(search, "0x", "", -1)

	draw, err := strconv.ParseUint(q.Get("draw"), 10, 64)
	if err != nil {
		logger.Errorf("error converting datatables data parameter from string to int: %v", err)
		http.Error(w, "Internal server error", http.StatusInternalServerError)
		return
	}
	start, err := strconv.ParseUint(q.Get("start"), 10, 64)
	if err != nil {
		logger.Errorf("error converting datatables start parameter from string to int: %v", err)
		http.Error(w, "Internal server error", http.StatusInternalServerError)
		return
	}

	length, err := strconv.ParseUint(q.Get("length"), 10, 64)
	if err != nil {
		logger.Errorf("error converting datatables length parameter from string to int: %v", err)
		http.Error(w, "Internal server error", http.StatusInternalServerError)
		return
	}

	if length > 100 {
		length = 100
	}

	var count uint64

	err = db.DB.Get(&count, `
	SELECT 
		count(*)
	FROM
		blocks_deposits
	WHERE
	 block_slot = $1
	GROUP BY
	 block_slot
	`, blockSlot)
	if err != nil {
		logger.Errorf("error retrieving deposit count for slot %v", err)
		http.Error(w, "Internal server error", http.StatusInternalServerError)
		return
	}

	var deposits []*types.BlockPageDeposit

	err = db.DB.Select(&deposits, `
		SELECT
			publickey,
			withdrawalcredentials,
			amount,
			signature
		FROM blocks_deposits
		WHERE block_slot = $1
		ORDER BY block_index
		LIMIT $2
		OFFSET $3`,
		blockSlot, length, start)
	if err != nil {
		logger.Errorf("error retrieving block deposit data: %v", err)
		http.Error(w, "Internal server error", http.StatusInternalServerError)
		return
	}

	tableData := make([][]interface{}, 0, len(deposits))

	for i, deposit := range deposits {
		tableData = append(tableData, []interface{}{
			i + 1 + int(start),
			utils.FormatPublicKey(deposit.PublicKey),
			utils.FormatBalance(deposit.Amount, currency),
			deposit.WithdrawalCredentials,
			deposit.Signature,
		})
	}

	data := &types.DataTableResponse{
		Draw:            draw,
		RecordsTotal:    count,
		RecordsFiltered: count,
		Data:            tableData,
	}

	err = json.NewEncoder(w).Encode(data)
	if err != nil {
		logger.Errorf("error encoding json response for %v route: %v", r.URL.String(), err)
		http.Error(w, "Internal server error", http.StatusInternalServerError)
		return
	}

}

<<<<<<< HEAD
// BlockVoteData returns the votes for a specific slot
func BlockVoteData(w http.ResponseWriter, r *http.Request) {
	w.Header().Set("Content-Type", "application/json")

	vars := mux.Vars(r)
	slotOrHash := strings.Replace(vars["slotOrHash"], "0x", "", -1)
	blockSlot := int64(-1)
	blockRootHash, err := hex.DecodeString(slotOrHash)
	if err != nil || len(slotOrHash) != 64 {
		blockSlot, err = strconv.ParseInt(vars["slotOrHash"], 10, 64)
		if err != nil {
			logger.Errorf("error parsing slotOrHash url parameter %v, err: %v", vars["slotOrHash"], err)
			http.Error(w, "Internal server error", http.StatusInternalServerError)
			return
		}
		err = db.DB.Get(&blockRootHash, "select blocks.blockroot from blocks where blocks.slot = $1", blockSlot)
		if err != nil {
			logger.Errorf("error getting blockRootHash for slot %v: %v", blockSlot, err)
			http.Error(w, "Internal server error", http.StatusInternalServerError)
			return
		}
	} else {
		err = db.DB.Get(&blockSlot, `SELECT blocks.slot FROM blocks WHERE blocks.blockroot = $1`, blockRootHash)
		if err != nil {
			logger.Errorf("error querying for block slot with block root hash %v err: %v", blockRootHash, err)
			http.Error(w, "Interal server error", http.StatusInternalServerError)
			return
		}
	}

	q := r.URL.Query()

	search := q.Get("search[value]")
	searchIsUint64 := false
	searchUint64, err := strconv.ParseUint(search, 10, 64)
	if err == nil {
		searchIsUint64 = true
	}

	draw, err := strconv.ParseUint(q.Get("draw"), 10, 64)
	if err != nil {
		logger.Errorf("error converting datatables data parameter from string to int: %v", err)
		http.Error(w, "Internal server error", http.StatusInternalServerError)
		return
	}
	start, err := strconv.ParseUint(q.Get("start"), 10, 64)
	if err != nil {
		logger.Errorf("error converting datatables start parameter from string to int: %v", err)
		http.Error(w, "Internal server error", http.StatusInternalServerError)
		return
	}

	length, err := strconv.ParseUint(q.Get("length"), 10, 64)
	if err != nil {
		logger.Errorf("error converting datatables length parameter from string to int: %v", err)
		http.Error(w, "Internal server error", http.StatusInternalServerError)
		return
	}

	if length > 100 {
		length = 100
	}

	var count uint64
	var votes []struct {
		BlockSlot      uint64        `db:"block_slot"`
		Validators     pq.Int64Array `db:"validators"`
		CommitteeIndex uint64        `db:"committeeindex"`
	}
	if search == "" {
		err = db.DB.Get(&count, `SELECT count(*) FROM blocks_attestations WHERE beaconblockroot = $1`, blockRootHash)
		if err != nil {
			logger.Errorf("error retrieving deposit count for slot %v", err)
			http.Error(w, "Internal server error", http.StatusInternalServerError)
			return
		}
		err = db.DB.Select(&votes, `
			SELECT
				block_slot,
				validators,
				committeeindex
			FROM blocks_attestations
			WHERE beaconblockroot = $1
			ORDER BY committeeindex
			LIMIT $2
			OFFSET $3`,
			blockRootHash, length, start)
		if err != nil {
			logger.Errorf("error retrieving block vote data: %v", err)
			http.Error(w, "Internal server error", http.StatusInternalServerError)
			return
		}
	} else if searchIsUint64 {
		err = db.DB.Get(&count, `SELECT count(*) FROM blocks_attestations WHERE beaconblockroot = $1 AND $2 = ANY(validators)`, blockRootHash, searchUint64)
		if err != nil {
			logger.Errorf("error retrieving deposit count for slot %v", err)
			http.Error(w, "Internal server error", http.StatusInternalServerError)
			return
		}
		err = db.DB.Select(&votes, `
			SELECT
				block_slot,
				validators,
				committeeindex
			FROM blocks_attestations
			WHERE beaconblockroot = $1 AND $2 = ANY(validators)
			ORDER BY committeeindex
			LIMIT $3
			OFFSET $4`,
			blockRootHash, searchUint64, length, start)
		if err != nil {
			logger.Errorf("error retrieving block vote data: %v", err)
			http.Error(w, "Internal server error", http.StatusInternalServerError)
			return
		}
	}

	tableData := make([][]interface{}, 0, len(votes))

	for _, vote := range votes {
		formatedValidators := make([]string, len(vote.Validators))
		for i, v := range vote.Validators {
			formatedValidators[i] = fmt.Sprintf("<a href='/validator/%[1]d'>%[1]d</a>", v)
		}
		tableData = append(tableData, []interface{}{
			vote.BlockSlot,
			vote.CommitteeIndex,
			strings.Join(formatedValidators, ", "),
		})
	}

	data := &types.DataTableResponse{
		Draw:            draw,
		RecordsTotal:    count,
		RecordsFiltered: count,
		Data:            tableData,
	}

	err = json.NewEncoder(w).Encode(data)
	if err != nil {
		logger.Errorf("error encoding json response for %v route: %v", r.URL.String(), err)
		http.Error(w, "Internal server error", http.StatusInternalServerError)
		return
	}

}

=======
>>>>>>> 56c2f368
// ToWei converts the big.Int wei to its gwei string representation.
func ToWei(wei *big.Int) string {
	return wei.String()
}

// ToGWei converts the big.Int wei to its gwei string representation.
func ToGWei(wei *big.Int) string {
	return ToEth(new(big.Int).Mul(wei, big.NewInt(1e9)))
}

// ToEth converts the big.Int wei to its ether string representation.
func ToEth(wei *big.Int) string {
	z, m := new(big.Int).DivMod(wei, big.NewInt(1e18), new(big.Int))
	if m.Cmp(new(big.Int)) == 0 {
		return z.String()
	}
	s := strings.TrimRight(fmt.Sprintf("%018s", m.String()), "0")
	return z.String() + "." + s
}<|MERGE_RESOLUTION|>--- conflicted
+++ resolved
@@ -196,11 +196,8 @@
 		amount.SetBytes(tx.Amount)
 		price.SetBytes(tx.Price)
 		tx.AmountPretty = ToEth(&amount)
-<<<<<<< HEAD
-		tx.PricePretty = ToGWei(&amount)
-=======
 		tx.PricePretty = ToGWei(&price)
->>>>>>> 56c2f368
+
 		transactions = append(transactions, tx)
 	}
 	blockPageData.Transactions = transactions
@@ -495,7 +492,6 @@
 
 }
 
-<<<<<<< HEAD
 // BlockVoteData returns the votes for a specific slot
 func BlockVoteData(w http.ResponseWriter, r *http.Request) {
 	w.Header().Set("Content-Type", "application/json")
@@ -643,8 +639,7 @@
 
 }
 
-=======
->>>>>>> 56c2f368
+
 // ToWei converts the big.Int wei to its gwei string representation.
 func ToWei(wei *big.Int) string {
 	return wei.String()
