package handlers

import (
	"bytes"
	"context"
	"encoding/json"
	"errors"
	"eth2-exporter/db"
	"eth2-exporter/price"
	"eth2-exporter/services"
	"eth2-exporter/templates"
	"eth2-exporter/types"
	"eth2-exporter/utils"
	"fmt"
	"html/template"
	"math"
	"math/big"
	"math/rand"
	"net/http"
	"sort"
	"time"

	"strconv"
	"strings"

	"github.com/ethereum/go-ethereum/common"
	"github.com/lib/pq"
	"golang.org/x/sync/errgroup"
)

var ErrTooManyValidators = errors.New("too many validators")

func handleValidatorsQuery(w http.ResponseWriter, r *http.Request, checkValidatorLimit bool) ([]uint64, [][]byte, bool, error) {
	q := r.URL.Query()
	validatorLimit := getUserPremium(r).MaxValidators

	fieldMap := map[string]interface{}{"route": r.URL.String()}

	// Parse all the validator indices and pubkeys from the query string
	queryValidatorIndices, queryValidatorPubkeys, err := parseValidatorsFromQueryString(q.Get("validators"), validatorLimit)
	if err != nil && (checkValidatorLimit || err != ErrTooManyValidators) {
		utils.LogError(err, fmt.Errorf("error parsing validators from query string"), 0, fieldMap)
		http.Error(w, "Invalid query", http.StatusBadRequest)
		return nil, nil, false, err
	}

	// Check whether pubkeys can be converted to indices and redirect if necessary
	redirect, err := updateValidatorsQueryString(w, r, queryValidatorIndices, queryValidatorPubkeys)
	if err != nil {
		utils.LogError(err, fmt.Errorf("error finding validators in database for dashboard query update"), 0, fieldMap)
		http.Error(w, "Not found", http.StatusNotFound)
		return nil, nil, false, err
	}

	if !redirect {
		// Check after the redirect whether all validators are correct
		err = checkValidatorsQuery(queryValidatorIndices, queryValidatorPubkeys)
		if err != nil {
			utils.LogError(err, fmt.Errorf("error finding validators in database from query string"), 0, fieldMap)
			http.Error(w, "Not found", http.StatusNotFound)
			return nil, nil, false, err
		}
	}

	return queryValidatorIndices, queryValidatorPubkeys, redirect, nil
}

func parseValidatorsFromQueryString(str string, validatorLimit int) ([]uint64, [][]byte, error) {
	if str == "" {
		return []uint64{}, [][]byte{}, nil
	}

	strSplit := strings.Split(str, ",")
	strSplitLen := len(strSplit)

	// we only support up to [validatorLimit] validators
	if strSplitLen > validatorLimit {
		return []uint64{}, [][]byte{}, ErrTooManyValidators
	}

	var validatorIndices []uint64
	var validatorPubkeys [][]byte
	keys := make(map[interface{}]bool, strSplitLen)

	// Find all pubkeys
	for _, vStr := range strSplit {
		if !searchPubkeyExactRE.MatchString(vStr) {
			continue
		}
		if !strings.HasPrefix(vStr, "0x") {
			// Query string public keys have to have 0x prefix
			return []uint64{}, [][]byte{}, fmt.Errorf("invalid pubkey")
		}
		// make sure keys are unique
		if exists := keys[vStr]; exists {
			continue
		}
		keys[vStr] = true
		validatorPubkeys = append(validatorPubkeys, common.FromHex(vStr))

	}

	// Find all indices
	for _, vStr := range strSplit {
		if searchPubkeyExactRE.MatchString(vStr) {
			continue
		}
		v, err := strconv.ParseUint(vStr, 10, 64)
		if err != nil {
			return []uint64{}, [][]byte{}, err
		}
		// make sure keys are unique
		if exists := keys[v]; exists {
			continue
		}
		keys[v] = true
		validatorIndices = append(validatorIndices, v)
	}

	return validatorIndices, validatorPubkeys, nil
}

func updateValidatorsQueryString(w http.ResponseWriter, r *http.Request, validatorIndices []uint64, validatorPubkeys [][]byte) (bool, error) {
	validatorsCount := len(validatorIndices) + len(validatorPubkeys)
	if validatorsCount == 0 {
		return false, nil
	}

	// Convert pubkeys to indices if possible
	// validatorsCount stays the same after conversion
	redirect := false
	if len(validatorPubkeys) > 0 {
		validatorInfos := []struct {
			Index  uint64
			Pubkey []byte
		}{}
		err := db.ReaderDb.Select(&validatorInfos, `SELECT validatorindex as index, pubkey FROM validators WHERE pubkey = ANY($1)`, validatorPubkeys)
		if err != nil {
			return false, err
		}

		for _, info := range validatorInfos {
			// Having duplicates of validator indices is not a problem so we don't need to check for that
			validatorIndices = append(validatorIndices, info.Index)

			redirect = true
			for idx, pubkey := range validatorPubkeys {
				if bytes.Contains(pubkey, info.Pubkey) {
					validatorPubkeys = append(validatorPubkeys[:idx], validatorPubkeys[idx+1:]...)
					break
				}
			}
		}
	}

	if redirect {
		strValidators := make([]string, validatorsCount)
		for i, n := range validatorIndices {
			strValidators[i] = fmt.Sprintf("%v", n)
		}
		for i, n := range validatorPubkeys {
			strValidators[i+len(validatorIndices)] = fmt.Sprintf("%#x", n)
		}

		q := r.URL.Query()
		q.Set("validators", strings.Join(strValidators, ","))
		r.URL.RawQuery = q.Encode()

		http.Redirect(w, r, r.URL.String(), http.StatusSeeOther)
	}
	return redirect, nil
}

func checkValidatorsQuery(validatorIndices []uint64, validatorPubkeys [][]byte) error {
	validatorCount := 0

	if len(validatorIndices) > 0 {
		err := db.ReaderDb.Get(&validatorCount, `SELECT COUNT(*) FROM validators WHERE validatorindex = ANY($1)`, validatorIndices)
		if err != nil {
			return err
		}
		if validatorCount != len(validatorIndices) {
			return fmt.Errorf("invalid validator index")
		}
	}

	if len(validatorPubkeys) > 0 {
		err := db.ReaderDb.Get(&validatorCount, `SELECT COUNT(DISTINCT publickey) AS distinct_count FROM eth1_deposits WHERE publickey = ANY($1)`, validatorPubkeys)
		if err != nil {
			return err
		}
		if validatorCount != len(validatorPubkeys) {
			return fmt.Errorf("invalid validator public key")
		}
	}

	return nil
}

func Heatmap(w http.ResponseWriter, r *http.Request) {
	templateFiles := append(layoutTemplateFiles, "heatmap.html")
	var heatmapTemplate = templates.GetTemplate(templateFiles...)

	w.Header().Set("Content-Type", "text/html")
	validatorLimit := getUserPremium(r).MaxValidators

	heatmapData := types.HeatmapData{}
	heatmapData.ValidatorLimit = validatorLimit

	min := 1
	max := 400000

	validatorCount := 100
	count, err := strconv.Atoi(r.URL.Query().Get("count"))
	if err == nil && count > 0 && count <= 1000 {
		validatorCount = count
	}

	validatorMap := make(map[uint64]bool)
	for len(validatorMap) < validatorCount {
		validatorMap[uint64(rand.Intn(max-min)+min)] = true
	}
	validators := make([]uint64, 0, len(validatorMap))
	for key := range validatorMap {
		validators = append(validators, key)
	}
	sort.Slice(validators, func(i, j int) bool { return validators[i] < validators[j] })

	validatorsCatagoryMap := make(map[uint64]int)
	for index, validator := range validators {
		validatorsCatagoryMap[validator] = index
	}
	heatmapData.Validators = validators

	endEpoch := services.LatestFinalizedEpoch()
	epochs := make([]uint64, 0, 100)
	epochsCatagoryMap := make(map[uint64]int)
	for e := endEpoch - 99; e <= endEpoch; e++ {
		epochs = append(epochs, e)
		epochsCatagoryMap[e] = len(epochs) - 1

	}
	heatmapData.Epochs = epochs

	start := time.Now()
	if len(validators) == 0 {
		logger.WithError(err).WithField("route", r.URL.String()).Error("error no validators provided")
		http.Error(w, "Internal server error", http.StatusServiceUnavailable)
		return
	}
	incomeData, err := db.BigtableClient.GetValidatorIncomeDetailsHistory(validators, endEpoch-100, endEpoch)
	if err != nil {
		logger.WithError(err).WithField("route", r.URL.String()).Error("error loading validator income history data")
		http.Error(w, "Internal server error", http.StatusServiceUnavailable)
		return
	}

	heatmapData.IncomeData = make([][3]int64, 0, validatorCount*100)
	for validator, epochs := range incomeData {
		for epoch, income := range epochs {
			income := int64(income.AttestationHeadReward+income.AttestationSourceReward+income.AttestationTargetReward) - int64(income.AttestationSourcePenalty+income.AttestationTargetPenalty)
			if income > heatmapData.MaxIncome {
				heatmapData.MaxIncome = income
			}
			if income < heatmapData.MinIncome {
				heatmapData.MinIncome = income
			}
			heatmapData.IncomeData = append(heatmapData.IncomeData, [3]int64{int64(epochsCatagoryMap[epoch]), int64(validatorsCatagoryMap[validator]), income})
		}
	}
	sort.Slice(heatmapData.IncomeData, func(i, j int) bool {
		if heatmapData.IncomeData[i][0] != heatmapData.IncomeData[j][0] {
			return heatmapData.IncomeData[i][0] < heatmapData.IncomeData[j][0]
		}
		return heatmapData.IncomeData[i][1] < heatmapData.IncomeData[j][1]
	})

	logger.Infof("retrieved income history of %v validators in %v", len(incomeData), time.Since(start))

	data := InitPageData(w, r, "dashboard", "/heatmap", "Validator Heatmap", templateFiles)
	data.Data = heatmapData

	if handleTemplateError(w, r, "dashboard.go", "Heatmap", "", heatmapTemplate.ExecuteTemplate(w, "layout", data)) != nil {
		return // an error has occurred and was processed
	}
}

func Dashboard(w http.ResponseWriter, r *http.Request) {
	templateFiles := append(layoutTemplateFiles, "dashboard.html", "dashboard/tables.html")
	var dashboardTemplate = templates.GetTemplate(templateFiles...)

	w.Header().Set("Content-Type", "text/html")

	_, _, redirect, err := handleValidatorsQuery(w, r, false)
	if err != nil || redirect {
		return
	}

	dashboardData := types.DashboardData{}
	dashboardData.ValidatorLimit = getUserPremium(r).MaxValidators

	epoch := services.LatestEpoch()
	dashboardData.CappellaHasHappened = epoch >= (utils.Config.Chain.Config.CappellaForkEpoch)

	data := InitPageData(w, r, "dashboard", "/dashboard", "Dashboard", templateFiles)
	data.Data = dashboardData

	if handleTemplateError(w, r, "dashboard.go", "Dashboard", "", dashboardTemplate.ExecuteTemplate(w, "layout", data)) != nil {
		return // an error has occurred and was processed
	}
}

func getNextWithdrawalRow(queryValidators []uint64) ([][]interface{}, error) {
	if len(queryValidators) == 0 {
		return nil, nil
	}

	stats := services.GetLatestStats()
	if stats == nil || stats.LatestValidatorWithdrawalIndex == nil || stats.TotalValidatorCount == nil {
		return nil, errors.New("stats not available")
	}

	epoch := services.LatestEpoch()

	// find subscribed validators that are active and have valid withdrawal credentials (balance will be checked later as it will be queried from bigtable)
	// order by validator index to ensure that "last withdrawal" cursor handling works
	var validatorsDb []*types.Validator
	err := db.ReaderDb.Select(&validatorsDb, `
			SELECT
				validatorindex,
				withdrawalcredentials,
				withdrawableepoch
			FROM validators
			WHERE
				activationepoch <= $1 AND exitepoch > $1 AND
				withdrawalcredentials LIKE '\x01' || '%'::bytea AND
				validatorindex = ANY($2)
			ORDER BY validatorindex ASC`, epoch, pq.Array(queryValidators))

	if err != nil {
		return nil, err
	}

	if len(validatorsDb) == 0 {
		return nil, nil
	}

	// GetValidatorBalanceHistory only takes uint64 slice
	var validatorIds = make([]uint64, 0, len(validatorsDb))
	for _, v := range validatorsDb {
		validatorIds = append(validatorIds, v.Index)
	}

	// retrieve up2date balances for all valid validators from bigtable
	balances, err := db.BigtableClient.GetValidatorBalanceHistory(validatorIds, epoch, epoch)
	if err != nil {
		return nil, err
	}

	// find the first withdrawable validator by matching validators and balances
	var nextValidator *types.Validator
	for _, v := range validatorsDb {
		balance, ok := balances[v.Index]
		if !ok {
			continue
		}
		if len(balance) == 0 {
			continue
		}

		if (balance[0].Balance > 0 && v.WithdrawableEpoch <= epoch) ||
			(balance[0].EffectiveBalance == utils.Config.Chain.Config.MaxEffectiveBalance && balance[0].Balance > utils.Config.Chain.Config.MaxEffectiveBalance) {
			// this validator is eligible for withdrawal, check if it is the next one
			if nextValidator == nil || v.Index > *stats.LatestValidatorWithdrawalIndex {
				nextValidator = v
				nextValidator.Balance = balance[0].Balance
				if nextValidator.Index > *stats.LatestValidatorWithdrawalIndex {
					// the first validator after the cursor has to be the next validator
					break
				}
			}
		}
	}

	if nextValidator == nil {
		return nil, nil
	}

	_, lastWithdrawnEpoch, err := db.GetValidatorWithdrawalsCount(nextValidator.Index)
	if err != nil {
		return nil, err
	}

	distance, err := GetWithdrawableCountFromCursor(epoch, nextValidator.Index, *stats.LatestValidatorWithdrawalIndex)
	if err != nil {
		return nil, err
	}

	timeToWithdrawal := utils.GetTimeToNextWithdrawal(distance)

	// it normally takes two epochs to finalize
	latestFinalized := services.LatestFinalizedEpoch()
	if timeToWithdrawal.Before(utils.EpochToTime(epoch + (epoch - latestFinalized))) {
		return nil, nil
	}

	var withdrawalCredentialsTemplate template.HTML
	address, err := utils.WithdrawalCredentialsToAddress(nextValidator.WithdrawalCredentials)
	if err != nil {
		// warning only as "N/A" will be displayed
		logger.Warn("invalid withdrawal credentials")
	}
	if address != nil {
		withdrawalCredentialsTemplate = template.HTML(fmt.Sprintf(`<a href="/address/0x%x"><span class="text-muted">%s</span></a>`, address, utils.FormatAddress(address, nil, "", false, false, true)))
	} else {
		withdrawalCredentialsTemplate = `<span class="text-muted">N/A</span>`
	}

	var withdrawalAmount uint64
	if nextValidator.WithdrawableEpoch <= epoch {
		// full withdrawal
		withdrawalAmount = nextValidator.Balance
	} else {
		// partial withdrawal
		withdrawalAmount = nextValidator.Balance - utils.Config.Chain.Config.MaxEffectiveBalance
	}

	if lastWithdrawnEpoch == epoch || nextValidator.Balance < utils.Config.Chain.Config.MaxEffectiveBalance {
		withdrawalAmount = 0
	}

	nextData := make([][]interface{}, 0, 1)
	nextData = append(nextData, []interface{}{
		template.HTML(fmt.Sprintf("%v", utils.FormatValidator(nextValidator.Index))),
		template.HTML(fmt.Sprintf(`<span class="text-muted">~ %s</span>`, utils.FormatEpoch(uint64(utils.TimeToEpoch(timeToWithdrawal))))),
		template.HTML(fmt.Sprintf(`<span class="text-muted">~ %s</span>`, utils.FormatBlockSlot(utils.TimeToSlot(uint64(timeToWithdrawal.Unix()))))),
		template.HTML(fmt.Sprintf(`<span class="">~ %s</span>`, utils.FormatTimestamp(timeToWithdrawal.Unix()))),
		withdrawalCredentialsTemplate,
		template.HTML(fmt.Sprintf(`<span class="text-muted"><span data-toggle="tooltip" title="If the withdrawal were to be processed at this very moment, this amount would be withdrawn"><i class="far ml-1 fa-question-circle" style="margin-left: 0px !important;"></i></span> %s</span>`, utils.FormatAmount(new(big.Int).Mul(new(big.Int).SetUint64(withdrawalAmount), big.NewInt(1e9)), utils.Config.Frontend.ElCurrencySymbol, 6))),
	})

	return nextData, nil
}

// Dashboard Chart that combines balance data and
func DashboardDataBalanceCombined(w http.ResponseWriter, r *http.Request) {
	currency := GetCurrency(r)

	w.Header().Set("Content-Type", "application/json")

	queryValidatorIndices, _, redirect, err := handleValidatorsQuery(w, r, true)
	if err != nil || redirect {
		return
	}

	if len(queryValidatorIndices) < 1 {
		http.Error(w, "Invalid query", http.StatusBadRequest)
		return
	}

	g, _ := errgroup.WithContext(context.Background())
	var incomeHistoryChartData []*types.ChartDataPoint
	var executionChartData []*types.ChartDataPoint
	g.Go(func() error {
		incomeHistoryChartData, err = db.GetValidatorIncomeHistoryChart(queryValidatorIndices, currency, services.LatestFinalizedEpoch())
		return err
	})

	g.Go(func() error {
		executionChartData, err = getExecutionChartData(queryValidatorIndices, currency)
		return err
	})

	err = g.Wait()
	if err != nil {
		logger.Errorf("combined balance chart %v", err)
		sendErrorResponse(w, r.URL.String(), err.Error())
		return
	}

	var response struct {
		ConsensusChartData []*types.ChartDataPoint `json:"consensusChartData"`
		ExecutionChartData []*types.ChartDataPoint `json:"executionChartData"`
	}
	response.ConsensusChartData = incomeHistoryChartData
	response.ExecutionChartData = executionChartData

	err = json.NewEncoder(w).Encode(response)
	if err != nil {
		logger.WithError(err).WithField("route", r.URL.String()).Error("error enconding json response")
		http.Error(w, "Internal server error", http.StatusServiceUnavailable)
		return
	}
}

func getExecutionChartData(indices []uint64, currency string) ([]*types.ChartDataPoint, error) {
	var limit uint64 = 300
	blockList, consMap, err := findExecBlockNumbersByProposerIndex(indices, 0, limit, false, true)
	if err != nil {
		return nil, err
	}

	blocks, err := db.BigtableClient.GetBlocksIndexedMultiple(blockList, limit)
	if err != nil {
		return nil, err
	}
	relaysData, err := db.GetRelayDataForIndexedBlocks(blocks)
	if err != nil {
		return nil, err
	}

	var chartData = make([]*types.ChartDataPoint, len(blocks))
	epochsPerDay := utils.EpochsPerDay()
	lastFinalizedEpoch := services.LatestFinalizedEpoch()
	color := "#90ed7d"

	for i := len(blocks) - 1; i >= 0; i-- {
		blockEpoch := utils.TimeToEpoch(blocks[i].Time.AsTime())
		consData := consMap[blocks[i].Number]
		day := int64(consData.Epoch / epochsPerDay)
		ts := float64(utils.DayToTime(day).Unix() * 1000)
		if blockEpoch > int64(lastFinalizedEpoch) {
			// we need to fill also the first items in the list, otherwise the charts break
			chartData[len(blocks)-1-i] = &types.ChartDataPoint{
				X:     ts,
				Y:     0,
				Color: color,
			}
			continue
		}
		totalReward, _ := utils.WeiToEther(utils.Eth1TotalReward(blocks[i])).Float64()
		relayData, ok := relaysData[common.BytesToHash(blocks[i].Hash)]
		if ok {
			totalReward, _ = utils.WeiToEther(relayData.MevBribe.BigInt()).Float64()
		}

		//balanceTs := blocks[i].GetTime().AsTime().Unix()
		chartData[len(blocks)-1-i] = &types.ChartDataPoint{
			X:     float64(utils.DayToTime(day).Unix() * 1000),
			Y:     price.GetPrice(utils.Config.Frontend.ElCurrencySymbol, currency) * totalReward,
			Color: color,
		}
	}
	return chartData, nil
}

// DashboardDataBalance retrieves the income history of a set of validators
func DashboardDataBalance(w http.ResponseWriter, r *http.Request) {
	currency := GetCurrency(r)

	w.Header().Set("Content-Type", "application/json")

	q := r.URL.Query()
	validatorLimit := getUserPremium(r).MaxValidators
	queryValidatorIndices, queryValidatorPubkeys, err := parseValidatorsFromQueryString(q.Get("validators"), validatorLimit)
	if err != nil || len(queryValidatorPubkeys) > 0 {
		utils.LogError(err, fmt.Errorf("error parsing validators from query string"), 0)
		http.Error(w, "Invalid query", http.StatusBadRequest)
		return
	}
	if len(queryValidatorIndices) < 1 {
		http.Error(w, "Invalid query", http.StatusBadRequest)
		return
	}

	incomeHistoryChartData, err := db.GetValidatorIncomeHistoryChart(queryValidatorIndices, currency, services.LatestFinalizedEpoch())
	if err != nil {
		logger.Errorf("failed to genereate income history chart data for dashboard view: %v", err)
		http.Error(w, "Internal server error", http.StatusInternalServerError)
		return
	}

	err = json.NewEncoder(w).Encode(incomeHistoryChartData)
	if err != nil {
		logger.WithError(err).WithField("route", r.URL.String()).Error("error enconding json response")
		http.Error(w, "Internal server error", http.StatusServiceUnavailable)
		return
	}
}

func DashboardDataProposals(w http.ResponseWriter, r *http.Request) {
	w.Header().Set("Content-Type", "application/json")

	filterArr, _, redirect, err := handleValidatorsQuery(w, r, true)
	if err != nil || redirect {
		return
	}

	filter := pq.Array(filterArr)

	proposals := []struct {
		Slot   uint64
		Status uint64
	}{}

	err = db.ReaderDb.Select(&proposals, `
		SELECT slot, status
		FROM blocks
		WHERE proposer = ANY($1)
		ORDER BY slot`, filter)
	if err != nil {
		logger.WithError(err).WithField("route", r.URL.String()).Error("error retrieving block-proposals")
		http.Error(w, "Internal server error", http.StatusServiceUnavailable)
		return
	}

	proposalsResult := make([][]uint64, len(proposals))
	for i, b := range proposals {
		proposalsResult[i] = []uint64{
			uint64(utils.SlotToTime(b.Slot).Unix()),
			b.Status,
		}
	}

	err = json.NewEncoder(w).Encode(proposalsResult)
	if err != nil {
		logger.WithError(err).WithField("route", r.URL.String()).Error("error enconding json response")
		http.Error(w, "Internal server error", http.StatusServiceUnavailable)
		return
	}
}

func DashboardDataWithdrawals(w http.ResponseWriter, r *http.Request) {
	w.Header().Set("Content-Type", "application/json")

	q := r.URL.Query()

	validatorIndices, _, redirect, err := handleValidatorsQuery(w, r, true)
	if err != nil || redirect {
		return
	}

	draw, err := strconv.ParseUint(q.Get("draw"), 10, 64)
	if err != nil {
		utils.LogError(err, fmt.Errorf("error converting datatables data parameter from string to int: %v", err), 0)
		http.Error(w, "Internal server error", http.StatusInternalServerError)
		return
	}
	start, err := strconv.ParseUint(q.Get("start"), 10, 64)
	if err != nil {
		utils.LogError(err, fmt.Errorf("error converting datatables data parameter from string to int: %v", err), 0)
		http.Error(w, "Internal server error", http.StatusInternalServerError)
		return
	}

	orderColumn := q.Get("order[0][column]")
	orderByMap := map[string]string{
		"0": "validatorindex",
		"1": "block_slot",
		"2": "block_slot",
		"3": "withdrawalindex",
		"4": "address",
		"5": "amount",
	}
	orderBy, exists := orderByMap[orderColumn]
	if !exists {
		orderBy = "validatorindex"
	}
	orderDir := q.Get("order[0][dir]")
	if orderDir != "asc" {
		orderDir = "desc"
	}

	length := uint64(10)

	withdrawalCount, err := db.GetDashboardWithdrawalsCount(validatorIndices)
	if err != nil {
		utils.LogError(err, fmt.Errorf("error retrieving dashboard validator withdrawals count: %v", err), 0)
		http.Error(w, "Internal server error", http.StatusInternalServerError)
		return
	}

	withdrawals, err := db.GetDashboardWithdrawals(validatorIndices, length, start, orderBy, orderDir)
	if err != nil {
		utils.LogError(err, fmt.Errorf("error retrieving validator withdrawals: %v", err), 0)
		http.Error(w, "Internal server error", http.StatusInternalServerError)
		return
	}

	var tableData [][]interface{}

	// check if there is a NextWithdrawal and append
	NextWithdrawalRow, err := getNextWithdrawalRow(validatorIndices)
	if err != nil {
		logger.WithError(err).WithField("route", r.URL.String()).Error("error calculating next withdrawal row")
		tableData = make([][]interface{}, 0, len(withdrawals))
	} else {
		if NextWithdrawalRow == nil {
			tableData = make([][]interface{}, 0, len(withdrawals))
		} else {
			// make the array +1 larger to append the NextWithdrawal row
			tableData = make([][]interface{}, 0, len(withdrawals)+1)
			tableData = append(NextWithdrawalRow, tableData...)
		}
	}

	for _, w := range withdrawals {
		tableData = append(tableData, []interface{}{
			template.HTML(fmt.Sprintf("%v", utils.FormatValidator(w.ValidatorIndex))),
			template.HTML(fmt.Sprintf("%v", utils.FormatEpoch(utils.EpochOfSlot(w.Slot)))),
			template.HTML(fmt.Sprintf("%v", utils.FormatBlockSlot(w.Slot))),
			template.HTML(fmt.Sprintf("%v", utils.FormatTimestamp(utils.SlotToTime(w.Slot).Unix()))),
			template.HTML(fmt.Sprintf("%v", utils.FormatAddress(w.Address, nil, "", false, false, true))),
			template.HTML(fmt.Sprintf("%v", utils.FormatAmount(new(big.Int).Mul(new(big.Int).SetUint64(w.Amount), big.NewInt(1e9)), utils.Config.Frontend.ElCurrencySymbol, 6))),
		})
	}

	data := &types.DataTableResponse{
		Draw:            draw,
		RecordsTotal:    withdrawalCount,
		RecordsFiltered: withdrawalCount,
		Data:            tableData,
	}

	err = json.NewEncoder(w).Encode(data)
	if err != nil {
		utils.LogError(err, fmt.Errorf("error enconding json response for %v route: %v", r.URL.String(), err), 0)
		http.Error(w, "Internal server error", http.StatusInternalServerError)
		return
	}
}

func DashboardDataValidators(w http.ResponseWriter, r *http.Request) {
	currency := GetCurrency(r)

	w.Header().Set("Content-Type", "application/json")

	validatorIndexArr, validatorPubkeyArr, redirect, err := handleValidatorsQuery(w, r, true)
	if err != nil || redirect {
		return
	}

	filter := pq.Array(validatorIndexArr)
	validatorLimit := getUserPremium(r).MaxValidators

	var validatorsByIndex []*types.ValidatorsData
	err = db.ReaderDb.Select(&validatorsByIndex, `
		SELECT
			validators.validatorindex,
			validators.pubkey,
			validators.withdrawableepoch,
			validators.slashed,
			validators.activationeligibilityepoch,
			validators.lastattestationslot,
			validators.activationepoch,
			validators.exitepoch,
			(SELECT COUNT(*) FROM blocks WHERE proposer = validators.validatorindex AND status = '1') as executedproposals,
			(SELECT COUNT(*) FROM blocks WHERE proposer = validators.validatorindex AND status = '2') as missedproposals,
			COALESCE(validator_performance.cl_performance_7d, 0) as performance7d,
			COALESCE(validator_names.name, '') AS name,
		    validators.status AS state
		FROM validators
		LEFT JOIN validator_names ON validators.pubkey = validator_names.publickey
		LEFT JOIN validator_performance ON validators.validatorindex = validator_performance.validatorindex
		WHERE validators.validatorindex = ANY($1)
		LIMIT $2`, filter, validatorLimit)

	if err != nil {
		logger.WithError(err).WithField("route", r.URL.String()).Errorf("error retrieving validator data")
		http.Error(w, "Internal server error", http.StatusServiceUnavailable)
		return
	}

	if len(validatorIndexArr) > 0 {
		balances, err := db.BigtableClient.GetValidatorBalanceHistory(validatorIndexArr, services.LatestEpoch(), services.LatestEpoch())
		if err != nil {
			logger.WithError(err).WithField("route", r.URL.String()).Errorf("error retrieving validator balance data")
			http.Error(w, "Internal server error", http.StatusServiceUnavailable)
			return
		}

		for _, validator := range validatorsByIndex {
			for balanceIndex, balance := range balances {
				if len(balance) == 0 {
					continue
				}
				if validator.ValidatorIndex == balanceIndex {
					validator.CurrentBalance = balance[0].Balance
					validator.EffectiveBalance = balance[0].EffectiveBalance
				}
			}
		}
	}

	validatorsByPubkey := make([]*types.ValidatorsData, len(validatorPubkeyArr))
	for i := range validatorsByPubkey {
		// Validators without an index don't have  activation, exit and withdrawable epochs yet.
		// Show them as pending even if they are still in the state "Deposited".
		validatorsByPubkey[i] = &types.ValidatorsData{
			PublicKey:         validatorPubkeyArr[i],
			ActivationEpoch:   math.MaxInt64,
			ExitEpoch:         math.MaxInt64,
			WithdrawableEpoch: math.MaxInt64,
			State:             "pending",
		}
	}

	validators := append(validatorsByIndex, validatorsByPubkey...)

	tableData := make([][]interface{}, len(validators))
	for i, v := range validators {
		indexInfo := fmt.Sprintf("%v", v.ValidatorIndex)
		if i >= len(validatorsByIndex) {
			// If the validator does not have an index yet show custom text that is like the state
			indexInfo = "Pending"
		}
		tableData[i] = []interface{}{
			fmt.Sprintf("%x", v.PublicKey),
			indexInfo,
			[]interface{}{
				fmt.Sprintf("%.4f %v", float64(v.CurrentBalance)/float64(1e9)*price.GetPrice(utils.Config.Frontend.ClCurrencySymbol, currency), currency),
				fmt.Sprintf("%.1f %v", float64(v.EffectiveBalance)/float64(1e9)*price.GetPrice(utils.Config.Frontend.ClCurrencySymbol, currency), currency),
			},
			v.State,
		}

		if v.ActivationEpoch != math.MaxInt64 {
			tableData[i] = append(tableData[i], []interface{}{
				v.ActivationEpoch,
				utils.EpochToTime(v.ActivationEpoch).Unix(),
			})
		} else {
			tableData[i] = append(tableData[i], nil)
		}

		if v.ExitEpoch != math.MaxInt64 {
			tableData[i] = append(tableData[i], []interface{}{
				v.ExitEpoch,
				utils.EpochToTime(v.ExitEpoch).Unix(),
			})
		} else {
			tableData[i] = append(tableData[i], nil)
		}

		if v.WithdrawableEpoch != math.MaxInt64 {
			tableData[i] = append(tableData[i], []interface{}{
				v.WithdrawableEpoch,
				utils.EpochToTime(v.WithdrawableEpoch).Unix(),
			})
		} else {
			tableData[i] = append(tableData[i], nil)
		}

		if v.LastAttestationSlot != nil && *v.LastAttestationSlot != 0 {
			tableData[i] = append(tableData[i], []interface{}{
				*v.LastAttestationSlot,
				utils.FormatTimestamp(utils.SlotToTime(uint64(*v.LastAttestationSlot)).Unix()),
				//utils.SlotToTime(uint64(*v.LastAttestationSlot)).Unix(),
			})
		} else {
			tableData[i] = append(tableData[i], nil)
		}

		tableData[i] = append(tableData[i], []interface{}{
			v.ExecutedProposals,
			v.MissedProposals,
		})

<<<<<<< HEAD
		// tableData[i] = append(tableData[i], []interface{}{
		// 	v.ExecutedAttestations,
		// 	v.MissedAttestations,
		// })

		// tableData[i] = append(tableData[i], fmt.Sprintf("%.4f ETH", float64(v.Performance7d)/float64(1e9)))
		tableData[i] = append(tableData[i], utils.FormatIncome(v.Performance7d, currency, true))
=======
		tableData[i] = append(tableData[i], utils.FormatIncome(v.Performance7d, currency))
>>>>>>> f3bb4e1a
	}

	type dataType struct {
		LatestEpoch uint64          `json:"latestEpoch"`
		Data        [][]interface{} `json:"data"`
	}
	data := &dataType{
		LatestEpoch: services.LatestEpoch(),
		Data:        tableData,
	}

	err = json.NewEncoder(w).Encode(data)
	if err != nil {
		logger.WithError(err).WithField("route", r.URL.String()).Errorf("error enconding json response")
		http.Error(w, "Internal server error", http.StatusServiceUnavailable)
		return
	}
}

func DashboardDataEarnings(w http.ResponseWriter, r *http.Request) {
	w.Header().Set("Content-Type", "application/json")

	queryValidatorIndices, _, redirect, err := handleValidatorsQuery(w, r, true)
	if err != nil || redirect {
		return
	}

	earnings, _, err := GetValidatorEarnings(queryValidatorIndices, GetCurrency(r))
	if err != nil {
		logger.WithError(err).WithField("route", r.URL.String()).Errorf("error retrieving validator earnings")
		http.Error(w, "Internal server error", http.StatusServiceUnavailable)
	}

	if earnings == nil {
		earnings = &types.ValidatorEarnings{}
	}

	err = json.NewEncoder(w).Encode(earnings)
	if err != nil {
		logger.WithError(err).WithField("route", r.URL.String()).Errorf("error enconding json response")
		http.Error(w, "Internal server error", http.StatusServiceUnavailable)
		return
	}
}

func DashboardDataEffectiveness(w http.ResponseWriter, r *http.Request) {
	w.Header().Set("Content-Type", "application/json")

	filterArr, _, redirect, err := handleValidatorsQuery(w, r, true)
	if err != nil || redirect {
		return
	}

	filter := pq.Array(filterArr)

	var activeValidators []uint64
	err = db.ReaderDb.Select(&activeValidators, `
		SELECT validatorindex FROM validators where validatorindex = ANY($1) and activationepoch < $2 AND exitepoch > $2
	`, filter, services.LatestEpoch())
	if err != nil {
		logger.Errorf("error retrieving active validators")
	}

	if len(activeValidators) == 0 {
		http.Error(w, "Invalid query", http.StatusBadRequest)
		return
	}

	var avgIncDistance []float64

	effectiveness, err := db.BigtableClient.GetValidatorEffectiveness(activeValidators, services.LatestEpoch()-1)
	for _, e := range effectiveness {
		avgIncDistance = append(avgIncDistance, e.AttestationEfficiency)
	}
	if err != nil {
		logger.Errorf("error retrieving AverageAttestationInclusionDistance: %v", err)
		http.Error(w, "Internal server error", http.StatusServiceUnavailable)
		return
	}

	err = json.NewEncoder(w).Encode(avgIncDistance)
	if err != nil {
		logger.Errorf("error enconding json response for %v route: %v", r.URL.String(), err)
		http.Error(w, "Internal server error", http.StatusServiceUnavailable)
		return
	}
}

func DashboardDataProposalsHistory(w http.ResponseWriter, r *http.Request) {
	w.Header().Set("Content-Type", "application/json")

	filterArr, _, redirect, err := handleValidatorsQuery(w, r, true)
	if err != nil || redirect {
		return
	}

	filter := pq.Array(filterArr)

	proposals := []struct {
		ValidatorIndex uint64  `db:"validatorindex"`
		Day            int64   `db:"day"`
		Proposed       *uint64 `db:"proposed_blocks"`
		Missed         *uint64 `db:"missed_blocks"`
		Orphaned       *uint64 `db:"orphaned_blocks"`
	}{}

	err = db.ReaderDb.Select(&proposals, `
		SELECT validatorindex, day, proposed_blocks, missed_blocks, orphaned_blocks
		FROM validator_stats
		WHERE validatorindex = ANY($1) AND (proposed_blocks IS NOT NULL OR missed_blocks IS NOT NULL OR orphaned_blocks IS NOT NULL)
		ORDER BY day DESC`, filter)
	if err != nil {
		logger.WithError(err).WithField("route", r.URL.String()).Error("error retrieving validator_stats")
		http.Error(w, "Internal server error", http.StatusServiceUnavailable)
		return
	}

	proposalsHistResult := make([][]uint64, len(proposals))
	for i, b := range proposals {
		var proposed, missed, orphaned uint64 = 0, 0, 0
		if b.Proposed != nil {
			proposed = *b.Proposed
		}
		if b.Missed != nil {
			missed = *b.Missed
		}
		if b.Orphaned != nil {
			orphaned = *b.Orphaned
		}
		proposalsHistResult[i] = []uint64{
			b.ValidatorIndex,
			uint64(utils.DayToTime(b.Day).Unix()),
			proposed,
			missed,
			orphaned,
		}
	}

	err = json.NewEncoder(w).Encode(proposalsHistResult)
	if err != nil {
		logger.WithError(err).WithField("route", r.URL.String()).Error("error enconding json response")
		http.Error(w, "Internal server error", http.StatusServiceUnavailable)
		return
	}
}<|MERGE_RESOLUTION|>--- conflicted
+++ resolved
@@ -856,7 +856,6 @@
 			v.MissedProposals,
 		})
 
-<<<<<<< HEAD
 		// tableData[i] = append(tableData[i], []interface{}{
 		// 	v.ExecutedAttestations,
 		// 	v.MissedAttestations,
@@ -864,9 +863,6 @@
 
 		// tableData[i] = append(tableData[i], fmt.Sprintf("%.4f ETH", float64(v.Performance7d)/float64(1e9)))
 		tableData[i] = append(tableData[i], utils.FormatIncome(v.Performance7d, currency, true))
-=======
-		tableData[i] = append(tableData[i], utils.FormatIncome(v.Performance7d, currency))
->>>>>>> f3bb4e1a
 	}
 
 	type dataType struct {
