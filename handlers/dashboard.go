--- conflicted
+++ resolved
@@ -412,16 +412,10 @@
 			totalReward, _ = utils.WeiToEther(relayData.MevBribe.BigInt()).Float64()
 		}
 
-<<<<<<< HEAD
-		chartData[len(blocks)-1-i] = &types.ChartDataPoint{
-			X:     ts,
-			Y:     utils.ExchangeRateForCurrency(currency) * totalReward,
-=======
 		//balanceTs := blocks[i].GetTime().AsTime().Unix()
 		chartData[len(blocks)-1-i] = &types.ChartDataPoint{
 			X:     float64(utils.DayToTime(day).Unix() * 1000),
 			Y:     price.GetPrice(utils.Config.Frontend.ElCurrencySymbol, currency) * totalReward,
->>>>>>> 27dc8642
 			Color: color,
 		}
 	}
