package handlers

import (
	"bytes"
	"context"
	"encoding/hex"
	"encoding/json"
	"errors"
	"eth2-exporter/db"
	"eth2-exporter/price"
	"eth2-exporter/services"
	"eth2-exporter/templates"
	"eth2-exporter/types"
	"eth2-exporter/utils"
	"fmt"
	"html/template"
	"math"
	"math/big"
	"math/rand"
	"net/http"
	"sort"
	"time"

	"strconv"
	"strings"

	"github.com/ethereum/go-ethereum/common"
	"github.com/lib/pq"
	"golang.org/x/sync/errgroup"
)

var ErrTooManyValidators = errors.New("too many validators")

func handleValidatorsQuery(w http.ResponseWriter, r *http.Request, checkValidatorLimit bool) ([]uint64, [][]byte, bool, error) {
	q := r.URL.Query()
	validatorLimit := getUserPremium(r).MaxValidators

	errFieldMap := map[string]interface{}{"route": r.URL.String()}

	// Parse all the validator indices and pubkeys from the query string
	queryValidatorIndices, queryValidatorPubkeys, err := parseValidatorsFromQueryString(q.Get("validators"), validatorLimit)
	if err != nil && (checkValidatorLimit || err != ErrTooManyValidators) {
		logger.Warnf("could not parse validators from query string: %v; Route: %v", err, r.URL.String())
		http.Error(w, "Invalid query", http.StatusBadRequest)
		return nil, nil, false, err
	}

	// Check whether pubkeys can be converted to indices and redirect if necessary
	redirect, err := updateValidatorsQueryString(w, r, queryValidatorIndices, queryValidatorPubkeys)
	if err != nil {
		utils.LogError(err, fmt.Errorf("error finding validators in database for dashboard query update"), 0, errFieldMap)
		http.Error(w, "Not found", http.StatusNotFound)
		return nil, nil, false, err
	}

	if !redirect {
		// Check after the redirect whether all validators are correct
		err = checkValidatorsQuery(queryValidatorIndices, queryValidatorPubkeys)
		if err != nil {
			logger.Warnf("could not find validators in database from query string: %v; Route: %v", err, r.URL.String())
			http.Error(w, "Not found", http.StatusNotFound)
			return nil, nil, false, err
		}
	}

	return queryValidatorIndices, queryValidatorPubkeys, redirect, nil
}

func parseValidatorsFromQueryString(str string, validatorLimit int) ([]uint64, [][]byte, error) {
	if str == "" {
		return []uint64{}, [][]byte{}, nil
	}

	strSplit := strings.Split(str, ",")
	strSplitLen := len(strSplit)

	// we only support up to [validatorLimit] validators
	if strSplitLen > validatorLimit {
		return []uint64{}, [][]byte{}, ErrTooManyValidators
	}

	var validatorIndices []uint64
	var validatorPubkeys [][]byte
	keys := make(map[interface{}]bool, strSplitLen)

	// Find all pubkeys
	for _, vStr := range strSplit {
		if !searchPubkeyExactRE.MatchString(vStr) {
			continue
		}
		if !strings.HasPrefix(vStr, "0x") {
			// Query string public keys have to have 0x prefix
			return []uint64{}, [][]byte{}, fmt.Errorf("invalid pubkey")
		}
		// make sure keys are unique
		if exists := keys[vStr]; exists {
			continue
		}
		keys[vStr] = true
		validatorPubkeys = append(validatorPubkeys, common.FromHex(vStr))

	}

	// Find all indices
	for _, vStr := range strSplit {
		if searchPubkeyExactRE.MatchString(vStr) {
			continue
		}
		v, err := strconv.ParseUint(vStr, 10, 64)
		if err != nil {
			return []uint64{}, [][]byte{}, err
		}
		// make sure keys are unique
		if exists := keys[v]; exists {
			continue
		}
		keys[v] = true
		validatorIndices = append(validatorIndices, v)
	}

	return validatorIndices, validatorPubkeys, nil
}

func updateValidatorsQueryString(w http.ResponseWriter, r *http.Request, validatorIndices []uint64, validatorPubkeys [][]byte) (bool, error) {
	validatorsCount := len(validatorIndices) + len(validatorPubkeys)
	if validatorsCount == 0 {
		return false, nil
	}

	// Convert pubkeys to indices if possible
	// validatorsCount stays the same after conversion
	redirect := false
	if len(validatorPubkeys) > 0 {
		validatorInfos := []struct {
			Index  uint64
			Pubkey []byte
		}{}
		err := db.ReaderDb.Select(&validatorInfos, `SELECT validatorindex as index, pubkey FROM validators WHERE pubkey = ANY($1)`, validatorPubkeys)
		if err != nil {
			return false, err
		}

		for _, info := range validatorInfos {
			// Having duplicates of validator indices is not a problem so we don't need to check for that
			validatorIndices = append(validatorIndices, info.Index)

			redirect = true
			for idx, pubkey := range validatorPubkeys {
				if bytes.Contains(pubkey, info.Pubkey) {
					validatorPubkeys = append(validatorPubkeys[:idx], validatorPubkeys[idx+1:]...)
					break
				}
			}
		}
	}

	if redirect {
		strValidators := make([]string, validatorsCount)
		for i, n := range validatorIndices {
			strValidators[i] = fmt.Sprintf("%v", n)
		}
		for i, n := range validatorPubkeys {
			strValidators[i+len(validatorIndices)] = fmt.Sprintf("%#x", n)
		}

		q := r.URL.Query()
		q.Set("validators", strings.Join(strValidators, ","))
		r.URL.RawQuery = q.Encode()

		http.Redirect(w, r, r.URL.String(), http.StatusSeeOther)
	}
	return redirect, nil
}

func checkValidatorsQuery(validatorIndices []uint64, validatorPubkeys [][]byte) error {
	validatorCount := 0

	if len(validatorIndices) > 0 {
		err := db.ReaderDb.Get(&validatorCount, `SELECT COUNT(*) FROM validators WHERE validatorindex = ANY($1)`, validatorIndices)
		if err != nil {
			return err
		}
		if validatorCount != len(validatorIndices) {
			return fmt.Errorf("invalid validator index")
		}
	}

	if len(validatorPubkeys) > 0 {
		err := db.ReaderDb.Get(&validatorCount, `SELECT COUNT(DISTINCT publickey) AS distinct_count FROM eth1_deposits WHERE publickey = ANY($1)`, validatorPubkeys)
		if err != nil {
			return err
		}
		if validatorCount != len(validatorPubkeys) {
			return fmt.Errorf("invalid validator public key")
		}
	}

	return nil
}

func Heatmap(w http.ResponseWriter, r *http.Request) {
	templateFiles := append(layoutTemplateFiles, "heatmap.html")
	var heatmapTemplate = templates.GetTemplate(templateFiles...)

	w.Header().Set("Content-Type", "text/html")
	validatorLimit := getUserPremium(r).MaxValidators

	heatmapData := types.HeatmapData{}
	heatmapData.ValidatorLimit = validatorLimit

	min := 1
	max := 400000

	validatorCount := 100
	count, err := strconv.Atoi(r.URL.Query().Get("count"))
	if err == nil && count > 0 && count <= 1000 {
		validatorCount = count
	}

	validatorMap := make(map[uint64]bool)
	for len(validatorMap) < validatorCount {
		validatorMap[uint64(rand.Intn(max-min)+min)] = true
	}
	validators := make([]uint64, 0, len(validatorMap))
	for key := range validatorMap {
		validators = append(validators, key)
	}
	sort.Slice(validators, func(i, j int) bool { return validators[i] < validators[j] })

	validatorsCatagoryMap := make(map[uint64]int)
	for index, validator := range validators {
		validatorsCatagoryMap[validator] = index
	}
	heatmapData.Validators = validators

	endEpoch := services.LatestFinalizedEpoch()
	epochs := make([]uint64, 0, 100)
	epochsCatagoryMap := make(map[uint64]int)
	for e := endEpoch - 99; e <= endEpoch; e++ {
		epochs = append(epochs, e)
		epochsCatagoryMap[e] = len(epochs) - 1

	}
	heatmapData.Epochs = epochs

	errFieldMap := map[string]interface{}{"route": r.URL.String()}

	start := time.Now()
	if len(validators) == 0 {
		utils.LogError(err, "error no validators provided", 0, errFieldMap)
		http.Error(w, "Internal server error", http.StatusServiceUnavailable)
		return
	}
	incomeData, err := db.BigtableClient.GetValidatorIncomeDetailsHistory(validators, endEpoch-100, endEpoch)
	if err != nil {
		utils.LogError(err, "error loading validator income history data", 0, errFieldMap)
		http.Error(w, "Internal server error", http.StatusServiceUnavailable)
		return
	}

	heatmapData.IncomeData = make([][3]int64, 0, validatorCount*100)
	for validator, epochs := range incomeData {
		for epoch, income := range epochs {
			income := int64(income.AttestationHeadReward+income.AttestationSourceReward+income.AttestationTargetReward) - int64(income.AttestationSourcePenalty+income.AttestationTargetPenalty)
			if income > heatmapData.MaxIncome {
				heatmapData.MaxIncome = income
			}
			if income < heatmapData.MinIncome {
				heatmapData.MinIncome = income
			}
			heatmapData.IncomeData = append(heatmapData.IncomeData, [3]int64{int64(epochsCatagoryMap[epoch]), int64(validatorsCatagoryMap[validator]), income})
		}
	}
	sort.Slice(heatmapData.IncomeData, func(i, j int) bool {
		if heatmapData.IncomeData[i][0] != heatmapData.IncomeData[j][0] {
			return heatmapData.IncomeData[i][0] < heatmapData.IncomeData[j][0]
		}
		return heatmapData.IncomeData[i][1] < heatmapData.IncomeData[j][1]
	})

	logger.Infof("retrieved income history of %v validators in %v", len(incomeData), time.Since(start))

	data := InitPageData(w, r, "dashboard", "/heatmap", "Validator Heatmap", templateFiles)
	data.Data = heatmapData

	if handleTemplateError(w, r, "dashboard.go", "Heatmap", "", heatmapTemplate.ExecuteTemplate(w, "layout", data)) != nil {
		return // an error has occurred and was processed
	}
}

func Dashboard(w http.ResponseWriter, r *http.Request) {
	templateFiles := append(layoutTemplateFiles, "dashboard.html", "dashboard/tables.html")
	var dashboardTemplate = templates.GetTemplate(templateFiles...)

	w.Header().Set("Content-Type", "text/html")

	_, _, redirect, err := handleValidatorsQuery(w, r, false)
	if err != nil || redirect {
		return
	}

	dashboardData := types.DashboardData{}
	dashboardData.ValidatorLimit = getUserPremium(r).MaxValidators

	epoch := services.LatestEpoch()
	dashboardData.CappellaHasHappened = epoch >= (utils.Config.Chain.ClConfig.CappellaForkEpoch)

	data := InitPageData(w, r, "dashboard", "/dashboard", "Dashboard", templateFiles)
	data.Data = dashboardData

	if handleTemplateError(w, r, "dashboard.go", "Dashboard", "", dashboardTemplate.ExecuteTemplate(w, "layout", data)) != nil {
		return // an error has occurred and was processed
	}
}

func getNextWithdrawalRow(queryValidators []uint64) ([][]interface{}, error) {
	if len(queryValidators) == 0 {
		return nil, nil
	}

	stats := services.GetLatestStats()
	if stats == nil || stats.LatestValidatorWithdrawalIndex == nil || stats.TotalValidatorCount == nil {
		return nil, errors.New("stats not available")
	}

	epoch := services.LatestEpoch()

	// find subscribed validators that are active and have valid withdrawal credentials (balance will be checked later as it will be queried from bigtable)
	// order by validator index to ensure that "last withdrawal" cursor handling works
	var validatorsDb []*types.Validator
	err := db.ReaderDb.Select(&validatorsDb, `
			SELECT
				validatorindex,
				withdrawalcredentials,
				withdrawableepoch
			FROM validators
			WHERE
				activationepoch <= $1 AND exitepoch > $1 AND
				withdrawalcredentials LIKE '\x01' || '%'::bytea AND
				validatorindex = ANY($2)
			ORDER BY validatorindex ASC`, epoch, pq.Array(queryValidators))

	if err != nil {
		return nil, err
	}

	if len(validatorsDb) == 0 {
		return nil, nil
	}

	// GetValidatorBalanceHistory only takes uint64 slice
	var validatorIds = make([]uint64, 0, len(validatorsDb))
	for _, v := range validatorsDb {
		validatorIds = append(validatorIds, v.Index)
	}

	// retrieve up2date balances for all valid validators from bigtable
	balances, err := db.BigtableClient.GetValidatorBalanceHistory(validatorIds, epoch, epoch)
	if err != nil {
		return nil, err
	}

	// find the first withdrawable validator by matching validators and balances
	var nextValidator *types.Validator
	for _, v := range validatorsDb {
		balance, ok := balances[v.Index]
		if !ok {
			continue
		}
		if len(balance) == 0 {
			continue
		}

		if (balance[0].Balance > 0 && v.WithdrawableEpoch <= epoch) ||
			(balance[0].EffectiveBalance == utils.Config.Chain.ClConfig.MaxEffectiveBalance && balance[0].Balance > utils.Config.Chain.ClConfig.MaxEffectiveBalance) {
			// this validator is eligible for withdrawal, check if it is the next one
			if nextValidator == nil || v.Index > *stats.LatestValidatorWithdrawalIndex {
				nextValidator = v
				nextValidator.Balance = balance[0].Balance
				if nextValidator.Index > *stats.LatestValidatorWithdrawalIndex {
					// the first validator after the cursor has to be the next validator
					break
				}
			}
		}
	}

	if nextValidator == nil {
		return nil, nil
	}

	lastWithdrawnEpochs, err := db.GetLastWithdrawalEpoch([]uint64{nextValidator.Index})
	if err != nil {
		return nil, err
	}
	lastWithdrawnEpoch := lastWithdrawnEpochs[nextValidator.Index]

	distance, err := GetWithdrawableCountFromCursor(epoch, nextValidator.Index, *stats.LatestValidatorWithdrawalIndex)
	if err != nil {
		return nil, err
	}

	timeToWithdrawal := utils.GetTimeToNextWithdrawal(distance)

	// it normally takes two epochs to finalize
	latestFinalized := services.LatestFinalizedEpoch()
	if timeToWithdrawal.Before(utils.EpochToTime(epoch + (epoch - latestFinalized))) {
		return nil, nil
	}

	var withdrawalCredentialsTemplate template.HTML
	address, err := utils.WithdrawalCredentialsToAddress(nextValidator.WithdrawalCredentials)
	if err != nil {
		// warning only as "N/A" will be displayed
		logger.Warn("invalid withdrawal credentials")
	}
	if address != nil {
		withdrawalCredentialsTemplate = template.HTML(fmt.Sprintf(`<a href="/address/0x%x"><span class="text-muted">%s</span></a>`, address, utils.FormatAddress(address, nil, "", false, false, true)))
	} else {
		withdrawalCredentialsTemplate = `<span class="text-muted">N/A</span>`
	}

	var withdrawalAmount uint64
	if nextValidator.WithdrawableEpoch <= epoch {
		// full withdrawal
		withdrawalAmount = nextValidator.Balance
	} else {
		// partial withdrawal
		withdrawalAmount = nextValidator.Balance - utils.Config.Chain.ClConfig.MaxEffectiveBalance
	}

	if lastWithdrawnEpoch == epoch || nextValidator.Balance < utils.Config.Chain.ClConfig.MaxEffectiveBalance {
		withdrawalAmount = 0
	}

	nextData := make([][]interface{}, 0, 1)
	nextData = append(nextData, []interface{}{
		template.HTML(fmt.Sprintf("%v", utils.FormatValidator(nextValidator.Index))),
		template.HTML(fmt.Sprintf(`<span class="text-muted">~ %s</span>`, utils.FormatEpoch(uint64(utils.TimeToEpoch(timeToWithdrawal))))),
		template.HTML(fmt.Sprintf(`<span class="text-muted">~ %s</span>`, utils.FormatBlockSlot(utils.TimeToSlot(uint64(timeToWithdrawal.Unix()))))),
		template.HTML(fmt.Sprintf(`<span class="">~ %s</span>`, utils.FormatTimestamp(timeToWithdrawal.Unix()))),
		withdrawalCredentialsTemplate,
		template.HTML(fmt.Sprintf(`<span class="text-muted"><span data-toggle="tooltip" title="If the withdrawal were to be processed at this very moment, this amount would be withdrawn"><i class="far ml-1 fa-question-circle" style="margin-left: 0px !important;"></i></span> %s</span>`, utils.FormatAmount(new(big.Int).Mul(new(big.Int).SetUint64(withdrawalAmount), big.NewInt(1e9)), utils.Config.Frontend.ElCurrency, 6))),
	})

	return nextData, nil
}

// Dashboard Chart that combines balance data and
func DashboardDataBalanceCombined(w http.ResponseWriter, r *http.Request) {
	var lowerBoundDay uint64
	param := r.URL.Query().Get("days")
	if len(param) != 0 {
		days, err := strconv.ParseUint(param, 10, 32)
		if err != nil {
			logger.Warnf("error parsing days: %v", err)
			http.Error(w, "Error: invalid parameter days", http.StatusBadRequest)
			return
		}
		lastStatsDay, err := services.LatestExportedStatisticDay()
		if days < lastStatsDay && err == nil {
			lowerBoundDay = lastStatsDay - days + 1
		}
	}

	currency := GetCurrency(r)
	errFieldMap := map[string]interface{}{"route": r.URL.String()}

	w.Header().Set("Content-Type", "application/json")

	queryValidatorIndices, _, redirect, err := handleValidatorsQuery(w, r, true)
	if err != nil || redirect {
		return
	}

	if len(queryValidatorIndices) < 1 {
		http.Error(w, "Invalid query", http.StatusBadRequest)
		return
	}

	g, _ := errgroup.WithContext(context.Background())
	var incomeHistoryChartData []*types.ChartDataPoint
	var executionChartData []*types.ChartDataPoint
	g.Go(func() error {
		incomeHistoryChartData, err = db.GetValidatorIncomeHistoryChart(queryValidatorIndices, currency, services.LatestFinalizedEpoch(), lowerBoundDay)
		if err != nil {
			return fmt.Errorf("error in GetValidatorIncomeHistoryChart: %w", err)
		}
		return nil
	})

	g.Go(func() error {
		executionChartData, err = getExecutionChartData(queryValidatorIndices, currency, lowerBoundDay)
		if err != nil {
			return fmt.Errorf("error in getExecutionChartData: %w", err)
		}
		return nil
	})

	err = g.Wait()
	if err != nil {
		utils.LogError(err, "error while combining balance chart", 0, errFieldMap)
		sendErrorResponse(w, r.URL.String(), err.Error())
		return
	}

	var response struct {
		ConsensusChartData []*types.ChartDataPoint `json:"consensusChartData"`
		ExecutionChartData []*types.ChartDataPoint `json:"executionChartData"`
	}
	response.ConsensusChartData = incomeHistoryChartData
	response.ExecutionChartData = executionChartData

	err = json.NewEncoder(w).Encode(response)
	if err != nil {
		utils.LogError(err, "error enconding json response", 0, errFieldMap)
		http.Error(w, "Internal server error", http.StatusServiceUnavailable)
		return
	}
}

<<<<<<< HEAD
func getExecutionChartData(indices []uint64, currency string, lowerBoundDay uint64) ([]*types.ChartDataPoint, error) {
	var limit uint64 = 300
	blockList, consMap, err := findExecBlockNumbersByProposerIndex(indices, 0, limit, false, true, lowerBoundDay)
	if err != nil {
		return nil, err
	}

	blocks, err := db.BigtableClient.GetBlocksIndexedMultiple(blockList, limit)
	if err != nil {
		return nil, err
	}
	relaysData, err := db.GetRelayDataForIndexedBlocks(blocks)
	if err != nil {
		return nil, err
	}

	var chartData = make([]*types.ChartDataPoint, len(blocks))
	epochsPerDay := utils.EpochsPerDay()
	lastFinalizedEpoch := services.LatestFinalizedEpoch()
	color := "#90ed7d"

	for i := len(blocks) - 1; i >= 0; i-- {
		blockEpoch := utils.TimeToEpoch(blocks[i].Time.AsTime())
		consData := consMap[blocks[i].Number]
		day := int64(consData.Epoch / epochsPerDay)
		ts := float64(utils.DayToTime(day).Unix() * 1000)
		if blockEpoch > int64(lastFinalizedEpoch) {
			// we need to fill also the first items in the list, otherwise the charts break
			chartData[len(blocks)-1-i] = &types.ChartDataPoint{
				X:     ts,
				Y:     0,
				Color: color,
			}
			continue
		}
		var totalReward float64
		if relayData, ok := relaysData[common.BytesToHash(blocks[i].Hash)]; ok {
			totalReward = utils.WeiToEther(relayData.MevBribe.BigInt()).InexactFloat64()
		} else {
			totalReward = utils.WeiToEther(utils.Eth1TotalReward(blocks[i])).InexactFloat64()
		}

		//balanceTs := blocks[i].GetTime().AsTime().Unix()
		chartData[len(blocks)-1-i] = &types.ChartDataPoint{
			X:     float64(utils.DayToTime(day).Unix() * 1000),
			Y:     price.GetPrice(utils.Config.Frontend.ElCurrency, currency) * totalReward,
			Color: color,
		}
	}
	return chartData, nil
}

=======
>>>>>>> a073dfe6
// DashboardDataBalance retrieves the income history of a set of validators
func DashboardDataBalance(w http.ResponseWriter, r *http.Request) {
	currency := GetCurrency(r)
	errFieldMap := map[string]interface{}{"route": r.URL.String()}

	w.Header().Set("Content-Type", "application/json")

	q := r.URL.Query()
	validatorLimit := getUserPremium(r).MaxValidators
	queryValidatorIndices, queryValidatorPubkeys, err := parseValidatorsFromQueryString(q.Get("validators"), validatorLimit)
	if err != nil || len(queryValidatorPubkeys) > 0 {
		utils.LogError(err, "error parsing validators from query string", 0, errFieldMap)
		http.Error(w, "Invalid query", http.StatusBadRequest)
		return
	}
	if len(queryValidatorIndices) < 1 {
		http.Error(w, "Invalid query", http.StatusBadRequest)
		return
	}

	incomeHistoryChartData, err := db.GetValidatorIncomeHistoryChart(queryValidatorIndices, currency, services.LatestFinalizedEpoch(), 0)
	if err != nil {
		utils.LogError(err, "failed to genereate income history chart data for dashboard view", 0, errFieldMap)
		http.Error(w, "Internal server error", http.StatusInternalServerError)
		return
	}

	err = json.NewEncoder(w).Encode(incomeHistoryChartData)
	if err != nil {
		utils.LogError(err, "error enconding json response", 0, errFieldMap)
		http.Error(w, "Internal server error", http.StatusServiceUnavailable)
		return
	}
}

func DashboardDataProposals(w http.ResponseWriter, r *http.Request) {
	w.Header().Set("Content-Type", "application/json")

	filterArr, _, redirect, err := handleValidatorsQuery(w, r, true)
	if err != nil || redirect {
		return
	}

	filter := pq.Array(filterArr)

	proposals := []struct {
		Slot   uint64
		Status uint64
	}{}

	errFieldMap := map[string]interface{}{"route": r.URL.String()}

	err = db.ReaderDb.Select(&proposals, `
		SELECT slot, status
		FROM blocks
		WHERE proposer = ANY($1)
		ORDER BY slot`, filter)
	if err != nil {
		utils.LogError(err, "error retrieving block-proposals", 0, errFieldMap)
		http.Error(w, "Internal server error", http.StatusServiceUnavailable)
		return
	}

	proposalsResult := make([][]uint64, len(proposals))
	for i, b := range proposals {
		proposalsResult[i] = []uint64{
			uint64(utils.SlotToTime(b.Slot).Unix()),
			b.Status,
		}
	}

	err = json.NewEncoder(w).Encode(proposalsResult)
	if err != nil {
		utils.LogError(err, "error enconding json response", 0, errFieldMap)
		http.Error(w, "Internal server error", http.StatusServiceUnavailable)
		return
	}
}

func DashboardDataWithdrawals(w http.ResponseWriter, r *http.Request) {
	w.Header().Set("Content-Type", "application/json")

	reqCurrency := GetCurrency(r)
	q := r.URL.Query()

	validatorIndices, _, redirect, err := handleValidatorsQuery(w, r, true)
	if err != nil || redirect {
		return
	}

	draw, err := strconv.ParseUint(q.Get("draw"), 10, 64)
	if err != nil {
		logger.Warnf("error converting datatables draw parameter from string to int: %v", err)
		http.Error(w, "Error: Missing or invalid parameter draw", http.StatusBadRequest)
		return
	}
	start, err := strconv.ParseUint(q.Get("start"), 10, 64)
	if err != nil {
		logger.Warnf("error converting datatables start parameter from string to int: %v", err)
		http.Error(w, "Error: Missing or invalid parameter start", http.StatusBadRequest)
		return
	}

	orderColumn := q.Get("order[0][column]")
	orderByMap := map[string]string{
		"0": "validatorindex",
		"1": "block_slot",
		"2": "block_slot",
		"3": "withdrawalindex",
		"4": "address",
		"5": "amount",
	}
	orderBy, exists := orderByMap[orderColumn]
	if !exists {
		orderBy = "validatorindex"
	}
	orderDir := q.Get("order[0][dir]")
	if orderDir != "asc" {
		orderDir = "desc"
	}

	length := uint64(10)

	errFieldMap := map[string]interface{}{"route": r.URL.String()}

	withdrawalCount, err := db.GetTotalWithdrawalsCount(validatorIndices)
	if err != nil {
		utils.LogError(err, "error retrieving dashboard validator withdrawals count", 0, errFieldMap)
		http.Error(w, "Internal server error", http.StatusInternalServerError)
		return
	}

	withdrawals, err := db.GetDashboardWithdrawals(validatorIndices, length, start, orderBy, orderDir)
	if err != nil {
		utils.LogError(err, "error retrieving validator withdrawals", 0, errFieldMap)
		http.Error(w, "Internal server error", http.StatusInternalServerError)
		return
	}

	var tableData [][]interface{}

	// check if there is a NextWithdrawal and append
	NextWithdrawalRow, err := getNextWithdrawalRow(validatorIndices)
	if err != nil {
		utils.LogError(err, "error calculating next withdrawal row", 0, errFieldMap)
		tableData = make([][]interface{}, 0, len(withdrawals))
	} else {
		if NextWithdrawalRow == nil {
			tableData = make([][]interface{}, 0, len(withdrawals))
		} else {
			// make the array +1 larger to append the NextWithdrawal row
			tableData = make([][]interface{}, 0, len(withdrawals)+1)
			tableData = append(NextWithdrawalRow, tableData...)
		}
	}

	for _, w := range withdrawals {
		tableData = append(tableData, []interface{}{
			template.HTML(fmt.Sprintf("%v", utils.FormatValidator(w.ValidatorIndex))),
			template.HTML(fmt.Sprintf("%v", utils.FormatEpoch(utils.EpochOfSlot(w.Slot)))),
			template.HTML(fmt.Sprintf("%v", utils.FormatBlockSlot(w.Slot))),
			template.HTML(fmt.Sprintf("%v", utils.FormatTimestamp(utils.SlotToTime(w.Slot).Unix()))),
			template.HTML(fmt.Sprintf("%v", utils.FormatAddress(w.Address, nil, "", false, false, true))),
			template.HTML(utils.FormatClCurrency(w.Amount, reqCurrency, 6, true, false, false)),
			// template.HTML(fmt.Sprintf("%v", utils.FormatAmount(new(big.Int).Mul(new(big.Int).SetUint64(w.Amount), big.NewInt(1e9)), utils.Config.Frontend.ElCurrency, 6))),
		})
	}

	data := &types.DataTableResponse{
		Draw:            draw,
		RecordsTotal:    withdrawalCount,
		RecordsFiltered: withdrawalCount,
		Data:            tableData,
	}

	err = json.NewEncoder(w).Encode(data)
	if err != nil {
		utils.LogError(err, "error enconding json response", 0, errFieldMap)
		http.Error(w, "Internal server error", http.StatusInternalServerError)
		return
	}
}

func DashboardDataValidators(w http.ResponseWriter, r *http.Request) {
	currency := GetCurrency(r)

	w.Header().Set("Content-Type", "application/json")

	validatorIndexArr, validatorPubkeyArr, redirect, err := handleValidatorsQuery(w, r, true)
	if err != nil || redirect {
		return
	}

	errFieldMap := map[string]interface{}{"route": r.URL.String()}

	filter := pq.Array(validatorIndexArr)
	validatorLimit := getUserPremium(r).MaxValidators

	var validatorsByIndex []*types.ValidatorsData
	err = db.ReaderDb.Select(&validatorsByIndex, `
		SELECT
			validators.validatorindex,
			validators.pubkey,
			validators.withdrawableepoch,
			validators.slashed,
			validators.activationeligibilityepoch,
			validators.activationepoch,
			validators.exitepoch,
			(SELECT COUNT(*) FROM blocks WHERE proposer = validators.validatorindex AND status = '1') as executedproposals,
			(SELECT COUNT(*) FROM blocks WHERE proposer = validators.validatorindex AND status = '2') as missedproposals,
			COALESCE(validator_performance.cl_performance_7d, 0) as performance7d,
			COALESCE(validator_names.name, '') AS name,
		    validators.status AS state
		FROM validators
		LEFT JOIN validator_names ON validators.pubkey = validator_names.publickey
		LEFT JOIN validator_performance ON validators.validatorindex = validator_performance.validatorindex
		WHERE validators.validatorindex = ANY($1)
		LIMIT $2`, filter, validatorLimit)

	if err != nil {
		utils.LogError(err, "error retrieving validator data", 0, errFieldMap)
		http.Error(w, "Internal server error", http.StatusServiceUnavailable)
		return
	}

	validatorsByIndexPubKeys := make([][]byte, len(validatorsByIndex))
	for idx := range validatorsByIndex {
		validatorsByIndexPubKeys[idx] = validatorsByIndex[idx].PublicKey
	}
	pubkeyFilter := pq.ByteaArray(validatorsByIndexPubKeys)

	validatorsDeposits := []struct {
		Pubkey  []byte `db:"publickey"`
		Address []byte `db:"from_address"`
	}{}
	err = db.ReaderDb.Select(&validatorsDeposits, `
		SELECT
			publickey,
			from_address
		FROM eth1_deposits
		WHERE publickey = ANY($1)`, pubkeyFilter)
	if err != nil {
		utils.LogError(err, "error retrieving validator deposists", 0, errFieldMap)
		http.Error(w, "Internal server error", http.StatusServiceUnavailable)
		return
	}

	validatorsDepositsMap := make(map[string][]string)
	for _, deposit := range validatorsDeposits {
		key := hex.EncodeToString(deposit.Pubkey)
		if _, ok := validatorsDepositsMap[key]; !ok {
			validatorsDepositsMap[key] = make([]string, 0)
		}
		validatorsDepositsMap[key] = append(validatorsDepositsMap[key], fmt.Sprintf("%#x", deposit.Address))
	}

	latestEpoch := services.LatestEpoch()

	stats := services.GetLatestStats()
	churnRate := stats.ValidatorChurnLimit

	if len(validatorIndexArr) > 0 {
		balances, err := db.BigtableClient.GetValidatorBalanceHistory(validatorIndexArr, latestEpoch, latestEpoch)
		if err != nil {
			utils.LogError(err, "error retrieving validator balance data", 0, errFieldMap)
			http.Error(w, "Internal server error", http.StatusServiceUnavailable)
			return
		}

		for _, validator := range validatorsByIndex {
			for balanceIndex, balance := range balances {
				if len(balance) == 0 {
					continue
				}
				if validator.ValidatorIndex == balanceIndex {
					validator.CurrentBalance = balance[0].Balance
					validator.EffectiveBalance = balance[0].EffectiveBalance
				}
			}
		}

		lastAttestationSlots, err := db.BigtableClient.GetLastAttestationSlots(validatorIndexArr)
		if err != nil {
			utils.LogError(err, "error retrieving validator last attestation slot data", 0, errFieldMap)
			http.Error(w, "Internal server error", http.StatusServiceUnavailable)
			return
		}

		for _, validator := range validatorsByIndex {
			validator.LastAttestationSlot = int64(lastAttestationSlots[validator.ValidatorIndex])
		}
	}

	validatorsByPubkey := make([]*types.ValidatorsData, len(validatorPubkeyArr))
	for i := range validatorsByPubkey {
		// Validators without an index don't have  activation, exit and withdrawable epochs yet.
		// Show them as pending even if they are still in the state "Deposited".
		validatorsByPubkey[i] = &types.ValidatorsData{
			PublicKey:         validatorPubkeyArr[i],
			ActivationEpoch:   math.MaxInt64,
			ExitEpoch:         math.MaxInt64,
			WithdrawableEpoch: math.MaxInt64,
			State:             "pending_deposited",
		}
	}

	validators := append(validatorsByIndex, validatorsByPubkey...)

	tableData := make([][]interface{}, len(validators))
	for i, v := range validators {
		indexInfo := fmt.Sprintf("%v", v.ValidatorIndex)
		if i >= len(validatorsByIndex) {
			// If the validator does not have an index yet show custom text that is like the state
			indexInfo = "Pending"
		}
		var queueAhead uint64
		var estimatedActivationTs time.Time
		if v.State == "pending" {
			if v.ActivationEpoch > 100_000_000 {
				queueAhead, err = db.GetQueueAheadOfValidator(v.ValidatorIndex)
				if err != nil {
					utils.LogError(err, fmt.Sprintf("failed to retrieve queue ahead of validator %v for dashboard", v.ValidatorIndex), 0, errFieldMap)
					http.Error(w, "Internal server error", http.StatusServiceUnavailable)
					return
				}
				epochsToWait := queueAhead / *churnRate
				// calculate dequeue epoch
				estimatedActivationEpoch := latestEpoch + epochsToWait + 1
				// add activation offset
				estimatedActivationEpoch += utils.Config.Chain.ClConfig.MaxSeedLookahead + 1
				estimatedActivationTs = utils.EpochToTime(estimatedActivationEpoch)
			} else {
				queueAhead = 0
				estimatedActivationTs = utils.EpochToTime(v.ActivationEpoch)
			}
		}

		tableData[i] = []interface{}{
			fmt.Sprintf("%x", v.PublicKey),
			indexInfo,
			[]interface{}{
				fmt.Sprintf("%.4f %v", float64(v.CurrentBalance)/float64(1e9)*price.GetPrice(utils.Config.Frontend.ClCurrency, currency), currency),
				fmt.Sprintf("%.1f %v", float64(v.EffectiveBalance)/float64(1e9)*price.GetPrice(utils.Config.Frontend.ClCurrency, currency), currency),
			},
			[]interface{}{
				v.ValidatorIndex,
				v.State,
				queueAhead + 1,
				estimatedActivationTs.Unix()},
		}

		if v.ActivationEpoch != math.MaxInt64 {
			tableData[i] = append(tableData[i], []interface{}{
				v.ActivationEpoch,
				utils.EpochToTime(v.ActivationEpoch).Unix(),
			})
		} else {
			tableData[i] = append(tableData[i], nil)
		}

		if v.ExitEpoch != math.MaxInt64 {
			tableData[i] = append(tableData[i], []interface{}{
				v.ExitEpoch,
				utils.EpochToTime(v.ExitEpoch).Unix(),
			})
		} else {
			tableData[i] = append(tableData[i], nil)
		}

		if v.WithdrawableEpoch != math.MaxInt64 {
			tableData[i] = append(tableData[i], []interface{}{
				v.WithdrawableEpoch,
				utils.EpochToTime(v.WithdrawableEpoch).Unix(),
			})
		} else {
			tableData[i] = append(tableData[i], nil)
		}

		if v.LastAttestationSlot != 0 {
			tableData[i] = append(tableData[i], []interface{}{
				v.LastAttestationSlot,
				utils.FormatTimestamp(utils.SlotToTime(uint64(v.LastAttestationSlot)).Unix()),
				//utils.SlotToTime(uint64(*v.LastAttestationSlot)).Unix(),
			})
		} else {
			tableData[i] = append(tableData[i], nil)
		}

		tableData[i] = append(tableData[i], []interface{}{
			v.ExecutedProposals,
			v.MissedProposals,
		})

		tableData[i] = append(tableData[i], utils.FormatIncome(v.Performance7d, currency, true))

		validatorDeposits := validatorsDepositsMap[hex.EncodeToString(v.PublicKey)]
		if validatorDeposits != nil {
			tableData[i] = append(tableData[i], validatorDeposits)
		} else {
			tableData[i] = append(tableData[i], nil)
		}

	}

	type dataType struct {
		LatestEpoch uint64          `json:"latestEpoch"`
		Data        [][]interface{} `json:"data"`
	}
	data := &dataType{
		LatestEpoch: latestEpoch,
		Data:        tableData,
	}

	err = json.NewEncoder(w).Encode(data)
	if err != nil {
		utils.LogError(err, "error enconding json response", 0, errFieldMap)
		http.Error(w, "Internal server error", http.StatusServiceUnavailable)
		return
	}
}

func DashboardDataEarnings(w http.ResponseWriter, r *http.Request) {
	w.Header().Set("Content-Type", "application/json")

	errFieldMap := map[string]interface{}{"route": r.URL.String()}

	queryValidatorIndices, _, redirect, err := handleValidatorsQuery(w, r, true)
	if err != nil || redirect {
		return
	}

	earnings, _, err := GetValidatorEarnings(queryValidatorIndices, GetCurrency(r))
	if err != nil {
		utils.LogError(err, "error retrieving validator earnings", 0, errFieldMap)
		http.Error(w, "Internal server error", http.StatusServiceUnavailable)
	}

	if earnings == nil {
		earnings = &types.ValidatorEarnings{}
	}

	err = json.NewEncoder(w).Encode(earnings)
	if err != nil {
		utils.LogError(err, "error enconding json response", 0, errFieldMap)
		http.Error(w, "Internal server error", http.StatusServiceUnavailable)
		return
	}
}

func DashboardDataEffectiveness(w http.ResponseWriter, r *http.Request) {
	w.Header().Set("Content-Type", "application/json")

	filterArr, _, redirect, err := handleValidatorsQuery(w, r, true)
	if err != nil || redirect {
		return
	}

	errFieldMap := map[string]interface{}{"route": r.URL.String()}

	filter := pq.Array(filterArr)

	var activeValidators []uint64
	err = db.ReaderDb.Select(&activeValidators, `
		SELECT validatorindex FROM validators where validatorindex = ANY($1) and activationepoch < $2 AND exitepoch > $2
	`, filter, services.LatestEpoch())
	if err != nil {
		utils.LogError(err, "error retrieving active validators", 0, errFieldMap)
	}

	if len(activeValidators) == 0 {
		http.Error(w, "Invalid query", http.StatusBadRequest)
		return
	}

	var avgIncDistance []float64

	epoch := services.LatestEpoch()
	if epoch > 0 {
		epoch = epoch - 1
	}

	effectiveness, err := db.BigtableClient.GetValidatorEffectiveness(activeValidators, epoch)
	if err != nil {
		utils.LogError(err, "error retrieving validator effectiveness", 0, errFieldMap)
		http.Error(w, "Internal server error", http.StatusServiceUnavailable)
		return
	}

	for _, e := range effectiveness {
		avgIncDistance = append(avgIncDistance, e.AttestationEfficiency)
	}

	err = json.NewEncoder(w).Encode(avgIncDistance)
	if err != nil {
		utils.LogError(err, "error enconding json response", 0, errFieldMap)
		http.Error(w, "Internal server error", http.StatusServiceUnavailable)
		return
	}
}

func DashboardDataProposalsHistory(w http.ResponseWriter, r *http.Request) {
	w.Header().Set("Content-Type", "application/json")

	filterArr, _, redirect, err := handleValidatorsQuery(w, r, true)
	if err != nil || redirect {
		return
	}

	errFieldMap := map[string]interface{}{"route": r.URL.String()}

	filter := pq.Array(filterArr)

	proposals := []struct {
		ValidatorIndex uint64  `db:"validatorindex"`
		Day            int64   `db:"day"`
		Proposed       *uint64 `db:"proposed_blocks"`
		Missed         *uint64 `db:"missed_blocks"`
		Orphaned       *uint64 `db:"orphaned_blocks"`
	}{}
	todaysProposals := proposals

	err = db.ReaderDb.Select(&proposals, `
		SELECT validatorindex, day, proposed_blocks, missed_blocks, orphaned_blocks
		FROM validator_stats
		WHERE validatorindex = ANY($1) AND (proposed_blocks IS NOT NULL OR missed_blocks IS NOT NULL OR orphaned_blocks IS NOT NULL)
		ORDER BY day DESC`, filter)
	if err != nil {
		utils.LogError(err, "error retrieving validator_stats", 0, errFieldMap)
		http.Error(w, "Internal server error", http.StatusServiceUnavailable)
		return
	}

	lastDay, err := db.GetLastExportedStatisticDay()
	if err != nil && err != db.ErrNoStats {
		utils.LogError(err, "error retrieving last exported statistic day", 0, errFieldMap)
		http.Error(w, "Internal server error", http.StatusServiceUnavailable)
		return
	}
	_, lastExportedEpoch := utils.GetFirstAndLastEpochForDay(lastDay)

	err = db.ReaderDb.Select(&todaysProposals, `
		SELECT
			proposer as validatorindex,
			SUM(CASE WHEN status = '1' THEN 1 ELSE 0 END) as proposed_blocks,
			SUM(CASE WHEN status = '2' THEN 1 ELSE 0 END) as missed_blocks,
			SUM(CASE WHEN status = '3' THEN 1 ELSE 0 END) as orphaned_blocks
		FROM blocks
		WHERE proposer = ANY($1) AND epoch > $2
		group by proposer`, filter, lastExportedEpoch)
	if err != nil {
		utils.LogError(err, "error retrieving validator_stats", 0, errFieldMap)
		http.Error(w, "Internal server error", http.StatusServiceUnavailable)
		return
	}

	for i := range todaysProposals {
		todaysProposals[i].Day = int64(lastDay + 1)
	}

	proposals = append(todaysProposals, proposals...)

	proposalsHistResult := make([][]uint64, len(proposals))
	for i, proposal := range proposals {
		var proposed, missed, orphaned uint64 = 0, 0, 0
		if proposal.Proposed != nil {
			proposed = *proposal.Proposed
		}
		if proposal.Missed != nil {
			missed = *proposal.Missed
		}
		if proposal.Orphaned != nil {
			orphaned = *proposal.Orphaned
		}
		proposalsHistResult[i] = []uint64{
			proposal.ValidatorIndex,
			uint64(utils.DayToTime(proposal.Day).Unix()),
			proposed,
			missed,
			orphaned,
		}
	}

	err = json.NewEncoder(w).Encode(proposalsHistResult)
	if err != nil {
		utils.LogError(err, "error enconding json response", 0, errFieldMap)
		http.Error(w, "Internal server error", http.StatusServiceUnavailable)
		return
	}
}<|MERGE_RESOLUTION|>--- conflicted
+++ resolved
@@ -519,61 +519,6 @@
 	}
 }
 
-<<<<<<< HEAD
-func getExecutionChartData(indices []uint64, currency string, lowerBoundDay uint64) ([]*types.ChartDataPoint, error) {
-	var limit uint64 = 300
-	blockList, consMap, err := findExecBlockNumbersByProposerIndex(indices, 0, limit, false, true, lowerBoundDay)
-	if err != nil {
-		return nil, err
-	}
-
-	blocks, err := db.BigtableClient.GetBlocksIndexedMultiple(blockList, limit)
-	if err != nil {
-		return nil, err
-	}
-	relaysData, err := db.GetRelayDataForIndexedBlocks(blocks)
-	if err != nil {
-		return nil, err
-	}
-
-	var chartData = make([]*types.ChartDataPoint, len(blocks))
-	epochsPerDay := utils.EpochsPerDay()
-	lastFinalizedEpoch := services.LatestFinalizedEpoch()
-	color := "#90ed7d"
-
-	for i := len(blocks) - 1; i >= 0; i-- {
-		blockEpoch := utils.TimeToEpoch(blocks[i].Time.AsTime())
-		consData := consMap[blocks[i].Number]
-		day := int64(consData.Epoch / epochsPerDay)
-		ts := float64(utils.DayToTime(day).Unix() * 1000)
-		if blockEpoch > int64(lastFinalizedEpoch) {
-			// we need to fill also the first items in the list, otherwise the charts break
-			chartData[len(blocks)-1-i] = &types.ChartDataPoint{
-				X:     ts,
-				Y:     0,
-				Color: color,
-			}
-			continue
-		}
-		var totalReward float64
-		if relayData, ok := relaysData[common.BytesToHash(blocks[i].Hash)]; ok {
-			totalReward = utils.WeiToEther(relayData.MevBribe.BigInt()).InexactFloat64()
-		} else {
-			totalReward = utils.WeiToEther(utils.Eth1TotalReward(blocks[i])).InexactFloat64()
-		}
-
-		//balanceTs := blocks[i].GetTime().AsTime().Unix()
-		chartData[len(blocks)-1-i] = &types.ChartDataPoint{
-			X:     float64(utils.DayToTime(day).Unix() * 1000),
-			Y:     price.GetPrice(utils.Config.Frontend.ElCurrency, currency) * totalReward,
-			Color: color,
-		}
-	}
-	return chartData, nil
-}
-
-=======
->>>>>>> a073dfe6
 // DashboardDataBalance retrieves the income history of a set of validators
 func DashboardDataBalance(w http.ResponseWriter, r *http.Request) {
 	currency := GetCurrency(r)
