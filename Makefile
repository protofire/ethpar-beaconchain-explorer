--- conflicted
+++ resolved
@@ -20,12 +20,9 @@
 	go run cmd/bundle/main.go
 	cp -r static/ bin/static
 	cp -r locales/ bin/
-<<<<<<< HEAD
 	cp -r config/ bin/config
 	go get github.com/swaggo/swag/cmd/swag@v1.7.4 && swag init -g handlers/api.go
-=======
-	go get github.com/swaggo/swag/cmd/swag@v1.7.0 && swag init -g handlers/api.go
->>>>>>> 56c2f368
+
 	go build --ldflags=${LDFLAGS} -o bin/explorer cmd/explorer/main.go
 
 chartshotter:
