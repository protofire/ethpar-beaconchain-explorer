--- conflicted
+++ resolved
@@ -29,7 +29,6 @@
           <span aria-hidden="true">&times;</span>
         </button>
       </div>
-<<<<<<< HEAD
       {{ if not $.NoAds }}{{ template "bannerGeneric" dict "desktop" "52" "mobile" "52" }}{{ end }}
       <div class="row mt-4">
         <div class="col-md-12">
@@ -51,43 +50,9 @@
 </div>
 <button data-sitekey="{{ .RecaptchaKey }}" data-callback="onSubmit" data-action="submit" type="submit" class="g-recaptcha btn btn-primary text-center">Submit & Broadcast</button>
 </form>
-=======
-    {{ end }}
-    <div class="container mt-2">
-      <section class="my-5">
-        <div class="row">
-          <div class="col-md-12">
-            <div class="row justify-content-center">
-              <div class="col-md-12 col-lg-8 text-center">
-                <h1 class="h4 ">Submit your signed withdrawal change requests</h1>
-                <form id="credentialschange" action="/tools/broadcast" method="post">
-                  <div class="text-left">
-                    <div class="form-group">
-                      <label for="inputSignatures">Signature JSON</label>
-                      <textarea class="form-control" id="inputSignatures" name="inputSignatures" rows="30" placeholder='[{
-  "message": {
-    "validator_index": "62019",
-    "from_bls_pubkey": "0x8562a3e163bfbc20bebbbea2643bdcb8823d36a481ae770ce7eb358c53a78ac5e5074ef1f2506fe1c42d7c36f9dc650f",
-    "to_execution_address": "0x0bcededbeea88da966e98dd40796b802d54342cc"
-  },
-  "signature": "0x80f445291542b582cbda37142621461328cdf960bc460e8e4de98530fab5d8cdc052a5b2cb47100a2ddf33555363d6db07b79921b7eddc4922e925a83d747befe02e384c12fb7f13386fe7295ec4330bdd959f130e95a4dc476e27fc31c1ce42"
-},
-{
-  "message": {
-    "validator_index": "62020",
-    "from_bls_pubkey": "0xaa592161caf20a7ea52892cffd9e5e7770aff561380e842eeacdfb5b205bcf64e5fadd86229fa67ced09d1613e2d854b",
-    "to_execution_address": "0x0bcededbeea88da966e98dd40796b802d54342cc"
-  },
-  "signature": "0x89544b15ed8148a2471fd6ca96bf0aebe16419d59b5fb9eedeeba262592cba601d09107f848af3e05c3d8c1c5405284d05aaf488c24fbe140d8f06c285de3f4db102bf66f21c176715bbb1a30bf6aa27e5caa7684caf92c4c5b8fc69a73f158c"
-}]'></textarea>
-                    </div>
-                  </div>
-                  <button data-sitekey="{{ .RecaptchaKey }}" data-callback="onSubmit" data-action="submit" type="submit" class="g-recaptcha btn btn-primary text-center">Submit & Broadcast</button>
-                </form>
               </div>
             </div>
           </div>
->>>>>>> 2f263e08
         </div>
       </section>
     </div>
