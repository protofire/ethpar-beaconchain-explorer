--- conflicted
+++ resolved
@@ -112,21 +112,6 @@
 	}
 
 	bt := &Bigtable{
-<<<<<<< HEAD
-		client:                  btClient,
-		tableData:               btClient.Open("data"),
-		tableBlocks:             btClient.Open("blocks"),
-		tableMetadataUpdates:    btClient.Open("metadata_updates"),
-		tableMetadata:           btClient.Open("metadata"),
-		tableBeaconchain:        btClient.Open("beaconchain"),
-		tableMachineMetrics:     btClient.Open("machine_metrics"),
-		tableValidators:         btClient.Open("beaconchain_validators"),
-		tableValidatorsHistory:  btClient.Open("beaconchain_validators_history"),
-		chainId:                 chainId,
-		redisCache:              rdc,
-		LastAttestationCacheMux: &sync.Mutex{},
-		v2SchemaCutOffEpoch:     utils.Config.Bigtable.V2SchemaCutOffEpoch,
-=======
 		client:                         btClient,
 		tableData:                      btClient.Open("data"),
 		tableBlocks:                    btClient.Open("blocks"),
@@ -138,14 +123,13 @@
 		tableValidatorsHistory:         btClient.Open("beaconchain_validators_history"),
 		chainId:                        chainId,
 		redisCache:                     rdc,
-		lastAttestationCacheMux:        &sync.Mutex{},
+		LastAttestationCacheMux:        &sync.Mutex{},
 		v2SchemaCutOffEpoch:            utils.Config.Bigtable.V2SchemaCutOffEpoch,
 		machineMetricsQueuedWritesChan: make(chan types.BulkMutation, MAX_BATCH_MUTATIONS),
 	}
 
 	if utils.Config.Frontend.Enabled { // Only activate machine metrics inserts on frontend / api instances
 		go bt.commitQueuedMachineMetricWrites()
->>>>>>> 2107f54b
 	}
 
 	BigtableClient = bt
