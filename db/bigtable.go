package db

import (
	"context"
	"encoding/binary"
	"eth2-exporter/types"
	"eth2-exporter/utils"
	"fmt"
	"math"
	"os"
	"sort"
	"strconv"
	"strings"
	"sync"
	"time"

	gcp_bigtable "cloud.google.com/go/bigtable"
	"github.com/go-redis/redis/v8"
	itypes "github.com/gobitfly/eth-rewards/types"
	"github.com/sirupsen/logrus"
	"golang.org/x/sync/errgroup"
	"google.golang.org/api/option"
	"google.golang.org/protobuf/proto"
)

var BigtableClient *Bigtable

const (
	DEFAULT_FAMILY                        = "f"
	VALIDATOR_BALANCES_FAMILY             = "vb"
	VALIDATOR_HIGHEST_ACTIVE_INDEX_FAMILY = "ha"
	ATTESTATIONS_FAMILY                   = "at"
	PROPOSALS_FAMILY                      = "pr"
	SYNC_COMMITTEES_FAMILY                = "sc"
	INCOME_DETAILS_COLUMN_FAMILY          = "id"
	STATS_COLUMN_FAMILY                   = "stats"
	MACHINE_METRICS_COLUMN_FAMILY         = "mm"
	SERIES_FAMILY                         = "series"

	SUM_COLUMN = "sum"

	MAX_CL_BLOCK_NUMBER = 1000000000 - 1
	MAX_EL_BLOCK_NUMBER = 1000000000
	MAX_EPOCH           = 1000000000 - 1

	max_block_number_v1 = 1000000000
	max_epoch_v1        = 1000000000

	MAX_BATCH_MUTATIONS = 100000

	REPORT_TIMEOUT = time.Second * 10
)

type Bigtable struct {
	client *gcp_bigtable.Client

	tableBeaconchain       *gcp_bigtable.Table
	tableValidators        *gcp_bigtable.Table
	tableValidatorsHistory *gcp_bigtable.Table

	tableData            *gcp_bigtable.Table
	tableBlocks          *gcp_bigtable.Table
	tableMetadataUpdates *gcp_bigtable.Table
	tableMetadata        *gcp_bigtable.Table

	tableMachineMetrics *gcp_bigtable.Table

	redisCache *redis.Client

	lastAttestationCache    map[uint64]uint64
	lastAttestationCacheMux *sync.Mutex

	epochWriteCache    map[types.Epoch]map[types.ValidatorIndex]*types.EpochWriteCacheEntry
	epochWriteCacheMux *sync.RWMutex

	chainId string

	v2SchemaCutOffEpoch uint64
}

func InitBigtable(project, instance, chainId, redisAddress string) (*Bigtable, error) {

	if utils.Config.Bigtable.Emulator {

		if utils.Config.Bigtable.EmulatorHost == "" {
			utils.Config.Bigtable.EmulatorHost = "127.0.0.1"
		}
		logger.Infof("using emulated local bigtable environment, setting BIGTABLE_EMULATOR_HOST env variable to %s:%d", utils.Config.Bigtable.EmulatorHost, utils.Config.Bigtable.EmulatorPort)
		err := os.Setenv("BIGTABLE_EMULATOR_HOST", fmt.Sprintf("%s:%d", utils.Config.Bigtable.EmulatorHost, utils.Config.Bigtable.EmulatorPort))

		if err != nil {
			logger.Fatalf("unable to set bigtable emulator environment variable: %v", err)
		}
	}
	ctx, cancel := context.WithTimeout(context.Background(), time.Second*30)
	defer cancel()

	poolSize := 50
	btClient, err := gcp_bigtable.NewClient(ctx, project, instance, option.WithGRPCConnectionPool(poolSize))
	// btClient, err := gcp_bigtable.NewClient(context.Background(), project, instance)

	if err != nil {
		return nil, err
	}

	rdc := redis.NewClient(&redis.Options{
		Addr:        redisAddress,
		ReadTimeout: time.Second * 20,
	})

	if err := rdc.Ping(ctx).Err(); err != nil {
		return nil, err
	}

	bt := &Bigtable{
		client:                  btClient,
		tableData:               btClient.Open("data"),
		tableBlocks:             btClient.Open("blocks"),
		tableMetadataUpdates:    btClient.Open("metadata_updates"),
		tableMetadata:           btClient.Open("metadata"),
		tableBeaconchain:        btClient.Open("beaconchain"),
		tableMachineMetrics:     btClient.Open("machine_metrics"),
		tableValidators:         btClient.Open("beaconchain_validators"),
		tableValidatorsHistory:  btClient.Open("beaconchain_validators_history"),
		chainId:                 chainId,
		redisCache:              rdc,
		lastAttestationCacheMux: &sync.Mutex{},
<<<<<<< HEAD
		v2SchemaCutOffEpoch:     utils.Config.Bigtable.V2SchemaCutOffEpoch,
=======
		epochWriteCache:         make(map[types.Epoch]map[types.ValidatorIndex]*types.EpochWriteCacheEntry),
		epochWriteCacheMux:      &sync.RWMutex{},
>>>>>>> 578bf752
	}

	go bt.gcWriteCache()

	BigtableClient = bt
	return bt, nil
}

func (bigtable *Bigtable) gcWriteCache() {
	for ; ; time.Sleep(time.Minute) {
		logger.Infof("cleaning up write cache")
		bigtable.epochWriteCacheMux.Lock()
		for len(bigtable.epochWriteCache) > 5 {
			minEpoch := types.Epoch(math.MaxUint64)

			for epoch := range bigtable.epochWriteCache {
				if epoch < types.Epoch(minEpoch) {
					minEpoch = epoch
				}
			}
			logrus.Infof("purging epoch %v from write cache", minEpoch)
			delete(bigtable.epochWriteCache, minEpoch)
		}
		bigtable.epochWriteCacheMux.Unlock()

	}
}

func (bigtable *Bigtable) clearEpochfromWriteCache(epoch types.Epoch) {
	bigtable.epochWriteCacheMux.Lock()
	defer bigtable.epochWriteCacheMux.Unlock()

	delete(bigtable.epochWriteCache, epoch)
}

func (bigtable *Bigtable) setBalanceWritten(epoch types.Epoch, validator types.ValidatorIndex, effectiveBalance uint64, balance uint64) {
	bigtable.epochWriteCacheMux.Lock()
	defer bigtable.epochWriteCacheMux.Unlock()

	_, ok := bigtable.epochWriteCache[epoch]
	if !ok {
		bigtable.epochWriteCache[epoch] = make(map[types.ValidatorIndex]*types.EpochWriteCacheEntry)
	}

	_, ok = bigtable.epochWriteCache[epoch][validator]
	if !ok {
		bigtable.epochWriteCache[epoch][validator] = &types.EpochWriteCacheEntry{
			Attestations: make(map[types.Slot]types.Slot),
		}
	}

	bigtable.epochWriteCache[epoch][validator].EffectiveBalance = effectiveBalance
	bigtable.epochWriteCache[epoch][validator].Balance = balance
}

func (bigtable *Bigtable) getBalanceWritten(epoch types.Epoch, validator types.ValidatorIndex, effectiveBalance uint64, balance uint64) bool {
	bigtable.epochWriteCacheMux.RLock()
	defer bigtable.epochWriteCacheMux.RUnlock()

	_, ok := bigtable.epochWriteCache[epoch]
	if !ok {
		return false
	}

	_, ok = bigtable.epochWriteCache[epoch][validator]
	if !ok {
		return false
	}

	return bigtable.epochWriteCache[epoch][validator].Balance == balance && bigtable.epochWriteCache[epoch][validator].EffectiveBalance == effectiveBalance
}

func (bigtable *Bigtable) setAttestationWritten(epoch types.Epoch, validator types.ValidatorIndex, inclusionSlot, targetSlot types.Slot) {
	bigtable.epochWriteCacheMux.Lock()
	defer bigtable.epochWriteCacheMux.Unlock()

	_, ok := bigtable.epochWriteCache[epoch]
	if !ok {
		bigtable.epochWriteCache[epoch] = make(map[types.ValidatorIndex]*types.EpochWriteCacheEntry)
	}

	_, ok = bigtable.epochWriteCache[epoch][validator]
	if !ok {
		bigtable.epochWriteCache[epoch][validator] = &types.EpochWriteCacheEntry{
			Attestations: make(map[types.Slot]types.Slot),
		}
	}

	bigtable.epochWriteCache[epoch][validator].Attestations[inclusionSlot] = targetSlot
}

func (bigtable *Bigtable) getAttestationWritten(epoch types.Epoch, validator types.ValidatorIndex, inclusionSlot, targetSlot types.Slot) bool {
	bigtable.epochWriteCacheMux.RLock()
	defer bigtable.epochWriteCacheMux.RUnlock()

	_, ok := bigtable.epochWriteCache[epoch]
	if !ok {
		return false
	}

	_, ok = bigtable.epochWriteCache[epoch][validator]
	if !ok {
		return false
	}

	return bigtable.epochWriteCache[epoch][validator].Attestations[inclusionSlot] == targetSlot
}

func (bigtable *Bigtable) Close() {
	bigtable.client.Close()
}

func (bigtable *Bigtable) GetClient() *gcp_bigtable.Client {
	return bigtable.client
}

func (bigtable *Bigtable) SaveMachineMetric(process string, userID uint64, machine string, data []byte) error {
	ctx, cancel := context.WithTimeout(context.Background(), time.Second*30)
	defer cancel()

	rowKeyData := fmt.Sprintf("u:%s:p:%s:m:%v", bigtable.reversePaddedUserID(userID), process, machine)

	ts := gcp_bigtable.Now()
	rateLimitKey := fmt.Sprintf("%s:%d", rowKeyData, ts.Time().Minute())
	keySet, err := bigtable.redisCache.SetNX(ctx, rateLimitKey, "1", time.Minute).Result()
	if err != nil {
		return err
	}
	if !keySet {
		return fmt.Errorf("rate limit, last metric insert was less than 1 min ago")
	}

	// for limiting machines per user, add the machine field to a redis set
	// bucket period is 15mins
	machineLimitKey := fmt.Sprintf("%s:%d", bigtable.reversePaddedUserID(userID), ts.Time().Minute()%15)
	pipe := bigtable.redisCache.Pipeline()
	pipe.SAdd(ctx, machineLimitKey, machine)
	pipe.Expire(ctx, machineLimitKey, time.Minute*15)
	_, err = pipe.Exec(ctx)
	if err != nil {
		return err
	}

	dataMut := gcp_bigtable.NewMutation()
	dataMut.Set(MACHINE_METRICS_COLUMN_FAMILY, "v1", ts, data)

	err = bigtable.tableMachineMetrics.Apply(
		ctx,
		rowKeyData,
		dataMut,
	)
	if err != nil {
		return err
	}

	return nil
}

func (bigtable Bigtable) getMachineMetricNamesMap(userID uint64, searchDepth int) (map[string]bool, error) {
	ctx, cancel := context.WithDeadline(context.Background(), time.Now().Add(time.Second*30))
	defer cancel()

	rangePrefix := fmt.Sprintf("u:%s:p:", bigtable.reversePaddedUserID(userID))

	filter := gcp_bigtable.ChainFilters(
		gcp_bigtable.FamilyFilter(MACHINE_METRICS_COLUMN_FAMILY),
		gcp_bigtable.LatestNFilter(searchDepth),
		gcp_bigtable.TimestampRangeFilter(time.Now().Add(time.Duration(searchDepth*-1)*time.Minute), time.Now()),
		gcp_bigtable.StripValueFilter(),
	)

	machineNames := make(map[string]bool)

	err := bigtable.tableMachineMetrics.ReadRows(ctx, gcp_bigtable.PrefixRange(rangePrefix), func(r gcp_bigtable.Row) bool {
		success, _, machine, _ := machineMetricRowParts(r.Key())
		if !success {
			return false
		}
		machineNames[machine] = true

		return true
	}, gcp_bigtable.RowFilter(filter))
	if err != nil {
		return machineNames, err
	}

	return machineNames, nil
}

func (bigtable Bigtable) GetMachineMetricsMachineNames(userID uint64) ([]string, error) {
	tmr := time.NewTimer(REPORT_TIMEOUT)
	defer tmr.Stop()
	go func() {
		<-tmr.C
		logger.WithFields(logrus.Fields{
			"userId": userID,
		}).Warnf("%s call took longer than %v", utils.GetCurrentFuncName(), REPORT_TIMEOUT)
	}()

	names, err := bigtable.getMachineMetricNamesMap(userID, 300)
	if err != nil {
		return nil, err
	}

	result := []string{}
	for key := range names {
		result = append(result, key)
	}

	return result, nil
}

func (bigtable Bigtable) GetMachineMetricsMachineCount(userID uint64) (uint64, error) {
	tmr := time.NewTimer(REPORT_TIMEOUT)
	defer tmr.Stop()
	go func() {
		<-tmr.C
		logger.WithFields(logrus.Fields{
			"userId": userID,
		}).Warnf("%s call took longer than %v", utils.GetCurrentFuncName(), REPORT_TIMEOUT)
	}()

	ctx, cancel := context.WithTimeout(context.Background(), time.Second*10)
	defer cancel()

	machineLimitKey := fmt.Sprintf("%s:%d", bigtable.reversePaddedUserID(userID), time.Now().Minute()%15)

	card, err := bigtable.redisCache.SCard(ctx, machineLimitKey).Result()
	if err != nil {
		return 0, err
	}
	return uint64(card), nil
}

func (bigtable Bigtable) GetMachineMetricsNode(userID uint64, limit, offset int) ([]*types.MachineMetricNode, error) {
	tmr := time.NewTimer(REPORT_TIMEOUT)
	defer tmr.Stop()
	go func() {
		<-tmr.C
		logger.WithFields(logrus.Fields{
			"userId": userID,
			"limit":  limit,
			"offset": offset,
		}).Warnf("%s call took longer than %v", utils.GetCurrentFuncName(), REPORT_TIMEOUT)
	}()

	return getMachineMetrics(bigtable, "beaconnode", userID, limit, offset,
		func(data []byte, machine string) *types.MachineMetricNode {
			obj := &types.MachineMetricNode{}
			err := proto.Unmarshal(data, obj)
			if err != nil {
				return nil
			}
			obj.Machine = &machine
			return obj
		},
	)
}

func (bigtable Bigtable) GetMachineMetricsValidator(userID uint64, limit, offset int) ([]*types.MachineMetricValidator, error) {
	tmr := time.NewTimer(REPORT_TIMEOUT)
	defer tmr.Stop()
	go func() {
		<-tmr.C
		logger.WithFields(logrus.Fields{
			"userId": userID,
			"limit":  limit,
			"offset": offset,
		}).Warnf("%s call took longer than %v", utils.GetCurrentFuncName(), REPORT_TIMEOUT)
	}()

	return getMachineMetrics(bigtable, "validator", userID, limit, offset,
		func(data []byte, machine string) *types.MachineMetricValidator {
			obj := &types.MachineMetricValidator{}
			err := proto.Unmarshal(data, obj)
			if err != nil {
				return nil
			}
			obj.Machine = &machine
			return obj
		},
	)
}

func (bigtable Bigtable) GetMachineMetricsSystem(userID uint64, limit, offset int) ([]*types.MachineMetricSystem, error) {
	tmr := time.NewTimer(REPORT_TIMEOUT)
	defer tmr.Stop()
	go func() {
		<-tmr.C
		logger.WithFields(logrus.Fields{
			"userId": userID,
			"limit":  limit,
			"offset": offset,
		}).Warnf("%s call took longer than %v", utils.GetCurrentFuncName(), REPORT_TIMEOUT)
	}()

	return getMachineMetrics(bigtable, "system", userID, limit, offset,
		func(data []byte, machine string) *types.MachineMetricSystem {
			obj := &types.MachineMetricSystem{}
			err := proto.Unmarshal(data, obj)
			if err != nil {
				return nil
			}
			obj.Machine = &machine
			return obj
		},
	)
}

func getMachineMetrics[T types.MachineMetricSystem | types.MachineMetricNode | types.MachineMetricValidator](bigtable Bigtable, process string, userID uint64, limit, offset int, marshler func(data []byte, machine string) *T) ([]*T, error) {
	ctx, cancel := context.WithDeadline(context.Background(), time.Now().Add(time.Second*30))
	defer cancel()

	rangePrefix := fmt.Sprintf("u:%s:p:%s:m:", bigtable.reversePaddedUserID(userID), process)
	res := make([]*T, 0)
	if offset <= 0 {
		offset = 1
	}

	filter := gcp_bigtable.ChainFilters(
		gcp_bigtable.FamilyFilter(MACHINE_METRICS_COLUMN_FAMILY),
		gcp_bigtable.LatestNFilter(limit),
		gcp_bigtable.CellsPerRowOffsetFilter(offset),
	)
	gapSize := getMachineStatsGap(uint64(limit))
	err := bigtable.tableMachineMetrics.ReadRows(ctx, gcp_bigtable.PrefixRange(rangePrefix), func(r gcp_bigtable.Row) bool {
		success, _, machine, _ := machineMetricRowParts(r.Key())
		if !success {
			return false
		}
		var count = -1
		for _, ri := range r[MACHINE_METRICS_COLUMN_FAMILY] {
			count++
			if count%gapSize != 0 {
				continue
			}

			obj := marshler(ri.Value, machine)
			if obj == nil {
				return false
			}

			res = append(res, obj)
		}
		return true
	}, gcp_bigtable.RowFilter(filter))
	if err != nil {
		return nil, err
	}

	return res, nil
}

func (bigtable Bigtable) GetMachineRowKey(userID uint64, process string, machine string) string {
	return fmt.Sprintf("u:%s:p:%s:m:%s", bigtable.reversePaddedUserID(userID), process, machine)
}

// Returns a map[userID]map[machineName]machineData
// machineData contains the latest machine data in CurrentData
// and 5 minute old data in fiveMinuteOldData (defined in limit)
// as well as the insert timestamps of both
func (bigtable Bigtable) GetMachineMetricsForNotifications(rowKeys gcp_bigtable.RowList) (map[uint64]map[string]*types.MachineMetricSystemUser, error) {
	tmr := time.NewTimer(REPORT_TIMEOUT)
	defer tmr.Stop()
	go func() {
		<-tmr.C
		logger.WithFields(logrus.Fields{
			"rowKeys": rowKeys,
		}).Warnf("%s call took longer than %v", utils.GetCurrentFuncName(), REPORT_TIMEOUT)
	}()

	ctx, cancel := context.WithDeadline(context.Background(), time.Now().Add(time.Second*200))
	defer cancel()

	res := make(map[uint64]map[string]*types.MachineMetricSystemUser) // userID -> machine -> data

	limit := 5

	filter := gcp_bigtable.ChainFilters(
		gcp_bigtable.FamilyFilter(MACHINE_METRICS_COLUMN_FAMILY),
		gcp_bigtable.LatestNFilter(limit),
	)

	err := bigtable.tableMachineMetrics.ReadRows(ctx, rowKeys, func(r gcp_bigtable.Row) bool {
		success, userID, machine, _ := machineMetricRowParts(r.Key())
		if !success {
			return false
		}

		count := 0
		for _, ri := range r[MACHINE_METRICS_COLUMN_FAMILY] {

			obj := &types.MachineMetricSystem{}
			err := proto.Unmarshal(ri.Value, obj)
			if err != nil {
				return false
			}

			if _, found := res[userID]; !found {
				res[userID] = make(map[string]*types.MachineMetricSystemUser)
			}

			last, found := res[userID][machine]

			if found && count == limit-1 {
				res[userID][machine] = &types.MachineMetricSystemUser{
					UserID:                    userID,
					Machine:                   machine,
					CurrentData:               last.CurrentData,
					FiveMinuteOldData:         obj,
					CurrentDataInsertTs:       last.CurrentDataInsertTs,
					FiveMinuteOldDataInsertTs: ri.Timestamp.Time().Unix(),
				}
			} else {
				res[userID][machine] = &types.MachineMetricSystemUser{
					UserID:                    userID,
					Machine:                   machine,
					CurrentData:               obj,
					FiveMinuteOldData:         nil,
					CurrentDataInsertTs:       ri.Timestamp.Time().Unix(),
					FiveMinuteOldDataInsertTs: 0,
				}
			}
			count++

		}
		return true
	}, gcp_bigtable.RowFilter(filter))
	if err != nil {
		return nil, err
	}

	return res, nil
}

func machineMetricRowParts(r string) (bool, uint64, string, string) {
	keySplit := strings.Split(r, ":")

	userID, err := strconv.ParseUint(keySplit[1], 10, 64)
	if err != nil {
		logger.Errorf("error parsing slot from row key %v: %v", r, err)
		return false, 0, "", ""
	}
	userID = ^uint64(0) - userID

	machine := ""
	if len(keySplit) >= 6 {
		machine = keySplit[5]
	}

	process := keySplit[3]

	return true, userID, machine, process
}

func (bigtable *Bigtable) SaveValidatorBalances(epoch uint64, validators []*types.Validator) error {

	ctx, cancel := context.WithTimeout(context.Background(), time.Minute*5)
	defer cancel()

	// start := time.Now()
	ts := gcp_bigtable.Timestamp(0)

	muts := make([]*gcp_bigtable.Mutation, 0, MAX_BATCH_MUTATIONS)
	keys := make([]string, 0, MAX_BATCH_MUTATIONS)

	highestActiveIndex := uint64(0)
	epochKey := bigtable.reversedPaddedEpoch(epoch)

	skipped := 0

	for _, validator := range validators {

		if validator.Balance > 0 && validator.Index > highestActiveIndex {
			highestActiveIndex = validator.Index
		}

		if bigtable.getBalanceWritten(types.Epoch(epoch), types.ValidatorIndex(validator.Index), validator.EffectiveBalance, validator.Balance) {
			// logrus.Infof("balance %v already written for validator %v in epoch %v", validator.Balance, validator.Index, epoch)
			skipped++
			continue
		}
		bigtable.setBalanceWritten(types.Epoch(epoch), types.ValidatorIndex(validator.Index), validator.EffectiveBalance, validator.Balance)

		balanceEncoded := make([]byte, 8)
		binary.LittleEndian.PutUint64(balanceEncoded, validator.Balance)

		effectiveBalanceEncoded := make([]byte, 8)
		binary.LittleEndian.PutUint64(effectiveBalanceEncoded, validator.EffectiveBalance)

		combined := append(balanceEncoded, effectiveBalanceEncoded...)
		mut := &gcp_bigtable.Mutation{}
		mut.Set(VALIDATOR_BALANCES_FAMILY, "b", ts, combined)
		key := fmt.Sprintf("%s:%s:%s:%s", bigtable.chainId, bigtable.validatorIndexToKey(validator.Index), VALIDATOR_BALANCES_FAMILY, epochKey)

		muts = append(muts, mut)
		keys = append(keys, key)

		if len(muts) == MAX_BATCH_MUTATIONS {
			errs, err := bigtable.tableValidatorsHistory.ApplyBulk(ctx, keys, muts)

			if err != nil {
				bigtable.clearEpochfromWriteCache(types.Epoch(epoch))
				return err
			}

			for _, err := range errs {
				bigtable.clearEpochfromWriteCache(types.Epoch(epoch))
				return err
			}
			muts = make([]*gcp_bigtable.Mutation, 0, MAX_BATCH_MUTATIONS)
			keys = make([]string, 0, MAX_BATCH_MUTATIONS)
		}
	}

	if len(muts) > 0 {
		errs, err := bigtable.tableValidatorsHistory.ApplyBulk(ctx, keys, muts)

		if err != nil {
			bigtable.clearEpochfromWriteCache(types.Epoch(epoch))
			return err
		}

		for _, err := range errs {
			bigtable.clearEpochfromWriteCache(types.Epoch(epoch))
			return err
		}
	}

	// store the highes active validator index for that epoch
	highestActiveIndexEncoded := make([]byte, 8)
	binary.LittleEndian.PutUint64(highestActiveIndexEncoded, highestActiveIndex)

	mut := &gcp_bigtable.Mutation{}
	mut.Set(VALIDATOR_HIGHEST_ACTIVE_INDEX_FAMILY, VALIDATOR_HIGHEST_ACTIVE_INDEX_FAMILY, ts, highestActiveIndexEncoded)
	key := fmt.Sprintf("%s:%s:%s", bigtable.chainId, VALIDATOR_HIGHEST_ACTIVE_INDEX_FAMILY, epochKey)
	err := bigtable.tableValidatorsHistory.Apply(ctx, key, mut)
	if err != nil {
		bigtable.clearEpochfromWriteCache(types.Epoch(epoch))
		return err
	}

	logger.Infof("skipped %v writes while writing balance entries", skipped)
	return nil
}

func (bigtable *Bigtable) SaveProposalAssignments(epoch uint64, assignments map[uint64]uint64) error {

	ctx, cancel := context.WithTimeout(context.Background(), time.Second*30)
	defer cancel()

	start := time.Now()
	ts := gcp_bigtable.Timestamp(0)

	muts := make([]*gcp_bigtable.Mutation, 0, len(assignments))
	keys := make([]string, 0, len(assignments))

	for slot, validator := range assignments {
		mut := gcp_bigtable.NewMutation()
		mut.Set(PROPOSALS_FAMILY, "p", ts, []byte{})

		key := fmt.Sprintf("%s:%s:%s:%s:%s", bigtable.chainId, bigtable.validatorIndexToKey(validator), PROPOSALS_FAMILY, bigtable.reversedPaddedEpoch(epoch), bigtable.reversedPaddedSlot(slot))

		muts = append(muts, mut)
		keys = append(keys, key)

		if len(muts) == MAX_BATCH_MUTATIONS {
			errs, err := bigtable.tableValidatorsHistory.ApplyBulk(ctx, keys, muts)

			if err != nil {
				return err
			}

			for _, err := range errs {
				return err
			}
			muts = make([]*gcp_bigtable.Mutation, 0, MAX_BATCH_MUTATIONS)
			keys = make([]string, 0, MAX_BATCH_MUTATIONS)
		}
	}

	if len(muts) > 0 {
		errs, err := bigtable.tableValidatorsHistory.ApplyBulk(ctx, keys, muts)

		if err != nil {
			return err
		}

		for _, err := range errs {
			return err
		}
	}

	logger.Infof("exported proposal assignments to bigtable in %v", time.Since(start))
	return nil
}

func (bigtable *Bigtable) SaveAttestationDuties(duties map[types.Slot]map[types.ValidatorIndex][]types.Slot) error {

	skipped := 0

	// Initialize in memory last attestation cache lazily
	bigtable.lastAttestationCacheMux.Lock()
	if bigtable.lastAttestationCache == nil {
		t := time.Now()
		var err error
		bigtable.lastAttestationCache, err = bigtable.GetLastAttestationSlots([]uint64{})

		if err != nil {
			bigtable.lastAttestationCacheMux.Unlock()
			return err
		}
		logger.Infof("initialized in memory last attestation slot cache with %v validators in %v", len(bigtable.lastAttestationCache), time.Since(t))

	}
	bigtable.lastAttestationCacheMux.Unlock()

	ctx, cancel := context.WithTimeout(context.Background(), time.Minute*5)
	defer cancel()

	start := time.Now()

	mutsInclusionSlot := make([]*gcp_bigtable.Mutation, 0, MAX_BATCH_MUTATIONS)
	keysInclusionSlot := make([]string, 0, MAX_BATCH_MUTATIONS)

	writes := 0

	mutLastAttestationSlot := gcp_bigtable.NewMutation()
	mutLastAttestationSlotCount := 0

	for attestedSlot, validators := range duties {
		for validator, inclusions := range validators {

			epoch := utils.EpochOfSlot(uint64(attestedSlot))
			bigtable.lastAttestationCacheMux.Lock()
			if len(inclusions) == 0 { // for missed attestations we write the max block number which will yield a cell ts of 0
				inclusions = append(inclusions, MAX_CL_BLOCK_NUMBER)
			}
			for _, inclusionSlot := range inclusions {

				if bigtable.getAttestationWritten(types.Epoch(epoch), types.ValidatorIndex(validator), inclusionSlot, attestedSlot) {
					// logrus.Infof("attestation %d-%d already written for validator %v in epoch %v", inclusionSlot, attestedSlot, validator, epoch)
					skipped++
					continue
				}
				bigtable.setAttestationWritten(types.Epoch(epoch), types.ValidatorIndex(validator), inclusionSlot, attestedSlot)

				key := fmt.Sprintf("%s:%s:%s:%s", bigtable.chainId, bigtable.validatorIndexToKey(uint64(validator)), ATTESTATIONS_FAMILY, bigtable.reversedPaddedEpoch(epoch))

				mutInclusionSlot := gcp_bigtable.NewMutation()
				mutInclusionSlot.Set(ATTESTATIONS_FAMILY, fmt.Sprintf("%d", attestedSlot), gcp_bigtable.Timestamp((MAX_CL_BLOCK_NUMBER-inclusionSlot)*1000), []byte{})

				mutsInclusionSlot = append(mutsInclusionSlot, mutInclusionSlot)
				keysInclusionSlot = append(keysInclusionSlot, key)
				writes++

				if inclusionSlot != MAX_CL_BLOCK_NUMBER && uint64(attestedSlot) > bigtable.lastAttestationCache[uint64(validator)] {
					mutLastAttestationSlot.Set(ATTESTATIONS_FAMILY, fmt.Sprintf("%d", validator), gcp_bigtable.Timestamp((attestedSlot)*1000), []byte{})
					bigtable.lastAttestationCache[uint64(validator)] = uint64(attestedSlot)
					mutLastAttestationSlotCount++

					if mutLastAttestationSlotCount == MAX_BATCH_MUTATIONS {
						mutStart := time.Now()
						err := bigtable.tableValidators.Apply(ctx, fmt.Sprintf("%s:lastAttestationSlot", bigtable.chainId), mutLastAttestationSlot)
						if err != nil {
							bigtable.lastAttestationCacheMux.Unlock()
							return fmt.Errorf("error applying last attestation slot mutations: %v", err)
						}
						mutLastAttestationSlot = gcp_bigtable.NewMutation()
						mutLastAttestationSlotCount = 0
						logger.Infof("applyied last attestation slot mutations in %v", time.Since(mutStart))
					}
				}

				if len(mutsInclusionSlot) == MAX_BATCH_MUTATIONS {
					attstart := time.Now()
					errs, err := bigtable.tableValidatorsHistory.ApplyBulk(ctx, keysInclusionSlot, mutsInclusionSlot)
					if err != nil {
						bigtable.lastAttestationCacheMux.Unlock()
						return err
					}
					for _, err := range errs {
						bigtable.lastAttestationCacheMux.Unlock()
						return err
					}
					logger.Infof("applied %v attestation mutations in %v", len(keysInclusionSlot), time.Since(attstart))
					mutsInclusionSlot = make([]*gcp_bigtable.Mutation, 0, MAX_BATCH_MUTATIONS)
					keysInclusionSlot = make([]string, 0, MAX_BATCH_MUTATIONS)
				}

			}
			bigtable.lastAttestationCacheMux.Unlock()
		}
	}

	if len(mutsInclusionSlot) > 0 {
		// logger.Infof("exporting remaining %v attestation mutations", len(mutsInclusionSlot))
		attstart := time.Now()
		errs, err := bigtable.tableValidatorsHistory.ApplyBulk(ctx, keysInclusionSlot, mutsInclusionSlot)
		if err != nil {
			return err
		}
		for _, err := range errs {
			return err
		}
		logger.Infof("applied %v attestation mutations in %v", len(keysInclusionSlot), time.Since(attstart))
	}

	if mutLastAttestationSlotCount > 0 {
		err := bigtable.tableValidators.Apply(ctx, fmt.Sprintf("%s:lastAttestationSlot", bigtable.chainId), mutLastAttestationSlot)
		if err != nil {
			return fmt.Errorf("error applying last attestation slot mutations: %v", err)
		}
	}

	logger.Infof("exported %v attestations to bigtable in %v (skipped %v writes)", writes, time.Since(start), skipped)
	return nil
}

// This method is only to be used for migrating the last attestation slot to bigtable and should not be used for any other purpose
func (bigtable *Bigtable) SetLastAttestationSlot(validator uint64, lastAttestationSlot uint64) error {
	ctx, cancel := context.WithTimeout(context.Background(), time.Second*30)
	defer cancel()

	mutLastAttestationSlot := gcp_bigtable.NewMutation()
	mutLastAttestationSlot.Set(ATTESTATIONS_FAMILY, fmt.Sprintf("%d", validator), gcp_bigtable.Timestamp(lastAttestationSlot*1000), []byte{})
	err := bigtable.tableValidators.Apply(ctx, fmt.Sprintf("%s:lastAttestationSlot", bigtable.chainId), mutLastAttestationSlot)
	if err != nil {
		return err
	}

	return nil
}

func (bigtable *Bigtable) SaveProposals(blocks map[uint64]map[string]*types.Block) error {

	ctx, cancel := context.WithTimeout(context.Background(), time.Second*30)
	defer cancel()

	start := time.Now()

	slots := make([]uint64, 0, len(blocks))
	for slot := range blocks {
		slots = append(slots, slot)
	}
	sort.Slice(slots, func(i, j int) bool {
		return slots[i] < slots[j]
	})

	muts := make([]*gcp_bigtable.Mutation, 0, MAX_BATCH_MUTATIONS)
	keys := make([]string, 0, MAX_BATCH_MUTATIONS)

	for _, slot := range slots {
		for _, b := range blocks[slot] {

			if len(b.BlockRoot) != 32 { // skip dummy blocks
				continue
			}
			mut := gcp_bigtable.NewMutation()
			mut.Set(PROPOSALS_FAMILY, "b", gcp_bigtable.Timestamp((MAX_CL_BLOCK_NUMBER-b.Slot)*1000), []byte{})
			key := fmt.Sprintf("%s:%s:%s:%s:%s", bigtable.chainId, bigtable.validatorIndexToKey(b.Proposer), PROPOSALS_FAMILY, bigtable.reversedPaddedEpoch(utils.EpochOfSlot(b.Slot)), bigtable.reversedPaddedSlot(b.Slot))

			muts = append(muts, mut)
			keys = append(keys, key)

			if len(muts) == MAX_BATCH_MUTATIONS {
				errs, err := bigtable.tableValidatorsHistory.ApplyBulk(ctx, keys, muts)

				if err != nil {
					return err
				}

				for _, err := range errs {
					return err
				}
				muts = make([]*gcp_bigtable.Mutation, 0, MAX_BATCH_MUTATIONS)
				keys = make([]string, 0, MAX_BATCH_MUTATIONS)
			}
		}
	}

	if len(muts) > 0 {
		errs, err := bigtable.tableValidatorsHistory.ApplyBulk(ctx, keys, muts)

		if err != nil {
			return err
		}

		for _, err := range errs {
			return err
		}
	}
	logger.Infof("exported proposals to bigtable in %v", time.Since(start))
	return nil
}

func (bigtable *Bigtable) SaveSyncComitteeDuties(duties map[types.Slot]map[types.ValidatorIndex]bool) error {

	ctx, cancel := context.WithTimeout(context.Background(), time.Minute*2)
	defer cancel()

	start := time.Now()

	if len(duties) == 0 {
		logger.Infof("no sync duties to export")
		return nil
	}

	muts := make([]*gcp_bigtable.Mutation, 0, utils.Config.Chain.ClConfig.SlotsPerEpoch*utils.Config.Chain.ClConfig.SyncCommitteeSize+1)
	keys := make([]string, 0, utils.Config.Chain.ClConfig.SlotsPerEpoch*utils.Config.Chain.ClConfig.SyncCommitteeSize+1)

	for slot, validators := range duties {
		for validator, participated := range validators {
			mut := gcp_bigtable.NewMutation()
			if participated {
				mut.Set(SYNC_COMMITTEES_FAMILY, "s", gcp_bigtable.Timestamp((MAX_CL_BLOCK_NUMBER-slot)*1000), []byte{})
			} else {
				mut.Set(SYNC_COMMITTEES_FAMILY, "s", gcp_bigtable.Timestamp(0), []byte{})
			}
			key := fmt.Sprintf("%s:%s:%s:%s:%s", bigtable.chainId, bigtable.validatorIndexToKey(uint64(validator)), SYNC_COMMITTEES_FAMILY, bigtable.reversedPaddedEpoch(utils.EpochOfSlot(uint64(slot))), bigtable.reversedPaddedSlot(uint64(slot)))

			muts = append(muts, mut)
			keys = append(keys, key)
		}
	}

	errs, err := bigtable.tableValidatorsHistory.ApplyBulk(ctx, keys, muts)

	if err != nil {
		return err
	}

	for _, err := range errs {
		return err
	}

	logger.Infof("exported %v sync committee duties to bigtable in %v", len(muts), time.Since(start))
	return nil
}

// GetMaxValidatorindexForEpoch returns the higest validatorindex with a balance at that epoch
func (bigtable *Bigtable) GetMaxValidatorindexForEpoch(epoch uint64) (uint64, error) {
	return bigtable.getMaxValidatorindexForEpochV2(epoch)
}

func (bigtable *Bigtable) getMaxValidatorindexForEpochV2(epoch uint64) (uint64, error) {
	tmr := time.NewTimer(REPORT_TIMEOUT)
	defer tmr.Stop()
	go func() {
		<-tmr.C
		logger.WithFields(logrus.Fields{
			"epoch": epoch,
		}).Warnf("%s call took longer than %v", utils.GetCurrentFuncName(), REPORT_TIMEOUT)
	}()

	ctx, cancel := context.WithDeadline(context.Background(), time.Now().Add(time.Minute*5))
	defer cancel()

	key := fmt.Sprintf("%s:%s:%s", bigtable.chainId, VALIDATOR_HIGHEST_ACTIVE_INDEX_FAMILY, bigtable.reversedPaddedEpoch(epoch))

	row, err := bigtable.tableValidatorsHistory.ReadRow(ctx, key)
	if err != nil {
		return 0, err
	}

	for _, ri := range row[VALIDATOR_HIGHEST_ACTIVE_INDEX_FAMILY] {
		return binary.LittleEndian.Uint64(ri.Value), nil
	}

	return 0, nil
}

func (bigtable *Bigtable) GetValidatorBalanceHistory(validators []uint64, startEpoch uint64, endEpoch uint64) (map[uint64][]*types.ValidatorBalance, error) {
	if endEpoch < bigtable.v2SchemaCutOffEpoch {
		return bigtable.getValidatorBalanceHistoryV1(validators, startEpoch, endEpoch)
	} else {
		return bigtable.getValidatorBalanceHistoryV2(validators, startEpoch, endEpoch)
	}
}

func (bigtable *Bigtable) getValidatorBalanceHistoryV2(validators []uint64, startEpoch uint64, endEpoch uint64) (map[uint64][]*types.ValidatorBalance, error) {
	tmr := time.NewTimer(REPORT_TIMEOUT)
	defer tmr.Stop()
	go func() {
		<-tmr.C
		logger.WithFields(logrus.Fields{
			"validators_count": len(validators),
			"startEpoch":       startEpoch,
			"endEpoch":         endEpoch,
		}).Warnf("%s call took longer than %v", utils.GetCurrentFuncName(), REPORT_TIMEOUT)
	}()

	if len(validators) == 0 {
		return nil, fmt.Errorf("passing empty validator array is unsupported")
	}

	batchSize := 1000
	concurrency := 10

	ctx, cancel := context.WithDeadline(context.Background(), time.Now().Add(time.Minute*5))
	defer cancel()

	res := make(map[uint64][]*types.ValidatorBalance, len(validators))
	resMux := &sync.Mutex{}

	g, gCtx := errgroup.WithContext(ctx)
	g.SetLimit(concurrency)

	for i := 0; i < len(validators); i += batchSize {

		upperBound := i + batchSize
		if len(validators) < upperBound {
			upperBound = len(validators)
		}
		vals := validators[i:upperBound]

		g.Go(func() error {
			select {
			case <-gCtx.Done():
				return gCtx.Err()
			default:
			}
			ranges := bigtable.getValidatorsEpochRanges(vals, VALIDATOR_BALANCES_FAMILY, startEpoch, endEpoch)
			ro := gcp_bigtable.LimitRows(int64(endEpoch-startEpoch+1) * int64(len(vals)))

			handleRow := func(r gcp_bigtable.Row) bool {
				// logger.Info(r.Key())
				keySplit := strings.Split(r.Key(), ":")

				epoch, err := strconv.ParseUint(keySplit[3], 10, 64)
				if err != nil {
					logger.Errorf("error parsing epoch from row key %v: %v", r.Key(), err)
					return false
				}

				validator, err := bigtable.validatorKeyToIndex(keySplit[1])
				if err != nil {
					logger.Errorf("error parsing validator index from row key %v: %v", r.Key(), err)
					return false
				}
				resMux.Lock()
				if res[validator] == nil {
					res[validator] = make([]*types.ValidatorBalance, 0)
				}
				resMux.Unlock()

				for _, ri := range r[VALIDATOR_BALANCES_FAMILY] {

					balances := ri.Value

					balanceBytes := balances[0:8]
					effectiveBalanceBytes := balances[8:16]
					balance := binary.LittleEndian.Uint64(balanceBytes)
					effectiveBalance := binary.LittleEndian.Uint64(effectiveBalanceBytes)

					resMux.Lock()
					res[validator] = append(res[validator], &types.ValidatorBalance{
						Epoch:            MAX_EPOCH - epoch,
						Balance:          balance,
						EffectiveBalance: effectiveBalance,
						Index:            validator,
						PublicKey:        []byte{},
					})
					resMux.Unlock()
				}
				return true
			}

			err := bigtable.tableValidatorsHistory.ReadRows(gCtx, ranges, handleRow, ro)
			if err != nil {
				return err
			}

			// logrus.Infof("retrieved data for validators %v - %v", vals[0], vals[len(vals)-1])
			return nil
		})
	}

	if err := g.Wait(); err != nil {
		return nil, err
	}

	return res, nil
}

func (bigtable *Bigtable) getValidatorBalanceHistoryV1(validators []uint64, startEpoch uint64, endEpoch uint64) (map[uint64][]*types.ValidatorBalance, error) {

	valLen := len(validators)
	getAllThreshold := 1000
	validatorMap := make(map[uint64]bool, valLen)
	for _, validatorIndex := range validators {
		validatorMap[validatorIndex] = true
	}

	ctx, cancel := context.WithDeadline(context.Background(), time.Now().Add(time.Second*30))
	defer cancel()

	ranges := bigtable.getEpochRangesV1(startEpoch, endEpoch)
	res := make(map[uint64][]*types.ValidatorBalance, valLen)

	columnFilters := []gcp_bigtable.Filter{}
	if valLen < getAllThreshold {
		columnFilters = make([]gcp_bigtable.Filter, 0, valLen)
		for _, validator := range validators {
			columnFilters = append(columnFilters, gcp_bigtable.ColumnFilter(fmt.Sprintf("%d", validator)))
		}
	}

	filter := gcp_bigtable.ChainFilters(
		gcp_bigtable.FamilyFilter(VALIDATOR_BALANCES_FAMILY),
		gcp_bigtable.InterleaveFilters(columnFilters...),
	)

	if len(columnFilters) == 1 { // special case to retrieve data for one validators
		filter = gcp_bigtable.ChainFilters(
			gcp_bigtable.FamilyFilter(VALIDATOR_BALANCES_FAMILY),
			columnFilters[0],
		)
	}
	if len(columnFilters) == 0 { // special case to retrieve data for all validators
		filter = gcp_bigtable.FamilyFilter(VALIDATOR_BALANCES_FAMILY)
	}

	handleRow := func(r gcp_bigtable.Row) bool {
		keySplit := strings.Split(r.Key(), ":")

		epoch, err := strconv.ParseUint(keySplit[3], 10, 64)
		if err != nil {
			logger.Errorf("error parsing epoch from row key %v: %v", r.Key(), err)
			return false
		}

		for _, ri := range r[VALIDATOR_BALANCES_FAMILY] {
			validator, err := strconv.ParseUint(strings.TrimPrefix(ri.Column, VALIDATOR_BALANCES_FAMILY+":"), 10, 64)
			if err != nil {
				logger.Errorf("error parsing validator from column key %v: %v", ri.Column, err)
				return false
			}

			// If we requested more than getAllThreshold validators we will
			// get data for all validators and need to filter out all
			// unwanted ones
			if valLen >= getAllThreshold && !validatorMap[validator] {
				continue
			}

			balances := ri.Value

			balanceBytes := balances[0:8]
			effectiveBalanceBytes := balances[8:16]
			balance := binary.LittleEndian.Uint64(balanceBytes)
			effectiveBalance := binary.LittleEndian.Uint64(effectiveBalanceBytes)

			if res[validator] == nil {
				res[validator] = make([]*types.ValidatorBalance, 0)
			}

			res[validator] = append(res[validator], &types.ValidatorBalance{
				Epoch:            max_epoch_v1 - epoch,
				Balance:          balance,
				EffectiveBalance: effectiveBalance,
				Index:            validator,
				PublicKey:        []byte{},
			})
		}
		return true
	}

	err := bigtable.tableBeaconchain.ReadRows(ctx, ranges, handleRow, gcp_bigtable.RowFilter(filter))
	if err != nil {
		return nil, err
	}

	return res, nil
}

func (bigtable *Bigtable) GetValidatorAttestationHistory(validators []uint64, startEpoch uint64, endEpoch uint64) (map[uint64][]*types.ValidatorAttestation, error) {
	if endEpoch < bigtable.v2SchemaCutOffEpoch {
		return bigtable.getValidatorAttestationHistoryV1(validators, startEpoch, endEpoch)
	} else {
		return bigtable.getValidatorAttestationHistoryV2(validators, startEpoch, endEpoch)
	}
}

func (bigtable *Bigtable) getValidatorAttestationHistoryV2(validators []uint64, startEpoch uint64, endEpoch uint64) (map[uint64][]*types.ValidatorAttestation, error) {
	tmr := time.NewTimer(REPORT_TIMEOUT)
	defer tmr.Stop()
	go func() {
		<-tmr.C
		logger.WithFields(logrus.Fields{
			"validatorsCount": len(validators),
			"startEpoch":      startEpoch,
			"endEpoch":        endEpoch,
		}).Warnf("%s call took longer than %v", utils.GetCurrentFuncName(), REPORT_TIMEOUT)
	}()

	if len(validators) == 0 {
		return nil, fmt.Errorf("passing empty validator array is unsupported")
	}

	batchSize := 1000
	concurrency := 10

	ctx, cancel := context.WithDeadline(context.Background(), time.Now().Add(time.Minute*5))
	defer cancel()

	res := make(map[uint64][]*types.ValidatorAttestation, len(validators))
	resMux := &sync.Mutex{}

	filter := gcp_bigtable.LatestNFilter(1)

	g, gCtx := errgroup.WithContext(ctx)
	g.SetLimit(concurrency)

	attestationsMap := make(map[types.ValidatorIndex]map[types.Slot][]*types.ValidatorAttestation)

	for i := 0; i < len(validators); i += batchSize {

		upperBound := i + batchSize
		if len(validators) < upperBound {
			upperBound = len(validators)
		}
		vals := validators[i:upperBound]

		g.Go(func() error {
			select {
			case <-gCtx.Done():
				return gCtx.Err()
			default:
			}
			ranges := bigtable.getValidatorsEpochRanges(vals, ATTESTATIONS_FAMILY, startEpoch, endEpoch)
			err := bigtable.tableValidatorsHistory.ReadRows(ctx, ranges, func(r gcp_bigtable.Row) bool {
				keySplit := strings.Split(r.Key(), ":")

				validator, err := bigtable.validatorKeyToIndex(keySplit[1])
				if err != nil {
					logger.Errorf("error parsing validator from row key %v: %v", r.Key(), err)
					return false
				}

				for _, ri := range r[ATTESTATIONS_FAMILY] {
					attesterSlotString := strings.Replace(ri.Column, ATTESTATIONS_FAMILY+":", "", 1)
					attesterSlot, err := strconv.ParseUint(attesterSlotString, 10, 64)
					if err != nil {
						logger.Errorf("error parsing slot from row key %v: %v", r.Key(), err)
						return false
					}
					inclusionSlot := MAX_CL_BLOCK_NUMBER - uint64(ri.Timestamp)/1000

					status := uint64(1)
					if inclusionSlot == MAX_CL_BLOCK_NUMBER {
						inclusionSlot = 0
						status = 0
					}

					resMux.Lock()
					if attestationsMap[types.ValidatorIndex(validator)] == nil {
						attestationsMap[types.ValidatorIndex(validator)] = make(map[types.Slot][]*types.ValidatorAttestation)
					}

					if attestationsMap[types.ValidatorIndex(validator)][types.Slot(attesterSlot)] == nil {
						attestationsMap[types.ValidatorIndex(validator)][types.Slot(attesterSlot)] = make([]*types.ValidatorAttestation, 0)
					}

					attestationsMap[types.ValidatorIndex(validator)][types.Slot(attesterSlot)] = append(attestationsMap[types.ValidatorIndex(validator)][types.Slot(attesterSlot)], &types.ValidatorAttestation{
						InclusionSlot: inclusionSlot,
						Status:        status,
					})
					resMux.Unlock()

				}
				return true
			}, gcp_bigtable.RowFilter(filter))

			return err
		})
	}

	if err := g.Wait(); err != nil {
		return nil, err
	}

	// Find all missed and orphaned slots
	slots := []uint64{}
	maxSlot := ((endEpoch + 1) * utils.Config.Chain.ClConfig.SlotsPerEpoch) - 1
	for slot := startEpoch * utils.Config.Chain.ClConfig.SlotsPerEpoch; slot <= maxSlot; slot++ {
		slots = append(slots, slot)
	}

	var missedSlotsMap map[uint64]bool
	var orphanedSlotsMap map[uint64]bool

	g = new(errgroup.Group)

	g.Go(func() error {
		var err error
		missedSlotsMap, err = GetMissedSlotsMap(slots)
		return err
	})

	g.Go(func() error {
		var err error
		orphanedSlotsMap, err = GetOrphanedSlotsMap(slots)
		return err
	})
	err := g.Wait()
	if err != nil {
		return nil, err
	}

	// Convert the attestationsMap info to the return format
	// Set the delay of the inclusionSlot
	for validator, attestations := range attestationsMap {
		if res[uint64(validator)] == nil {
			res[uint64(validator)] = make([]*types.ValidatorAttestation, 0)
		}
		for attesterSlot, att := range attestations {
			currentAttInfo := att[0]
			for _, attInfo := range att {
				if orphanedSlotsMap[attInfo.InclusionSlot] {
					attInfo.Status = 0
				}

				if currentAttInfo.Status != 1 && attInfo.Status == 1 {
					currentAttInfo.Status = attInfo.Status
					currentAttInfo.InclusionSlot = attInfo.InclusionSlot
				}
			}

			missedSlotsCount := uint64(0)
			for slot := uint64(attesterSlot) + 1; slot < currentAttInfo.InclusionSlot; slot++ {
				if missedSlotsMap[slot] || orphanedSlotsMap[slot] {
					missedSlotsCount++
				}
			}
			currentAttInfo.Index = uint64(validator)
			currentAttInfo.Epoch = uint64(attesterSlot) / utils.Config.Chain.ClConfig.SlotsPerEpoch
			currentAttInfo.CommitteeIndex = 0
			currentAttInfo.AttesterSlot = uint64(attesterSlot)
			currentAttInfo.Delay = int64(currentAttInfo.InclusionSlot - uint64(attesterSlot) - missedSlotsCount - 1)

			res[uint64(validator)] = append(res[uint64(validator)], currentAttInfo)
		}
	}

	// Sort the result by attesterSlot desc
	for validator, att := range res {
		sort.Slice(att, func(i, j int) bool {
			return att[i].AttesterSlot > att[j].AttesterSlot
		})
		res[validator] = att
	}

	return res, nil
}

func (bigtable *Bigtable) getValidatorAttestationHistoryV1(validators []uint64, startEpoch uint64, endEpoch uint64) (map[uint64][]*types.ValidatorAttestation, error) {
	valLen := len(validators)

	ctx, cancel := context.WithDeadline(context.Background(), time.Now().Add(time.Minute*5))
	defer cancel()

	ranges := bigtable.getSlotRangesForEpochV1(startEpoch, endEpoch)
	res := make(map[uint64][]*types.ValidatorAttestation, len(validators))

	columnFilters := []gcp_bigtable.Filter{}
	if valLen < 1000 {
		columnFilters = make([]gcp_bigtable.Filter, 0, len(validators))
		for _, validator := range validators {
			columnFilters = append(columnFilters, gcp_bigtable.ColumnFilter(fmt.Sprintf("%d", validator)))
		}
	}

	filter := gcp_bigtable.ChainFilters(
		gcp_bigtable.FamilyFilter(ATTESTATIONS_FAMILY),
		gcp_bigtable.InterleaveFilters(columnFilters...),
	)

	if len(columnFilters) == 1 { // special case to retrieve data for one validators
		filter = gcp_bigtable.ChainFilters(
			gcp_bigtable.FamilyFilter(ATTESTATIONS_FAMILY),
			columnFilters[0],
		)
	}
	if len(columnFilters) == 0 { // special case to retrieve data for all validators
		filter = gcp_bigtable.FamilyFilter(ATTESTATIONS_FAMILY)
	}

	maxSlot := (endEpoch + 1) * utils.Config.Chain.Config.SlotsPerEpoch
	// map with structure attestationsMap[validator][attesterSlot]
	attestationsMap := make(map[uint64]map[uint64][]*types.ValidatorAttestation)

	// Save info for all inclusionSlot for attestations in attestationsMap
	// Set the maxSlot to the highest inclusionSlot
	err := bigtable.tableBeaconchain.ReadRows(ctx, ranges, func(r gcp_bigtable.Row) bool {
		keySplit := strings.Split(r.Key(), ":")

		attesterSlot, err := strconv.ParseUint(keySplit[4], 10, 64)
		if err != nil {
			logger.Errorf("error parsing slot from row key %v: %v", r.Key(), err)
			return false
		}
		attesterSlot = max_block_number_v1 - attesterSlot
		for _, ri := range r[ATTESTATIONS_FAMILY] {
			inclusionSlot := max_block_number_v1 - uint64(ri.Timestamp)/1000

			status := uint64(1)
			if inclusionSlot == max_block_number_v1 {
				inclusionSlot = 0
				status = 0
			}

			if inclusionSlot > maxSlot {
				maxSlot = inclusionSlot
			}

			validator, err := strconv.ParseUint(strings.TrimPrefix(ri.Column, ATTESTATIONS_FAMILY+":"), 10, 64)
			if err != nil {
				logger.Errorf("error parsing validator from column key %v: %v", ri.Column, err)
				return false
			}

			if attestationsMap[validator] == nil {
				attestationsMap[validator] = make(map[uint64][]*types.ValidatorAttestation)
			}

			if attestationsMap[validator][attesterSlot] == nil {
				attestationsMap[validator][attesterSlot] = make([]*types.ValidatorAttestation, 0)
			}

			attestationsMap[validator][attesterSlot] = append(attestationsMap[validator][attesterSlot], &types.ValidatorAttestation{
				InclusionSlot: inclusionSlot,
				Status:        status,
			})
		}
		return true
	}, gcp_bigtable.RowFilter(filter))
	if err != nil {
		return nil, err
	}

	// Find all missed and orphaned slots
	slots := []uint64{}
	for slot := startEpoch * utils.Config.Chain.Config.SlotsPerEpoch; slot <= maxSlot; slot++ {
		slots = append(slots, slot)
	}

	var missedSlotsMap map[uint64]bool
	var orphanedSlotsMap map[uint64]bool

	g := new(errgroup.Group)

	g.Go(func() error {
		missedSlotsMap, err = GetMissedSlotsMap(slots)
		return err
	})

	g.Go(func() error {
		orphanedSlotsMap, err = GetOrphanedSlotsMap(slots)
		return err
	})
	err = g.Wait()
	if err != nil {
		return nil, err
	}

	// Convert the attestationsMap info to the return format
	// Set the delay of the inclusionSlot
	for validator, attestations := range attestationsMap {
		if res[validator] == nil {
			res[validator] = make([]*types.ValidatorAttestation, 0)
		}
		for attesterSlot, att := range attestations {
			currentAttInfo := att[0]
			for _, attInfo := range att {
				if orphanedSlotsMap[attInfo.InclusionSlot] {
					attInfo.Status = 0
				}

				if currentAttInfo.Status != 1 && attInfo.Status == 1 {
					currentAttInfo.Status = attInfo.Status
					currentAttInfo.InclusionSlot = attInfo.InclusionSlot
				}
			}

			missedSlotsCount := uint64(0)
			for slot := attesterSlot + 1; slot < currentAttInfo.InclusionSlot; slot++ {
				if missedSlotsMap[slot] || orphanedSlotsMap[slot] {
					missedSlotsCount++
				}
			}
			currentAttInfo.Index = validator
			currentAttInfo.Epoch = attesterSlot / utils.Config.Chain.Config.SlotsPerEpoch
			currentAttInfo.CommitteeIndex = 0
			currentAttInfo.AttesterSlot = attesterSlot
			currentAttInfo.Delay = int64(currentAttInfo.InclusionSlot - attesterSlot - missedSlotsCount - 1)

			res[validator] = append(res[validator], currentAttInfo)
		}
	}

	// Sort the result by attesterSlot desc
	for validator, att := range res {
		sort.Slice(att, func(i, j int) bool {
			return att[i].AttesterSlot > att[j].AttesterSlot
		})
		res[validator] = att
	}

	return res, nil
}

func (bigtable *Bigtable) GetLastAttestationSlots(validators []uint64) (map[uint64]uint64, error) {
	tmr := time.NewTimer(REPORT_TIMEOUT)
	defer tmr.Stop()
	go func() {
		<-tmr.C
		logger.WithFields(logrus.Fields{
			"validatorsCount": len(validators),
		}).Warnf("%s call took longer than %v", utils.GetCurrentFuncName(), REPORT_TIMEOUT)
	}()

	valLen := len(validators)

	ctx, cancel := context.WithDeadline(context.Background(), time.Now().Add(time.Minute*5))
	defer cancel()

	res := make(map[uint64]uint64, len(validators))

	columnFilters := []gcp_bigtable.Filter{}
	if valLen < 1000 {
		columnFilters = make([]gcp_bigtable.Filter, 0, len(validators))
		for _, validator := range validators {
			columnFilters = append(columnFilters, gcp_bigtable.ColumnFilter(fmt.Sprintf("%d", validator)))
		}
	}

	filter := gcp_bigtable.ChainFilters(
		gcp_bigtable.FamilyFilter(ATTESTATIONS_FAMILY),
		gcp_bigtable.InterleaveFilters(columnFilters...),
		gcp_bigtable.LatestNFilter(1),
	)

	if len(columnFilters) == 1 { // special case to retrieve data for one validators
		filter = gcp_bigtable.ChainFilters(
			gcp_bigtable.FamilyFilter(ATTESTATIONS_FAMILY),
			columnFilters[0],
			gcp_bigtable.LatestNFilter(1),
		)
	} else if len(columnFilters) == 0 { // special case to retrieve data for all validators
		filter = gcp_bigtable.ChainFilters(
			gcp_bigtable.FamilyFilter(ATTESTATIONS_FAMILY),
			gcp_bigtable.LatestNFilter(1),
		)
	}

	key := fmt.Sprintf("%s:lastAttestationSlot", bigtable.chainId)

	row, err := bigtable.tableValidators.ReadRow(ctx, key, gcp_bigtable.RowFilter(filter))
	if err != nil {
		return nil, err
	}

	for _, ri := range row[ATTESTATIONS_FAMILY] {
		attestedSlot := uint64(ri.Timestamp) / 1000

		validator, err := strconv.ParseUint(strings.TrimPrefix(ri.Column, ATTESTATIONS_FAMILY+":"), 10, 64)
		if err != nil {
			return nil, fmt.Errorf("error parsing validator from column key %v: %v", ri.Column, err)
		}

		res[validator] = attestedSlot
	}

	return res, nil
}

func (bigtable *Bigtable) GetValidatorMissedAttestationHistory(validators []uint64, startEpoch uint64, endEpoch uint64) (map[uint64]map[uint64]bool, error) {
	if endEpoch < bigtable.v2SchemaCutOffEpoch {
		return bigtable.getValidatorMissedAttestationHistoryV1(validators, startEpoch, endEpoch)
	} else {
		return bigtable.getValidatorMissedAttestationHistoryV2(validators, startEpoch, endEpoch)
	}
}

func (bigtable *Bigtable) getValidatorMissedAttestationHistoryV2(validators []uint64, startEpoch uint64, endEpoch uint64) (map[uint64]map[uint64]bool, error) {
	tmr := time.NewTimer(REPORT_TIMEOUT)
	defer tmr.Stop()
	go func() {
		<-tmr.C
		logger.WithFields(logrus.Fields{
			"validatorsCount": len(validators),
			"startEpoch":      startEpoch,
			"endEpoch":        endEpoch,
		}).Warnf("%s call took longer than %v", utils.GetCurrentFuncName(), REPORT_TIMEOUT)
	}()

	if len(validators) == 0 {
		return nil, fmt.Errorf("passing empty validator array is unsupported")
	}

	batchSize := 1000
	concurrency := 10

	ctx, cancel := context.WithDeadline(context.Background(), time.Now().Add(time.Minute*20))
	defer cancel()

	slots := []uint64{}

	for slot := startEpoch * utils.Config.Chain.ClConfig.SlotsPerEpoch; slot < (endEpoch+1)*utils.Config.Chain.ClConfig.SlotsPerEpoch; slot++ {
		slots = append(slots, slot)
	}
	orphanedSlotsMap, err := GetOrphanedSlotsMap(slots)
	if err != nil {
		return nil, err
	}

	res := make(map[uint64]map[uint64]bool)
	foundValid := make(map[uint64]map[uint64]bool)

	resMux := &sync.Mutex{}

	filter := gcp_bigtable.LatestNFilter(1)

	g, gCtx := errgroup.WithContext(ctx)
	g.SetLimit(concurrency)

	for i := 0; i < len(validators); i += batchSize {

		upperBound := i + batchSize
		if len(validators) < upperBound {
			upperBound = len(validators)
		}
		vals := validators[i:upperBound]

		g.Go(func() error {
			select {
			case <-gCtx.Done():
				return gCtx.Err()
			default:
			}
			ranges := bigtable.getValidatorsEpochRanges(vals, ATTESTATIONS_FAMILY, startEpoch, endEpoch)
			err = bigtable.tableValidatorsHistory.ReadRows(ctx, ranges, func(r gcp_bigtable.Row) bool {
				keySplit := strings.Split(r.Key(), ":")

				validator, err := bigtable.validatorKeyToIndex(keySplit[1])
				if err != nil {
					logger.Errorf("error parsing validator from row key %v: %v", r.Key(), err)
					return false
				}

				for _, ri := range r[ATTESTATIONS_FAMILY] {
					attesterSlotString := strings.Replace(ri.Column, ATTESTATIONS_FAMILY+":", "", 1)
					attesterSlot, err := strconv.ParseUint(attesterSlotString, 10, 64)
					if err != nil {
						logger.Errorf("error parsing slot from row key %v: %v", r.Key(), err)
						return false
					}

					inclusionSlot := MAX_CL_BLOCK_NUMBER - uint64(ri.Timestamp)/1000

					status := uint64(1)
					if inclusionSlot == MAX_CL_BLOCK_NUMBER {
						status = 0
					}

					resMux.Lock()
					// only if the attestation was not included in another slot we count it as missed
					if (status == 0 || orphanedSlotsMap[inclusionSlot]) && (foundValid[validator] == nil || !foundValid[validator][attesterSlot]) {
						if res[validator] == nil {
							res[validator] = make(map[uint64]bool, 0)
						}
						res[validator][attesterSlot] = true
					} else {
						if res[validator] != nil && res[validator][attesterSlot] {
							delete(res[validator], attesterSlot)
						}
						if foundValid[validator] == nil {
							foundValid[validator] = make(map[uint64]bool, 0)
						}
						foundValid[validator][attesterSlot] = true
					}
					resMux.Unlock()
				}
				return true
			}, gcp_bigtable.RowFilter(filter))

			return err
		})
	}

	if err := g.Wait(); err != nil {
		return nil, err
	}

	return res, nil
}

func (bigtable *Bigtable) getValidatorMissedAttestationHistoryV1(validators []uint64, startEpoch uint64, endEpoch uint64) (map[uint64]map[uint64]bool, error) {
	valLen := len(validators)

	ctx, cancel := context.WithDeadline(context.Background(), time.Now().Add(time.Minute*20))
	defer cancel()

	slots := []uint64{}

	for slot := startEpoch * utils.Config.Chain.Config.SlotsPerEpoch; slot < (endEpoch+1)*utils.Config.Chain.Config.SlotsPerEpoch; slot++ {
		slots = append(slots, slot)
	}
	orphanedSlotsMap, err := GetOrphanedSlotsMap(slots)
	if err != nil {
		return nil, err
	}

	ranges := bigtable.getSlotRangesForEpochV1(startEpoch, endEpoch)

	res := make(map[uint64]map[uint64]bool)
	foundValid := make(map[uint64]map[uint64]bool)

	columnFilters := []gcp_bigtable.Filter{}
	if valLen < 1000 {
		columnFilters = make([]gcp_bigtable.Filter, 0, len(validators))
		for _, validator := range validators {
			columnFilters = append(columnFilters, gcp_bigtable.ColumnFilter(fmt.Sprintf("%d", validator)))
		}
	}

	filter := gcp_bigtable.ChainFilters(
		gcp_bigtable.FamilyFilter(ATTESTATIONS_FAMILY),
		gcp_bigtable.InterleaveFilters(columnFilters...),
	)

	if len(columnFilters) == 1 { // special case to retrieve data for one validators
		filter = gcp_bigtable.ChainFilters(
			gcp_bigtable.FamilyFilter(ATTESTATIONS_FAMILY),
			columnFilters[0],
		)
	}
	if len(columnFilters) == 0 { // special case to retrieve data for all validators
		filter = gcp_bigtable.FamilyFilter(ATTESTATIONS_FAMILY)
	}

	err = bigtable.tableBeaconchain.ReadRows(ctx, ranges, func(r gcp_bigtable.Row) bool {
		keySplit := strings.Split(r.Key(), ":")

		attesterSlot, err := strconv.ParseUint(keySplit[4], 10, 64)
		if err != nil {
			logger.Errorf("error parsing slot from row key %v: %v", r.Key(), err)
			return false
		}
		attesterSlot = max_block_number_v1 - attesterSlot

		for _, ri := range r[ATTESTATIONS_FAMILY] {
			inclusionSlot := max_block_number_v1 - uint64(ri.Timestamp)/1000

			status := uint64(1)
			if inclusionSlot == max_block_number_v1 {
				status = 0
			}

			validator, err := strconv.ParseUint(strings.TrimPrefix(ri.Column, ATTESTATIONS_FAMILY+":"), 10, 64)
			if err != nil {
				logger.Errorf("error parsing validator from column key %v: %v", ri.Column, err)
				return false
			}

			// only if the attestation was not included in another slot we count it as missed
			if (status == 0 || orphanedSlotsMap[inclusionSlot]) && (foundValid[validator] == nil || !foundValid[validator][attesterSlot]) {
				if res[validator] == nil {
					res[validator] = make(map[uint64]bool, 0)
				}
				res[validator][attesterSlot] = true
			} else {
				if res[validator] != nil && res[validator][attesterSlot] {
					delete(res[validator], attesterSlot)
				}
				if foundValid[validator] == nil {
					foundValid[validator] = make(map[uint64]bool, 0)
				}
				foundValid[validator][attesterSlot] = true
			}
		}
		return true
	}, gcp_bigtable.RowFilter(filter))
	if err != nil {
		return nil, err
	}

	return res, nil
}

func (bigtable *Bigtable) GetValidatorSyncDutiesHistory(validators []uint64, startSlot uint64, endSlot uint64) (map[uint64]map[uint64]*types.ValidatorSyncParticipation, error) {
	if endSlot/utils.Config.Chain.Config.SlotsPerEpoch < bigtable.v2SchemaCutOffEpoch {
		if startSlot/utils.Config.Chain.Config.SlotsPerEpoch == 0 {
			return nil, fmt.Errorf("getValidatorSyncDutiesHistoryV1 is not supported for epoch 0")
		}
		return bigtable.getValidatorSyncDutiesHistoryV1(validators, startSlot, endSlot)
	} else {
		return bigtable.getValidatorSyncDutiesHistoryV2(validators, startSlot, endSlot)
	}

}

func (bigtable *Bigtable) getValidatorSyncDutiesHistoryV2(validators []uint64, startSlot uint64, endSlot uint64) (map[uint64]map[uint64]*types.ValidatorSyncParticipation, error) {
	tmr := time.NewTimer(REPORT_TIMEOUT)
	defer tmr.Stop()
	go func() {
		<-tmr.C
		logger.WithFields(logrus.Fields{
			"validatorsCount": len(validators),
			"startSlot":       startSlot,
			"endSlot":         endSlot,
		}).Warnf("%s call took longer than %v", utils.GetCurrentFuncName(), REPORT_TIMEOUT)
	}()

	if len(validators) == 0 {
		return nil, fmt.Errorf("passing empty validator array is unsupported")
	}

	batchSize := 1000
	concurrency := 10

	ctx, cancel := context.WithDeadline(context.Background(), time.Now().Add(time.Minute*5))
	defer cancel()

	res := make(map[uint64]map[uint64]*types.ValidatorSyncParticipation, len(validators))
	resMux := &sync.Mutex{}

	filter := gcp_bigtable.LatestNFilter(1)

	g, gCtx := errgroup.WithContext(ctx)
	g.SetLimit(concurrency)

	for i := 0; i < len(validators); i += batchSize {

		upperBound := i + batchSize
		if len(validators) < upperBound {
			upperBound = len(validators)
		}
		vals := validators[i:upperBound]

		g.Go(func() error {
			select {
			case <-gCtx.Done():
				return gCtx.Err()
			default:
			}
			ranges := bigtable.getValidatorSlotRanges(vals, SYNC_COMMITTEES_FAMILY, startSlot, endSlot)

			err := bigtable.tableValidatorsHistory.ReadRows(ctx, ranges, func(r gcp_bigtable.Row) bool {
				keySplit := strings.Split(r.Key(), ":")

				validator, err := bigtable.validatorKeyToIndex(keySplit[1])
				if err != nil {
					logger.Errorf("error parsing validator from row key %v: %v", r.Key(), err)
					return false
				}
				slot, err := strconv.ParseUint(keySplit[4], 10, 64)
				if err != nil {
					logger.Errorf("error parsing slot from row key %v: %v", r.Key(), err)
					return false
				}
				slot = MAX_CL_BLOCK_NUMBER - slot

				for _, ri := range r[SYNC_COMMITTEES_FAMILY] {

					inclusionSlot := MAX_CL_BLOCK_NUMBER - uint64(ri.Timestamp)/1000

					status := uint64(1) // 1: participated
					if inclusionSlot == MAX_CL_BLOCK_NUMBER {
						inclusionSlot = 0
						status = 0 // 0: missed
					}

					resMux.Lock()
					if res[validator] == nil {
						res[validator] = make(map[uint64]*types.ValidatorSyncParticipation, 0)
					}

					if len(res[validator]) > 0 && res[validator][slot] != nil {
						res[validator][slot].Status = status
					} else {
						res[validator][slot] = &types.ValidatorSyncParticipation{
							Slot:   slot,
							Status: status,
						}
					}
					resMux.Unlock()

				}
				return true
			}, gcp_bigtable.RowFilter(filter))

			return err
		})
	}

	if err := g.Wait(); err != nil {
		return nil, err
	}

	return res, nil
}

func (bigtable *Bigtable) getValidatorSyncDutiesHistoryV1(validators []uint64, startSlot uint64, endSlot uint64) (map[uint64]map[uint64]*types.ValidatorSyncParticipation, error) {
	ctx, cancel := context.WithDeadline(context.Background(), time.Now().Add(time.Minute*5))
	defer cancel()

	ranges := bigtable.getSlotRangesV1(startSlot, endSlot)
	res := make(map[uint64]map[uint64]*types.ValidatorSyncParticipation, len(validators))

	columnFilters := make([]gcp_bigtable.Filter, 0, len(validators))
	for _, validator := range validators {
		columnFilters = append(columnFilters, gcp_bigtable.ColumnFilter(fmt.Sprintf("%d", validator)))
	}

	filter := gcp_bigtable.ChainFilters(
		gcp_bigtable.FamilyFilter(SYNC_COMMITTEES_FAMILY),
		gcp_bigtable.InterleaveFilters(columnFilters...),
		gcp_bigtable.LatestNFilter(1),
	)

	if len(columnFilters) == 1 { // special case to retrieve data for one validators
		filter = gcp_bigtable.ChainFilters(
			gcp_bigtable.FamilyFilter(SYNC_COMMITTEES_FAMILY),
			columnFilters[0],
			gcp_bigtable.LatestNFilter(1),
		)
	}
	if len(columnFilters) == 0 { // special case to retrieve data for all validators
		filter = gcp_bigtable.ChainFilters(
			gcp_bigtable.FamilyFilter(SYNC_COMMITTEES_FAMILY),
			gcp_bigtable.LatestNFilter(1),
		)
	}

	err := bigtable.tableBeaconchain.ReadRows(ctx, ranges, func(r gcp_bigtable.Row) bool {

		for _, ri := range r[SYNC_COMMITTEES_FAMILY] {
			keySplit := strings.Split(r.Key(), ":")

			slot, err := strconv.ParseUint(keySplit[4], 10, 64)
			if err != nil {
				logger.Errorf("error parsing slot from row key %v: %v", r.Key(), err)
				return false
			}
			slot = max_block_number_v1 - slot
			inclusionSlot := max_block_number_v1 - uint64(ri.Timestamp)/1000

			status := uint64(1) // 1: participated
			if inclusionSlot == max_block_number_v1 {
				inclusionSlot = 0
				status = 0 // 0: missed
			}

			validator, err := strconv.ParseUint(strings.TrimPrefix(ri.Column, SYNC_COMMITTEES_FAMILY+":"), 10, 64)
			if err != nil {
				logger.Errorf("error parsing validator from column key %v: %v", ri.Column, err)
				return false
			}

			if res[validator] == nil {
				res[validator] = make(map[uint64]*types.ValidatorSyncParticipation)
			}

			if len(res[validator]) > 0 && res[validator][slot] != nil {
				res[validator][slot].Status = status
			} else {
				res[validator][slot] = &types.ValidatorSyncParticipation{
					Slot:   slot,
					Status: status,
				}
			}

		}
		return true
	}, gcp_bigtable.RowFilter(filter))
	if err != nil {
		return nil, err
	}

	return res, nil
}

func (bigtable *Bigtable) GetValidatorMissedAttestationsCount(validators []uint64, firstEpoch uint64, lastEpoch uint64) (map[uint64]*types.ValidatorMissedAttestationsStatistic, error) {
	tmr := time.NewTimer(REPORT_TIMEOUT)
	defer tmr.Stop()
	go func() {
		<-tmr.C
		logger.WithFields(logrus.Fields{
			"validatorsCount": len(validators),
			"startEpoch":      firstEpoch,
			"endEpoch":        lastEpoch,
		}).Warnf("%s call took longer than %v", utils.GetCurrentFuncName(), REPORT_TIMEOUT)
	}()

	if firstEpoch > lastEpoch {
		return nil, fmt.Errorf("GetValidatorMissedAttestationsCount received an invalid firstEpoch (%d) and lastEpoch (%d) combination", firstEpoch, lastEpoch)
	}

	res := make(map[uint64]*types.ValidatorMissedAttestationsStatistic)

	data, err := bigtable.GetValidatorMissedAttestationHistory(validators, firstEpoch, lastEpoch)

	if err != nil {
		return nil, err
	}

	// logger.Infof("retrieved missed attestation history for epochs %v - %v", firstEpoch, lastEpoch)

	for validator, attestations := range data {
		if len(attestations) == 0 {
			continue
		}
		res[validator] = &types.ValidatorMissedAttestationsStatistic{
			Index:              validator,
			MissedAttestations: uint64(len(attestations)),
		}
	}

	return res, nil
}

func (bigtable *Bigtable) GetValidatorSyncDutiesStatistics(validators []uint64, startEpoch uint64, endEpoch uint64) (map[uint64]*types.ValidatorSyncDutiesStatistic, error) {

	data, err := bigtable.GetValidatorSyncDutiesHistory(validators, startEpoch*utils.Config.Chain.ClConfig.SlotsPerEpoch, ((endEpoch+1)*utils.Config.Chain.ClConfig.SlotsPerEpoch)-1)

	if err != nil {
		return nil, err
	}

	slotsMap := make(map[uint64]bool)
	for _, duties := range data {
		for _, duty := range duties {
			slotsMap[duty.Slot] = true
		}
	}
	slots := []uint64{}
	for slot := range slotsMap {
		slots = append(slots, slot)
	}

	orphanedSlots, err := GetOrphanedSlots(slots)
	if err != nil {
		return nil, err
	}

	orphanedSlotsMap := make(map[uint64]bool)
	for _, slot := range orphanedSlots {
		orphanedSlotsMap[slot] = true
	}

	res := make(map[uint64]*types.ValidatorSyncDutiesStatistic)

	for validator, duties := range data {
		if res[validator] == nil && len(duties) > 0 {
			res[validator] = &types.ValidatorSyncDutiesStatistic{
				Index: validator,
			}
		}

		for _, duty := range duties {
			if orphanedSlotsMap[duty.Slot] {
				res[validator].OrphanedSync++
			} else if duty.Status == 0 {
				res[validator].MissedSync++
			} else {
				res[validator].ParticipatedSync++
			}
		}
	}

	return res, nil
}

// returns the validator attestation effectiveness in %
func (bigtable *Bigtable) GetValidatorEffectiveness(validators []uint64, epoch uint64) ([]*types.ValidatorEffectiveness, error) {
	end := epoch
	start := uint64(0)
	lookback := uint64(99)
	if end > lookback {
		start = end - lookback
	}
	data, err := bigtable.GetValidatorAttestationHistory(validators, start, end)

	if err != nil {
		return nil, err
	}

	res := make([]*types.ValidatorEffectiveness, 0, len(validators))
	type readings struct {
		Count uint64
		Sum   float64
	}

	aggEffectiveness := make(map[uint64]*readings)

	for validator, history := range data {
		for _, attestation := range history {
			if aggEffectiveness[validator] == nil {
				aggEffectiveness[validator] = &readings{}
			}
			if attestation.InclusionSlot > 0 {
				// logger.Infof("adding %v for epoch %v %.2f%%", attestation.InclusionSlot, attestation.AttesterSlot, 1.0/float64(attestation.InclusionSlot-attestation.AttesterSlot)*100)
				aggEffectiveness[validator].Sum += 1.0 / float64(attestation.InclusionSlot-attestation.AttesterSlot)
				aggEffectiveness[validator].Count++
			} else {
				aggEffectiveness[validator].Sum += 0 // missed attestations get a penalty of 32 slots
				aggEffectiveness[validator].Count++
			}
		}
	}
	for validator, reading := range aggEffectiveness {
		res = append(res, &types.ValidatorEffectiveness{
			Validatorindex:        validator,
			AttestationEfficiency: float64(reading.Sum) / float64(reading.Count) * 100,
		})
	}

	return res, nil
}

func (bigtable *Bigtable) GetValidatorBalanceStatistics(validators []uint64, startEpoch, endEpoch uint64) (map[uint64]*types.ValidatorBalanceStatistic, error) {
	tmr := time.NewTimer(REPORT_TIMEOUT)
	defer tmr.Stop()
	go func() {
		<-tmr.C
		logger.WithFields(logrus.Fields{
			"validatorsCount": len(validators),
			"startEpoch":      startEpoch,
			"endEpoch":        endEpoch,
		}).Warnf("%s call took longer than %v", utils.GetCurrentFuncName(), REPORT_TIMEOUT)
	}()

	type ResultContainer struct {
		mu  sync.Mutex
		res map[uint64]*types.ValidatorBalanceStatistic
	}
	resultContainer := ResultContainer{}
	resultContainer.res = make(map[uint64]*types.ValidatorBalanceStatistic)

	// g, gCtx := errgroup.WithContext(ctx)
	batchSize := 10000
	// g.SetLimit(1)
	for i := 0; i < len(validators); i += batchSize {

		upperBound := i + batchSize
		if len(validators) < upperBound {
			upperBound = len(validators)
		}
		vals := validators[i:upperBound]

		// logrus.Infof("retrieving validator balance stats for validators %v - %v", vals[0], vals[len(vals)-1])

		res, err := bigtable.GetValidatorBalanceHistory(vals, startEpoch, endEpoch)
		if err != nil {
			return nil, err
		}
		resultContainer.mu.Lock()
		for validator, balances := range res {
			for _, balance := range balances {
				if resultContainer.res[validator] == nil {
					resultContainer.res[validator] = &types.ValidatorBalanceStatistic{
						Index:                 validator,
						MinEffectiveBalance:   balance.EffectiveBalance,
						MaxEffectiveBalance:   0,
						MinBalance:            balance.Balance,
						MaxBalance:            0,
						StartEffectiveBalance: 0,
						EndEffectiveBalance:   0,
						StartBalance:          0,
						EndBalance:            0,
					}
				}

				if balance.Epoch == startEpoch {
					resultContainer.res[validator].StartBalance = balance.Balance
					resultContainer.res[validator].StartEffectiveBalance = balance.EffectiveBalance
				}

				if balance.Epoch == endEpoch {
					resultContainer.res[validator].EndBalance = balance.Balance
					resultContainer.res[validator].EndEffectiveBalance = balance.EffectiveBalance
				}

				if balance.Balance > resultContainer.res[validator].MaxBalance {
					resultContainer.res[validator].MaxBalance = balance.Balance
				}
				if balance.Balance < resultContainer.res[validator].MinBalance {
					resultContainer.res[validator].MinBalance = balance.Balance
				}

				if balance.EffectiveBalance > resultContainer.res[validator].MaxEffectiveBalance {
					resultContainer.res[validator].MaxEffectiveBalance = balance.EffectiveBalance
				}
				if balance.EffectiveBalance < resultContainer.res[validator].MinEffectiveBalance {
					resultContainer.res[validator].MinEffectiveBalance = balance.EffectiveBalance
				}
			}
		}

		resultContainer.mu.Unlock()

	}

	return resultContainer.res, nil
}

func (bigtable *Bigtable) GetValidatorProposalHistory(validators []uint64, startEpoch uint64, endEpoch uint64) (map[uint64][]*types.ValidatorProposal, error) {
	if endEpoch < bigtable.v2SchemaCutOffEpoch {
		return bigtable.getValidatorProposalHistoryV1(validators, startEpoch, endEpoch)
	} else {
		return bigtable.getValidatorProposalHistoryV2(validators, startEpoch, endEpoch)
	}
}

func (bigtable *Bigtable) getValidatorProposalHistoryV2(validators []uint64, startEpoch uint64, endEpoch uint64) (map[uint64][]*types.ValidatorProposal, error) {
	tmr := time.NewTimer(REPORT_TIMEOUT)
	defer tmr.Stop()
	go func() {
		<-tmr.C
		logger.WithFields(logrus.Fields{
			"validatorsCount": len(validators),
			"startEpoch":      startEpoch,
			"endEpoch":        endEpoch,
		}).Warnf("%s call took longer than %v", utils.GetCurrentFuncName(), REPORT_TIMEOUT)
	}()

	if len(validators) == 0 {
		return nil, fmt.Errorf("passing empty validator array is unsupported")
	}

	batchSize := 1000
	concurrency := 10

	ctx, cancel := context.WithDeadline(context.Background(), time.Now().Add(time.Second*30))
	defer cancel()

	res := make(map[uint64][]*types.ValidatorProposal, len(validators))
	resMux := &sync.Mutex{}

	filter := gcp_bigtable.LatestNFilter(1)

	g, gCtx := errgroup.WithContext(ctx)
	g.SetLimit(concurrency)

	for i := 0; i < len(validators); i += batchSize {

		upperBound := i + batchSize
		if len(validators) < upperBound {
			upperBound = len(validators)
		}
		vals := validators[i:upperBound]

		g.Go(func() error {
			select {
			case <-gCtx.Done():
				return gCtx.Err()
			default:
			}
			ranges := bigtable.getValidatorsEpochSlotRanges(vals, PROPOSALS_FAMILY, startEpoch, endEpoch)
			err := bigtable.tableValidatorsHistory.ReadRows(ctx, ranges, func(r gcp_bigtable.Row) bool {
				for _, ri := range r[PROPOSALS_FAMILY] {
					keySplit := strings.Split(r.Key(), ":")

					proposalSlot, err := strconv.ParseUint(keySplit[4], 10, 64)
					if err != nil {
						logger.Errorf("error parsing slot from row key %v: %v", r.Key(), err)
						return false
					}
					proposalSlot = MAX_CL_BLOCK_NUMBER - proposalSlot
					inclusionSlot := MAX_CL_BLOCK_NUMBER - uint64(r[PROPOSALS_FAMILY][0].Timestamp)/1000

					status := uint64(1)
					if inclusionSlot == MAX_CL_BLOCK_NUMBER {
						inclusionSlot = 0
						status = 2
					}

					validator, err := bigtable.validatorKeyToIndex(keySplit[1])
					if err != nil {
						logger.Errorf("error parsing validator from column key %v: %v", ri.Column, err)
						return false
					}

					resMux.Lock()
					if res[validator] == nil {
						res[validator] = make([]*types.ValidatorProposal, 0)
					}

					if len(res[validator]) > 0 && res[validator][len(res[validator])-1].Slot == proposalSlot {
						res[validator][len(res[validator])-1].Slot = proposalSlot
						res[validator][len(res[validator])-1].Status = status
					} else {
						res[validator] = append(res[validator], &types.ValidatorProposal{
							Index:  validator,
							Status: status,
							Slot:   proposalSlot,
						})
					}
					resMux.Unlock()

				}
				return true
			}, gcp_bigtable.RowFilter(filter))

			return err
		})
	}

	if err := g.Wait(); err != nil {
		return nil, err
	}

	return res, nil
}

func (bigtable *Bigtable) getValidatorProposalHistoryV1(validators []uint64, startEpoch uint64, endEpoch uint64) (map[uint64][]*types.ValidatorProposal, error) {
	ctx, cancel := context.WithDeadline(context.Background(), time.Now().Add(time.Second*30))
	defer cancel()

	ranges := bigtable.getSlotRangesForEpochV1(startEpoch, endEpoch)
	res := make(map[uint64][]*types.ValidatorProposal, len(validators))

	columnFilters := make([]gcp_bigtable.Filter, 0, len(validators))
	for _, validator := range validators {
		columnFilters = append(columnFilters, gcp_bigtable.ColumnFilter(fmt.Sprintf("%d", validator)))
	}

	filter := gcp_bigtable.ChainFilters(
		gcp_bigtable.FamilyFilter(PROPOSALS_FAMILY),
		gcp_bigtable.InterleaveFilters(columnFilters...),
		gcp_bigtable.LatestNFilter(1),
	)

	if len(columnFilters) == 1 { // special case to retrieve data for one validators
		filter = gcp_bigtable.ChainFilters(
			gcp_bigtable.FamilyFilter(PROPOSALS_FAMILY),
			columnFilters[0],
			gcp_bigtable.LatestNFilter(1),
		)
	}
	if len(columnFilters) == 0 { // special case to retrieve data for all validators
		filter = gcp_bigtable.ChainFilters(
			gcp_bigtable.FamilyFilter(PROPOSALS_FAMILY),
			gcp_bigtable.LatestNFilter(1),
		)
	}

	err := bigtable.tableBeaconchain.ReadRows(ctx, ranges, func(r gcp_bigtable.Row) bool {
		for _, ri := range r[PROPOSALS_FAMILY] {
			keySplit := strings.Split(r.Key(), ":")

			proposalSlot, err := strconv.ParseUint(keySplit[4], 10, 64)
			if err != nil {
				logger.Errorf("error parsing slot from row key %v: %v", r.Key(), err)
				return false
			}
			proposalSlot = max_block_number_v1 - proposalSlot
			inclusionSlot := max_block_number_v1 - uint64(r[PROPOSALS_FAMILY][0].Timestamp)/1000

			status := uint64(1)
			if inclusionSlot == max_block_number_v1 {
				inclusionSlot = 0
				status = 2
			}

			validator, err := strconv.ParseUint(strings.TrimPrefix(ri.Column, PROPOSALS_FAMILY+":"), 10, 64)
			if err != nil {
				logger.Errorf("error parsing validator from column key %v: %v", ri.Column, err)
				return false
			}

			if res[validator] == nil {
				res[validator] = make([]*types.ValidatorProposal, 0)
			}

			if len(res[validator]) > 0 && res[validator][len(res[validator])-1].Slot == proposalSlot {
				res[validator][len(res[validator])-1].Slot = proposalSlot
				res[validator][len(res[validator])-1].Status = status
			} else {
				res[validator] = append(res[validator], &types.ValidatorProposal{
					Index:  validator,
					Status: status,
					Slot:   proposalSlot,
				})
			}

		}
		return true
	}, gcp_bigtable.RowFilter(filter))
	if err != nil {
		return nil, err
	}

	return res, nil
}

func (bigtable *Bigtable) SaveValidatorIncomeDetails(epoch uint64, rewards map[uint64]*itypes.ValidatorEpochIncome) error {

	ctx, cancel := context.WithTimeout(context.Background(), time.Minute)
	defer cancel()

	start := time.Now()
	ts := gcp_bigtable.Timestamp(utils.EpochToTime(epoch).UnixMicro())

	total := &itypes.ValidatorEpochIncome{}

	muts := make([]*gcp_bigtable.Mutation, 0, MAX_BATCH_MUTATIONS)
	keys := make([]string, 0, MAX_BATCH_MUTATIONS)

	for i, rewardDetails := range rewards {

		data, err := proto.Marshal(rewardDetails)

		if err != nil {
			return err
		}

		mut := &gcp_bigtable.Mutation{}
		mut.Set(INCOME_DETAILS_COLUMN_FAMILY, "i", ts, data)
		key := fmt.Sprintf("%s:%s:%s:%s", bigtable.chainId, bigtable.validatorIndexToKey(i), INCOME_DETAILS_COLUMN_FAMILY, bigtable.reversedPaddedEpoch(epoch))

		muts = append(muts, mut)
		keys = append(keys, key)

		if len(muts) == MAX_BATCH_MUTATIONS {
			errs, err := bigtable.tableValidatorsHistory.ApplyBulk(ctx, keys, muts)

			if err != nil {
				return err
			}
			for _, err := range errs {
				return err
			}
			muts = make([]*gcp_bigtable.Mutation, 0, MAX_BATCH_MUTATIONS)
			keys = make([]string, 0, MAX_BATCH_MUTATIONS)
		}

		total.AttestationHeadReward += rewardDetails.AttestationHeadReward
		total.AttestationSourceReward += rewardDetails.AttestationSourceReward
		total.AttestationSourcePenalty += rewardDetails.AttestationSourcePenalty
		total.AttestationTargetReward += rewardDetails.AttestationTargetReward
		total.AttestationTargetPenalty += rewardDetails.AttestationTargetPenalty
		total.FinalityDelayPenalty += rewardDetails.FinalityDelayPenalty
		total.ProposerSlashingInclusionReward += rewardDetails.ProposerSlashingInclusionReward
		total.ProposerAttestationInclusionReward += rewardDetails.ProposerAttestationInclusionReward
		total.ProposerSyncInclusionReward += rewardDetails.ProposerSyncInclusionReward
		total.SyncCommitteeReward += rewardDetails.SyncCommitteeReward
		total.SyncCommitteePenalty += rewardDetails.SyncCommitteePenalty
		total.SlashingReward += rewardDetails.SlashingReward
		total.SlashingPenalty += rewardDetails.SlashingPenalty
		total.TxFeeRewardWei = utils.AddBigInts(total.TxFeeRewardWei, rewardDetails.TxFeeRewardWei)
	}

	if len(muts) > 0 {
		errs, err := bigtable.tableValidatorsHistory.ApplyBulk(ctx, keys, muts)

		if err != nil {
			return err
		}
		for _, err := range errs {
			return err
		}
	}

	sum, err := proto.Marshal(total)
	if err != nil {
		return err
	}

	mut := &gcp_bigtable.Mutation{}
	mut.Set(STATS_COLUMN_FAMILY, SUM_COLUMN, ts, sum)

	err = bigtable.tableValidatorsHistory.Apply(ctx, fmt.Sprintf("%s:%s:%s", bigtable.chainId, SUM_COLUMN, bigtable.reversedPaddedEpoch(epoch)), mut)
	if err != nil {
		return err
	}

	logger.Infof("exported validator income details for epoch %v to bigtable in %v", epoch, time.Since(start))
	return nil
}

// GetValidatorIncomeDetailsHistory returns the validator income details
// startEpoch & endEpoch are inclusive
func (bigtable *Bigtable) GetValidatorIncomeDetailsHistory(validators []uint64, startEpoch uint64, endEpoch uint64) (map[uint64]map[uint64]*itypes.ValidatorEpochIncome, error) {
	if endEpoch < bigtable.v2SchemaCutOffEpoch {
		return bigtable.getValidatorIncomeDetailsHistoryV1(validators, startEpoch, endEpoch)
	} else {
		return bigtable.getValidatorIncomeDetailsHistoryV2(validators, startEpoch, endEpoch)
	}
}

func (bigtable *Bigtable) getValidatorIncomeDetailsHistoryV2(validators []uint64, startEpoch uint64, endEpoch uint64) (map[uint64]map[uint64]*itypes.ValidatorEpochIncome, error) {
	tmr := time.NewTimer(REPORT_TIMEOUT)
	defer tmr.Stop()
	go func() {
		<-tmr.C
		logger.WithFields(logrus.Fields{
			"validatorsCount": len(validators),
			"startEpoch":      startEpoch,
			"endEpoch":        endEpoch,
		}).Warnf("%s call took longer than %v", utils.GetCurrentFuncName(), REPORT_TIMEOUT)
	}()

	if len(validators) == 0 {
		return nil, fmt.Errorf("passing empty validator array is unsupported")
	}

	batchSize := 1000
	concurrency := 10

	if startEpoch > endEpoch {
		startEpoch = 0
	}

	ctx, cancel := context.WithTimeout(context.Background(), time.Second*180)
	defer cancel()

	res := make(map[uint64]map[uint64]*itypes.ValidatorEpochIncome, len(validators))
	resMux := &sync.Mutex{}

	filter := gcp_bigtable.LatestNFilter(1)

	g, gCtx := errgroup.WithContext(ctx)
	g.SetLimit(concurrency)

	for i := 0; i < len(validators); i += batchSize {

		upperBound := i + batchSize
		if len(validators) < upperBound {
			upperBound = len(validators)
		}
		vals := validators[i:upperBound]

		g.Go(func() error {
			select {
			case <-gCtx.Done():
				return gCtx.Err()
			default:
			}
			ranges := bigtable.getValidatorsEpochRanges(vals, INCOME_DETAILS_COLUMN_FAMILY, startEpoch, endEpoch)
			err := bigtable.tableValidatorsHistory.ReadRows(ctx, ranges, func(r gcp_bigtable.Row) bool {
				keySplit := strings.Split(r.Key(), ":")

				validator, err := bigtable.validatorKeyToIndex(keySplit[1])
				if err != nil {
					logger.Errorf("error parsing validator from row key %v: %v", r.Key(), err)
					return false
				}

				epoch, err := strconv.ParseUint(keySplit[3], 10, 64)
				if err != nil {
					logger.Errorf("error parsing epoch from row key %v: %v", r.Key(), err)
					return false
				}

				for _, ri := range r[INCOME_DETAILS_COLUMN_FAMILY] {
					incomeDetails := &itypes.ValidatorEpochIncome{}
					err = proto.Unmarshal(ri.Value, incomeDetails)
					if err != nil {
						logger.Errorf("error decoding validator income data for row %v: %v", r.Key(), err)
						return false
					}

					resMux.Lock()
					if res[validator] == nil {
						res[validator] = make(map[uint64]*itypes.ValidatorEpochIncome)
					}

					res[validator][MAX_EPOCH-epoch] = incomeDetails
					resMux.Unlock()
				}
				return true
			}, gcp_bigtable.RowFilter(filter))

			return err
		})
	}

	if err := g.Wait(); err != nil {
		return nil, err
	}

	return res, nil
}

func (bigtable *Bigtable) getValidatorIncomeDetailsHistoryV1(validators []uint64, startEpoch uint64, endEpoch uint64) (map[uint64]map[uint64]*itypes.ValidatorEpochIncome, error) {
	if startEpoch > endEpoch {
		startEpoch = 0
	}

	ctx, cancel := context.WithTimeout(context.Background(), time.Second*180)
	defer cancel()

	ranges := bigtable.getEpochRangesV1(startEpoch, endEpoch)
	res := make(map[uint64]map[uint64]*itypes.ValidatorEpochIncome, len(validators))

	valLen := len(validators)

	// read entire row if you require more than 1000 validators
	var columnFilters []gcp_bigtable.Filter
	if valLen < 1000 {
		columnFilters = make([]gcp_bigtable.Filter, 0, valLen)
		for _, validator := range validators {
			columnFilters = append(columnFilters, gcp_bigtable.ColumnFilter(fmt.Sprintf("%d", validator)))
		}
	}

	filter := gcp_bigtable.ChainFilters(
		gcp_bigtable.FamilyFilter(INCOME_DETAILS_COLUMN_FAMILY),
		gcp_bigtable.InterleaveFilters(columnFilters...),
		gcp_bigtable.LatestNFilter(1),
	)

	if len(columnFilters) == 1 { // special case to retrieve data for one validator
		filter = gcp_bigtable.ChainFilters(
			gcp_bigtable.FamilyFilter(INCOME_DETAILS_COLUMN_FAMILY),
			columnFilters[0],
			gcp_bigtable.LatestNFilter(1),
		)
	}
	if len(columnFilters) == 0 { // special case to retrieve data for all validators
		filter = gcp_bigtable.ChainFilters(
			gcp_bigtable.FamilyFilter(INCOME_DETAILS_COLUMN_FAMILY),
			gcp_bigtable.LatestNFilter(1),
		)
	}

	err := bigtable.tableBeaconchain.ReadRows(ctx, ranges, func(r gcp_bigtable.Row) bool {
		keySplit := strings.Split(r.Key(), ":")

		epoch, err := strconv.ParseUint(keySplit[3], 10, 64)
		if err != nil {
			logger.Errorf("error parsing epoch from row key %v: %v", r.Key(), err)
			return false
		}

		// logger.Info(max_epoch - epoch)
		for _, ri := range r[INCOME_DETAILS_COLUMN_FAMILY] {
			validator, err := strconv.ParseUint(strings.TrimPrefix(ri.Column, INCOME_DETAILS_COLUMN_FAMILY+":"), 10, 64)
			if err != nil {
				logger.Errorf("error parsing validator from column key %v: %v", ri.Column, err)
				return false
			}

			incomeDetails := &itypes.ValidatorEpochIncome{}
			err = proto.Unmarshal(ri.Value, incomeDetails)
			if err != nil {
				logger.Errorf("error decoding validator income data for row %v: %v", r.Key(), err)
				return false
			}

			if res[validator] == nil {
				res[validator] = make(map[uint64]*itypes.ValidatorEpochIncome)
			}

			res[validator][max_epoch_v1-epoch] = incomeDetails
		}
		return true
	}, gcp_bigtable.RowFilter(filter))
	if err != nil {
		return nil, err
	}

	return res, nil
}

// GetAggregatedValidatorIncomeDetailsHistory returns aggregated validator income details
// startEpoch & endEpoch are inclusive
func (bigtable *Bigtable) GetAggregatedValidatorIncomeDetailsHistory(validators []uint64, startEpoch uint64, endEpoch uint64) (map[uint64]*itypes.ValidatorEpochIncome, error) {
	if startEpoch > endEpoch {
		startEpoch = 0
	}

	type ResultContainer struct {
		mu  sync.Mutex
		res map[uint64]*itypes.ValidatorEpochIncome
	}
	resultContainer := ResultContainer{}
	resultContainer.res = make(map[uint64]*itypes.ValidatorEpochIncome, len(validators))

	batchSize := 10000
	for i := 0; i < len(validators); i += batchSize {

		upperBound := i + batchSize
		if len(validators) < upperBound {
			upperBound = len(validators)
		}
		vals := validators[i:upperBound]

		logrus.Infof("retrieving validator income stats for validators %v - %v", vals[0], vals[len(vals)-1])

		res, err := bigtable.GetValidatorIncomeDetailsHistory(vals, startEpoch, endEpoch)

		if err != nil {
			return nil, err
		}
		resultContainer.mu.Lock()
		for validator, epochs := range res {
			for _, rewardDetails := range epochs {

				if resultContainer.res[validator] == nil {
					resultContainer.res[validator] = &itypes.ValidatorEpochIncome{}
				}

				resultContainer.res[validator].AttestationHeadReward += rewardDetails.AttestationHeadReward
				resultContainer.res[validator].AttestationSourceReward += rewardDetails.AttestationSourceReward
				resultContainer.res[validator].AttestationSourcePenalty += rewardDetails.AttestationSourcePenalty
				resultContainer.res[validator].AttestationTargetReward += rewardDetails.AttestationTargetReward
				resultContainer.res[validator].AttestationTargetPenalty += rewardDetails.AttestationTargetPenalty
				resultContainer.res[validator].FinalityDelayPenalty += rewardDetails.FinalityDelayPenalty
				resultContainer.res[validator].ProposerSlashingInclusionReward += rewardDetails.ProposerSlashingInclusionReward
				resultContainer.res[validator].ProposerAttestationInclusionReward += rewardDetails.ProposerAttestationInclusionReward
				resultContainer.res[validator].ProposerSyncInclusionReward += rewardDetails.ProposerSyncInclusionReward
				resultContainer.res[validator].SyncCommitteeReward += rewardDetails.SyncCommitteeReward
				resultContainer.res[validator].SyncCommitteePenalty += rewardDetails.SyncCommitteePenalty
				resultContainer.res[validator].SlashingReward += rewardDetails.SlashingReward
				resultContainer.res[validator].SlashingPenalty += rewardDetails.SlashingPenalty
				resultContainer.res[validator].TxFeeRewardWei = utils.AddBigInts(resultContainer.res[validator].TxFeeRewardWei, rewardDetails.TxFeeRewardWei)
			}
		}
		resultContainer.mu.Unlock()
	}

	return resultContainer.res, nil
}

// Deletes all block data from bigtable
func (bigtable *Bigtable) DeleteEpoch(epoch uint64) error {
	// TOTO: Implement
	return fmt.Errorf("NOT IMPLEMENTED")
}

func (bigtable *Bigtable) getValidatorsEpochRanges(validatorIndices []uint64, prefix string, startEpoch uint64, endEpoch uint64) gcp_bigtable.RowRangeList {
	if endEpoch > math.MaxInt64 {
		endEpoch = 0
	}
	if endEpoch < startEpoch { // handle overflows
		startEpoch = 0
	}

	ranges := make(gcp_bigtable.RowRangeList, 0, int((endEpoch-startEpoch+1))*len(validatorIndices))

	for _, validatorIndex := range validatorIndices {
		validatorKey := bigtable.validatorIndexToKey(validatorIndex)

		// epochs are sorted descending, so start with the largest epoch and end with the smallest
		// add \x00 to make the range inclusive
		rangeEnd := fmt.Sprintf("%s:%s:%s:%s%s", bigtable.chainId, validatorKey, prefix, bigtable.reversedPaddedEpoch(startEpoch), "\x00")
		rangeStart := fmt.Sprintf("%s:%s:%s:%s", bigtable.chainId, validatorKey, prefix, bigtable.reversedPaddedEpoch(endEpoch))
		ranges = append(ranges, gcp_bigtable.NewRange(rangeStart, rangeEnd))
	}
	return ranges
}

func (bigtable *Bigtable) getValidatorsEpochSlotRanges(validatorIndices []uint64, prefix string, startEpoch uint64, endEpoch uint64) gcp_bigtable.RowRangeList {

	if endEpoch > math.MaxInt64 {
		endEpoch = 0
	}
	if endEpoch < startEpoch { // handle overflows
		startEpoch = 0
	}

	ranges := make(gcp_bigtable.RowRangeList, 0, int((endEpoch-startEpoch+1))*len(validatorIndices))

	for _, validatorIndex := range validatorIndices {
		validatorKey := bigtable.validatorIndexToKey(validatorIndex)

		rangeEnd := fmt.Sprintf("%s:%s:%s:%s:%s%s", bigtable.chainId, validatorKey, prefix, bigtable.reversedPaddedEpoch(startEpoch), bigtable.reversedPaddedSlot(startEpoch*utils.Config.Chain.ClConfig.SlotsPerEpoch), "\x00")
		rangeStart := fmt.Sprintf("%s:%s:%s:%s:%s", bigtable.chainId, validatorKey, prefix, bigtable.reversedPaddedEpoch(endEpoch), bigtable.reversedPaddedSlot(endEpoch*utils.Config.Chain.ClConfig.SlotsPerEpoch+utils.Config.Chain.ClConfig.SlotsPerEpoch-1))
		ranges = append(ranges, gcp_bigtable.NewRange(rangeStart, rangeEnd))

	}
	return ranges
}

func (bigtable *Bigtable) getValidatorSlotRanges(validatorIndices []uint64, prefix string, startSlot uint64, endSlot uint64) gcp_bigtable.RowRangeList {
	if endSlot > math.MaxInt64 {
		endSlot = 0
	}
	if endSlot < startSlot { // handle overflows
		startSlot = 0
	}

	startEpoch := utils.EpochOfSlot(startSlot)
	endEpoch := utils.EpochOfSlot(endSlot)

	ranges := make(gcp_bigtable.RowRangeList, 0, len(validatorIndices))

	for _, validatorIndex := range validatorIndices {
		validatorKey := bigtable.validatorIndexToKey(validatorIndex)

		rangeEnd := fmt.Sprintf("%s:%s:%s:%s:%s%s", bigtable.chainId, validatorKey, prefix, bigtable.reversedPaddedEpoch(startEpoch), bigtable.reversedPaddedSlot(startSlot), "\x00")
		rangeStart := fmt.Sprintf("%s:%s:%s:%s:%s", bigtable.chainId, validatorKey, prefix, bigtable.reversedPaddedEpoch(endEpoch), bigtable.reversedPaddedSlot(endSlot))
		ranges = append(ranges, gcp_bigtable.NewRange(rangeStart, rangeEnd))

	}
	return ranges
}

func (bigtable *Bigtable) validatorIndexToKey(index uint64) string {
	return utils.ReverseString(fmt.Sprintf("%d", index))
}

func (bigtable *Bigtable) validatorKeyToIndex(key string) (uint64, error) {
	key = utils.ReverseString(key)
	indexKey, err := strconv.ParseUint(key, 10, 64)

	if err != nil {
		return 0, err
	}
	return indexKey, nil
}

func (bigtable *Bigtable) ClearByPrefix(table string, family, prefix string, dryRun bool) error {
	if family == "" || prefix == "" {
		return fmt.Errorf("please provide family [%v] and prefix [%v]", family, prefix)
	}

	rowRange := gcp_bigtable.PrefixRange(prefix)

	var btTable *gcp_bigtable.Table

	switch table {
	case "data":
		btTable = bigtable.tableData
	case "blocks":
		btTable = bigtable.tableBlocks
	case "metadata_updates":
		btTable = bigtable.tableMetadataUpdates
	case "metadata":
		btTable = bigtable.tableMetadata
	case "beaconchain":
		btTable = bigtable.tableBeaconchain
	case "machine_metrics":
		btTable = bigtable.tableMachineMetrics
	case "beaconchain_validators":
		btTable = bigtable.tableValidators
	case "beaconchain_validators_history":
		btTable = bigtable.tableValidatorsHistory
	default:
		return fmt.Errorf("unknown table %v provided", table)
	}

	mutsDelete := &types.BulkMutations{
		Keys: make([]string, 0, MAX_BATCH_MUTATIONS),
		Muts: make([]*gcp_bigtable.Mutation, 0, MAX_BATCH_MUTATIONS),
	}

	keysCount := 0
	err := btTable.ReadRows(context.Background(), rowRange, func(row gcp_bigtable.Row) bool {

		if family == "*" {
			// if dryRun {
			// 	logger.Infof("would delete key %v", row.Key())
			// }
			mutDelete := gcp_bigtable.NewMutation()
			mutDelete.DeleteRow()
			mutsDelete.Keys = append(mutsDelete.Keys, row.Key())
			mutsDelete.Muts = append(mutsDelete.Muts, mutDelete)
			keysCount++
		} else {
			row_ := row[family][0]
			// if dryRun {
			// 	logger.Infof("would delete key %v", row_.Row)
			// }

			mutDelete := gcp_bigtable.NewMutation()
			mutDelete.DeleteRow()
			mutsDelete.Keys = append(mutsDelete.Keys, row_.Row)
			mutsDelete.Muts = append(mutsDelete.Muts, mutDelete)
			keysCount++
		}

		if len(mutsDelete.Keys) == 1000000 {
			logrus.Infof("deleting %v keys (first key %v, last key %v)", len(mutsDelete.Keys), mutsDelete.Keys[0], mutsDelete.Keys[len(mutsDelete.Keys)-1])
			if !dryRun {
				err := bigtable.WriteBulk(mutsDelete, btTable)

				if err != nil {
					logger.Errorf("error writing bulk mutations: %v", err)
					return false
				}
			}
			mutsDelete = &types.BulkMutations{
				Keys: make([]string, 0, MAX_BATCH_MUTATIONS),
				Muts: make([]*gcp_bigtable.Mutation, 0, MAX_BATCH_MUTATIONS),
			}
		}
		return true
	})
	if err != nil {
		return err
	}

	if !dryRun && len(mutsDelete.Keys) > 0 {
		logrus.Infof("deleting %v keys (first key %v, last key %v)", len(mutsDelete.Keys), mutsDelete.Keys[0], mutsDelete.Keys[len(mutsDelete.Keys)-1])

		err := bigtable.WriteBulk(mutsDelete, btTable)

		if err != nil {
			return err
		}
	}

	logger.Infof("deleted %v keys", keysCount)

	return nil
}

func GetCurrentDayClIncome(validator_indices []uint64) (map[uint64]int64, error) {
	dayIncome := make(map[uint64]int64)
	lastDay, err := GetLastExportedStatisticDay()
	if err != nil {
		return dayIncome, err
	}

	currentDay := uint64(lastDay + 1)
	startEpoch := currentDay * utils.EpochsPerDay()
	endEpoch := startEpoch + utils.EpochsPerDay() - 1
	income, err := BigtableClient.GetValidatorIncomeDetailsHistory(validator_indices, startEpoch, endEpoch)
	if err != nil {
		return dayIncome, err
	}

	// agregate all epoch income data to total day income for each validator
	for validatorIndex, validatorIncome := range income {
		if len(validatorIncome) == 0 {
			continue
		}
		for _, validatorEpochIncome := range validatorIncome {
			dayIncome[validatorIndex] += validatorEpochIncome.TotalClRewards()
		}
	}

	return dayIncome, nil
}

func (bigtable *Bigtable) reversePaddedUserID(userID uint64) string {
	return fmt.Sprintf("%09d", ^uint64(0)-userID)
}

func (bigtable *Bigtable) reversedPaddedEpoch(epoch uint64) string {
	return fmt.Sprintf("%09d", MAX_EPOCH-epoch)
}

func (bigtable *Bigtable) reversedPaddedSlot(slot uint64) string {
	return fmt.Sprintf("%09d", MAX_CL_BLOCK_NUMBER-slot)
}

func (bigtable *Bigtable) MigrateIncomeDataV1V2Schema(epoch uint64) error {
	type validatorEpochData struct {
		ValidatorIndex uint64
		IncomeDetails  *itypes.ValidatorEpochIncome
	}

	epochData := make(map[uint64]*validatorEpochData)
	filter := gcp_bigtable.ChainFilters(gcp_bigtable.FamilyFilter(INCOME_DETAILS_COLUMN_FAMILY), gcp_bigtable.LatestNFilter(1))
	ctx := context.Background()

	prefixEpochRange := gcp_bigtable.PrefixRange(fmt.Sprintf("%s:e:b:%s", bigtable.chainId, fmt.Sprintf("%09d", (MAX_EPOCH)-epoch)))

	err := bigtable.tableBeaconchain.ReadRows(ctx, prefixEpochRange, func(r gcp_bigtable.Row) bool {
		// logger.Infof("processing row %v", r.Key())

		keySplit := strings.Split(r.Key(), ":")

		rowKeyEpoch, err := strconv.ParseUint(keySplit[3], 10, 64)
		if err != nil {
			logger.Errorf("error parsing epoch from row key %v: %v", r.Key(), err)
			return false
		}

		rowKeyEpoch = MAX_EPOCH - rowKeyEpoch

		if epoch != rowKeyEpoch {
			logger.Errorf("retrieved different epoch than requested, requested: %d, retrieved: %d", epoch, rowKeyEpoch)
		}

		// logger.Infof("epoch is %d", rowKeyEpoch)

		for columnFamily, readItems := range r {

			for _, ri := range readItems {

				if ri.Column == "stats:sum" { // skip migrating the total epoch income stats
					continue
				}

				validator, err := strconv.ParseUint(strings.TrimPrefix(ri.Column, columnFamily+":"), 10, 64)
				if err != nil {
					logger.Errorf("error parsing validator from column key %v: %v", ri.Column, err)
					return false
				}

				// logger.Infof("retrieved field %s from column family %s for validator %d", ri.Column, columnFamily, validator)
				if columnFamily == INCOME_DETAILS_COLUMN_FAMILY {
					if epochData[validator] == nil {
						epochData[validator] = &validatorEpochData{
							ValidatorIndex: validator,
						}
					}
					// logger.Infof("processing income details data for validator %d", validator)
					incomeDetails := &itypes.ValidatorEpochIncome{}
					err = proto.Unmarshal(ri.Value, incomeDetails)
					if err != nil {
						logger.Errorf("error decoding validator income data for row %v: %v", r.Key(), err)
						return false
					}

					epochData[validator].IncomeDetails = incomeDetails
				} else {
					logger.Errorf("retrieved unexpected column family %s", columnFamily)
				}
			}
		}

		return true
	}, gcp_bigtable.RowFilter(filter))

	if err != nil {
		return err
	}

	incomeData := make(map[uint64]*itypes.ValidatorEpochIncome)
	for _, validator := range epochData {
		if validator.IncomeDetails == nil {
			continue
		}
		incomeData[validator.ValidatorIndex] = validator.IncomeDetails
	}

	err = bigtable.SaveValidatorIncomeDetails(epoch, incomeData)
	if err != nil {
		return err
	}

	return nil
}

func (bigtable *Bigtable) getSlotRangesForEpochV1(startEpoch uint64, endEpoch uint64) gcp_bigtable.RowRangeList {

	if endEpoch < startEpoch { // handle overflows
		startEpoch = 0
	}

	ranges := gcp_bigtable.RowRangeList{}
	if startEpoch == 0 { // special case when the 0 epoch is included
		rangeEnd := fmt.Sprintf("%s:e:%s:s:%s", bigtable.chainId, reversedPaddedEpochV1(0), ":")
		rangeStart := fmt.Sprintf("%s:e:%s:s:", bigtable.chainId, reversedPaddedEpochV1(0))
		ranges = append(ranges, gcp_bigtable.NewRange(rangeStart, rangeEnd))

		// epochs are sorted descending, so start with the larges epoch and end with the smallest
		// add ':', a character lexicographically after digits, to make the range inclusive
		if startEpoch < endEpoch {
			rangeEnd = fmt.Sprintf("%s:e:%s:s:%s", bigtable.chainId, reversedPaddedEpochV1(startEpoch+1), ":")
			rangeStart = fmt.Sprintf("%s:e:%s:s:", bigtable.chainId, reversedPaddedEpochV1(endEpoch))
			ranges = append(ranges, gcp_bigtable.NewRange(rangeStart, rangeEnd))
		}
	} else {
		// epochs are sorted descending, so start with the larges epoch and end with the smallest
		// add ':', a character lexicographically after digits, to make the range inclusive
		rangeEnd := fmt.Sprintf("%s:e:%s:s:%s", bigtable.chainId, reversedPaddedEpochV1(startEpoch), ":")
		rangeStart := fmt.Sprintf("%s:e:%s:s:", bigtable.chainId, reversedPaddedEpochV1(endEpoch))
		ranges = append(ranges, gcp_bigtable.NewRange(rangeStart, rangeEnd))
	}
	return ranges
}

func (bigtable *Bigtable) getSlotRangesV1(startSlot uint64, endSlot uint64) gcp_bigtable.RowRangeList {

	if endSlot < startSlot { // handle overflows
		startSlot = 0
	}

	ranges := gcp_bigtable.RowRangeList{}
	if startSlot == 0 { // special case when the 0 slot is included
		rangeEnd := fmt.Sprintf("%s:e:%s:s:%s\x00", bigtable.chainId, reversedPaddedEpochV1(0), reversedPaddedSlotV1(0))
		rangeStart := fmt.Sprintf("%s:e:%s:s:%s", bigtable.chainId, reversedPaddedEpochV1(0), reversedPaddedSlotV1(0))
		ranges = append(ranges, gcp_bigtable.NewRange(rangeStart, rangeEnd))

		// epochs are sorted descending, so start with the larges epoch and end with the smallest
		// add ':', a character lexicographically after digits, to make the range inclusive
		if startSlot < endSlot {
			rangeEnd = fmt.Sprintf("%s:e:%s:s:%s\x00", bigtable.chainId, reversedPaddedEpochV1(utils.EpochOfSlot(startSlot)), reversedPaddedSlotV1(startSlot))
			rangeStart = fmt.Sprintf("%s:e:%s:s:%s", bigtable.chainId, reversedPaddedEpochV1(utils.EpochOfSlot(endSlot)), reversedPaddedSlotV1(endSlot))
			ranges = append(ranges, gcp_bigtable.NewRange(rangeStart, rangeEnd))
		}
	} else {
		// epochs are sorted descending, so start with the larges epoch and end with the smallest
		// add ':', a character lexicographically after digits, to make the range inclusive
		rangeEnd := fmt.Sprintf("%s:e:%s:s:%s\x00", bigtable.chainId, reversedPaddedEpochV1(utils.EpochOfSlot(startSlot)), reversedPaddedSlotV1(startSlot))
		rangeStart := fmt.Sprintf("%s:e:%s:s:%s", bigtable.chainId, reversedPaddedEpochV1(utils.EpochOfSlot(endSlot)), reversedPaddedSlotV1(endSlot))
		ranges = append(ranges, gcp_bigtable.NewRange(rangeStart, rangeEnd))
	}
	return ranges
}

func (bigtable *Bigtable) getEpochRangesV1(startEpoch uint64, endEpoch uint64) gcp_bigtable.RowRangeList {

	if endEpoch < startEpoch { // handle overflows
		startEpoch = 0
	}

	ranges := gcp_bigtable.RowRangeList{}
	if startEpoch == 0 { // special case when the 0 epoch is included
		rangeEnd := fmt.Sprintf("%s:e:b:%s%s", bigtable.chainId, reversedPaddedEpochV1(0), "\x00")
		rangeStart := fmt.Sprintf("%s:e:b:%s", bigtable.chainId, reversedPaddedEpochV1(0))
		ranges = append(ranges, gcp_bigtable.NewRange(rangeStart, rangeEnd))

		// epochs are sorted descending, so start with the largest epoch and end with the smallest
		// add \x00 to make the range inclusive
		if startEpoch < endEpoch {
			rangeEnd = fmt.Sprintf("%s:e:b:%s%s", bigtable.chainId, reversedPaddedEpochV1(startEpoch+1), "\x00")
			rangeStart = fmt.Sprintf("%s:e:b:%s", bigtable.chainId, reversedPaddedEpochV1(endEpoch))
			ranges = append(ranges, gcp_bigtable.NewRange(rangeStart, rangeEnd))
		}
	} else {
		// epochs are sorted descending, so start with the largest epoch and end with the smallest
		// add \x00 to make the range inclusive
		rangeEnd := fmt.Sprintf("%s:e:b:%s%s", bigtable.chainId, reversedPaddedEpochV1(startEpoch), "\x00")
		rangeStart := fmt.Sprintf("%s:e:b:%s", bigtable.chainId, reversedPaddedEpochV1(endEpoch))
		ranges = append(ranges, gcp_bigtable.NewRange(rangeStart, rangeEnd))
	}
	return ranges
}

func reversedPaddedEpochV1(epoch uint64) string {
	return fmt.Sprintf("%09d", max_block_number_v1-epoch)
}

func reversedPaddedSlotV1(slot uint64) string {
	return fmt.Sprintf("%09d", max_block_number_v1-slot)
}<|MERGE_RESOLUTION|>--- conflicted
+++ resolved
@@ -125,12 +125,9 @@
 		chainId:                 chainId,
 		redisCache:              rdc,
 		lastAttestationCacheMux: &sync.Mutex{},
-<<<<<<< HEAD
 		v2SchemaCutOffEpoch:     utils.Config.Bigtable.V2SchemaCutOffEpoch,
-=======
 		epochWriteCache:         make(map[types.Epoch]map[types.ValidatorIndex]*types.EpochWriteCacheEntry),
 		epochWriteCacheMux:      &sync.RWMutex{},
->>>>>>> 578bf752
 	}
 
 	go bt.gcWriteCache()
@@ -1419,7 +1416,7 @@
 		filter = gcp_bigtable.FamilyFilter(ATTESTATIONS_FAMILY)
 	}
 
-	maxSlot := (endEpoch + 1) * utils.Config.Chain.Config.SlotsPerEpoch
+	maxSlot := (endEpoch + 1) * utils.Config.Chain.ClConfig.SlotsPerEpoch
 	// map with structure attestationsMap[validator][attesterSlot]
 	attestationsMap := make(map[uint64]map[uint64][]*types.ValidatorAttestation)
 
@@ -1474,7 +1471,7 @@
 
 	// Find all missed and orphaned slots
 	slots := []uint64{}
-	for slot := startEpoch * utils.Config.Chain.Config.SlotsPerEpoch; slot <= maxSlot; slot++ {
+	for slot := startEpoch * utils.Config.Chain.ClConfig.SlotsPerEpoch; slot <= maxSlot; slot++ {
 		slots = append(slots, slot)
 	}
 
@@ -1523,7 +1520,7 @@
 				}
 			}
 			currentAttInfo.Index = validator
-			currentAttInfo.Epoch = attesterSlot / utils.Config.Chain.Config.SlotsPerEpoch
+			currentAttInfo.Epoch = attesterSlot / utils.Config.Chain.ClConfig.SlotsPerEpoch
 			currentAttInfo.CommitteeIndex = 0
 			currentAttInfo.AttesterSlot = attesterSlot
 			currentAttInfo.Delay = int64(currentAttInfo.InclusionSlot - attesterSlot - missedSlotsCount - 1)
@@ -1737,7 +1734,7 @@
 
 	slots := []uint64{}
 
-	for slot := startEpoch * utils.Config.Chain.Config.SlotsPerEpoch; slot < (endEpoch+1)*utils.Config.Chain.Config.SlotsPerEpoch; slot++ {
+	for slot := startEpoch * utils.Config.Chain.ClConfig.SlotsPerEpoch; slot < (endEpoch+1)*utils.Config.Chain.ClConfig.SlotsPerEpoch; slot++ {
 		slots = append(slots, slot)
 	}
 	orphanedSlotsMap, err := GetOrphanedSlotsMap(slots)
@@ -1823,8 +1820,8 @@
 }
 
 func (bigtable *Bigtable) GetValidatorSyncDutiesHistory(validators []uint64, startSlot uint64, endSlot uint64) (map[uint64]map[uint64]*types.ValidatorSyncParticipation, error) {
-	if endSlot/utils.Config.Chain.Config.SlotsPerEpoch < bigtable.v2SchemaCutOffEpoch {
-		if startSlot/utils.Config.Chain.Config.SlotsPerEpoch == 0 {
+	if endSlot/utils.Config.Chain.ClConfig.SlotsPerEpoch < bigtable.v2SchemaCutOffEpoch {
+		if startSlot/utils.Config.Chain.ClConfig.SlotsPerEpoch == 0 {
 			return nil, fmt.Errorf("getValidatorSyncDutiesHistoryV1 is not supported for epoch 0")
 		}
 		return bigtable.getValidatorSyncDutiesHistoryV1(validators, startSlot, endSlot)
