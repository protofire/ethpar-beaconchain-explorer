--- conflicted
+++ resolved
@@ -2,12 +2,8 @@
 -- +goose Up
 -- +goose StatementBegin
 SELECT 'up SQL query - add column eth1_deposits for from_address_text';
-<<<<<<< HEAD
-ALTER TABLE eth1_deposits ADD COLUMN from_address_text TEXT NOT NULL DEFAULT '';
+ALTER TABLE eth1_deposits ADD COLUMN IF NOT EXISTS from_address_text TEXT NOT NULL DEFAULT '';
 -- +goose StatementEnd
-=======
-ALTER TABLE eth1_deposits ADD COLUMN IF NOT EXISTS from_address_text TEXT NOT NULL DEFAULT '';
->>>>>>> 4e25fb0b
 
 -- +goose StatementBegin
 SELECT 'create new eth1_deposits index for from_address_text'; 
