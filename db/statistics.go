package db

import (
	"context"
	"database/sql"
	"eth2-exporter/cache"
	"eth2-exporter/metrics"
	"eth2-exporter/price"
	"eth2-exporter/types"
	"eth2-exporter/utils"
	"fmt"
	"math/big"
	"strings"
	"sync"
	"time"

	"github.com/ethereum/go-ethereum/common"
	"github.com/jackc/pgx/v5"
	"github.com/jackc/pgx/v5/stdlib"
	"github.com/lib/pq"
	"github.com/shopspring/decimal"
	"github.com/sirupsen/logrus"
	"golang.org/x/sync/errgroup"

	pgxdecimal "github.com/jackc/pgx-shopspring-decimal"
)

func WriteValidatorStatisticsForDay(day uint64) error {
	exportStart := time.Now()
	defer func() {
		metrics.TaskDuration.WithLabelValues("db_update_validator_stats").Observe(time.Since(exportStart).Seconds())
	}()

	firstEpoch, lastEpoch := utils.GetFirstAndLastEpochForDay(day)

	logger.Infof("exporting statistics for day %v (epoch %v to %v)", day, firstEpoch, lastEpoch)

	if err := checkIfDayIsFinalized(day); err != nil {
		return err
	}

	logger.Infof("getting exported state for day %v", day)

	type Exported struct {
		Status bool `db:"status"`
	}
	exported := Exported{}
	err := WriterDb.Get(&exported, `
		SELECT 
			status
		FROM validator_stats_status 
		WHERE day = $1;
		`, day)

	if err != nil && err != sql.ErrNoRows {
		return fmt.Errorf("error retrieving exported state: %w", err)
	}

	if exported.Status {
		logger.Infof("Skipping day %v as it is already exported", day)
		return nil
	}

	previousDayExported := Exported{}
	err = WriterDb.Get(&previousDayExported, `
		SELECT 
			status
		FROM validator_stats_status 
		WHERE day = $1;
		`, int64(day)-1)

	if err != nil && err != sql.ErrNoRows {
		return fmt.Errorf("error retrieving previous day exported state: %w", err)
	}

	if day > 0 && !previousDayExported.Status {
		return fmt.Errorf("cannot export day %v as day %v has not yet been exported yet", day, int64(day)-1)
	}

	maxValidatorIndex, err := BigtableClient.GetMaxValidatorindexForEpoch(lastEpoch)
	if err != nil {
		return err
	}
	validators := make([]uint64, 0, maxValidatorIndex)
	validatorData := make([]*types.ValidatorStatsTableDbRow, 0, maxValidatorIndex)
	validatorDataMux := &sync.Mutex{}

	logger.Infof("processing statistics for validators 0-%d", maxValidatorIndex)
	for i := uint64(0); i <= maxValidatorIndex; i++ {
		validators = append(validators, i)
		validatorData = append(validatorData, &types.ValidatorStatsTableDbRow{
			ValidatorIndex: i,
			Day:            int64(day),
		})
	}

	g := &errgroup.Group{}

	g.Go(func() error {
		if err := gatherValidatorFailedAttestationsStatisticsForDay(validators, day, validatorData, validatorDataMux); err != nil {
			return fmt.Errorf("error in GatherValidatorFailedAttestationsStatisticsForDay: %w", err)
		}
		return nil
	})
	g.Go(func() error {
		if err := gatherValidatorSyncDutiesForDay(validators, day, validatorData, validatorDataMux); err != nil {
			return fmt.Errorf("error in GatherValidatorSyncDutiesForDay: %w", err)
		}
		return nil
	})
	g.Go(func() error {
		if err := gatherValidatorDepositWithdrawals(day, validatorData, validatorDataMux); err != nil {
			return fmt.Errorf("error in GatherValidatorDepositWithdrawals: %w", err)
		}
		return nil
	})
	g.Go(func() error {
		if err := gatherValidatorBlockStats(day, validatorData, validatorDataMux); err != nil {
			return fmt.Errorf("error in GatherValidatorBlockStats: %w", err)
		}
		return nil
	})
	g.Go(func() error {
		if err := gatherValidatorBalances(validators, day, validatorData, validatorDataMux); err != nil {
			return fmt.Errorf("error in GatherValidatorBalances: %w", err)
		}
		return nil
	})
	g.Go(func() error {
		if err := gatherValidatorElIcome(day, validatorData, validatorDataMux); err != nil {
			return fmt.Errorf("error in GatherValidatorElIcome: %w", err)
		}
		return nil
	})

	var previousDayStatisticsData []*types.ValidatorStatsTableDbRow
	g.Go(func() error {
		var err error
		previousDayStatisticsData, err = gatherStatisticsForDay(int64(day) - 1) // convert to int64 to avoid underflows
		if err != nil {
			return fmt.Errorf("error in GatherPreviousDayStatisticsData: %w", err)
		}
		return nil
	})

	err = g.Wait()
	if err != nil {
		return err
	}

	// calculate cl income data & update totals
	for index, data := range validatorData {

		previousDayData := &types.ValidatorStatsTableDbRow{
			ValidatorIndex: uint64(data.ValidatorIndex),
		}

		if index < len(previousDayStatisticsData) && day > 0 {
			previousDayData = previousDayStatisticsData[index]
		}

		if data.ValidatorIndex != previousDayData.ValidatorIndex {
			return fmt.Errorf("logic error when retrieving previous day data for validator %v (%v wanted, %v retrieved)", index, data.ValidatorIndex, previousDayData.ValidatorIndex)
		}

		// update attestation totals
		data.MissedAttestationsTotal = previousDayData.MissedAttestationsTotal + data.MissedAttestations

		// update sync total
		data.ParticipatedSyncTotal = previousDayData.ParticipatedSyncTotal + data.ParticipatedSync
		data.MissedSyncTotal = previousDayData.MissedSyncTotal + data.MissedSync
		data.OrphanedSyncTotal = previousDayData.OrphanedSyncTotal + data.OrphanedSync

		// calculate cl reward & update totals
		data.ClRewardsGWei = data.EndBalance - previousDayData.EndBalance + data.WithdrawalsAmount - data.DepositsAmount
		data.ClRewardsGWeiTotal = previousDayData.ClRewardsGWeiTotal + data.ClRewardsGWei

		// update el reward total
		data.ElRewardsWeiTotal = previousDayData.ElRewardsWeiTotal.Add(data.ElRewardsWei)

		// update mev reward total
		data.MEVRewardsWeiTotal = previousDayData.MEVRewardsWeiTotal.Add(data.MEVRewardsWei)
	}

	conn, err := WriterDb.Conn(context.Background())
	if err != nil {
		return fmt.Errorf("error retrieving raw sql connection: %w", err)
	}
	defer conn.Close()

	err = conn.Raw(func(driverConn interface{}) error {
		conn := driverConn.(*stdlib.Conn).Conn()

		pgxdecimal.Register(conn.TypeMap())
		tx, err := conn.Begin(context.Background())

		if err != nil {
			return err
		}

		defer tx.Rollback(context.Background())

		_, err = tx.Exec(context.Background(), "DELETE FROM validator_stats WHERE day = $1", day)
		if err != nil {
			return err
		}

		_, err = tx.CopyFrom(context.Background(), pgx.Identifier{"validator_stats"}, []string{
			"validatorindex",
			"day",
			"start_balance",
			"end_balance",
			"min_balance",
			"max_balance",
			"start_effective_balance",
			"end_effective_balance",
			"min_effective_balance",
			"max_effective_balance",
			"missed_attestations",
			"missed_attestations_total",
			"orphaned_attestations",
			"participated_sync",
			"participated_sync_total",
			"missed_sync",
			"missed_sync_total",
			"orphaned_sync",
			"orphaned_sync_total",
			"proposed_blocks",
			"missed_blocks",
			"orphaned_blocks",
			"attester_slashings",
			"proposer_slashings",
			"deposits",
			"deposits_amount",
			"withdrawals",
			"withdrawals_amount",
			"cl_rewards_gwei",
			"cl_rewards_gwei_total",
			"el_rewards_wei",
			"el_rewards_wei_total",
			"mev_rewards_wei",
			"mev_rewards_wei_total",
		}, pgx.CopyFromSlice(len(validatorData), func(i int) ([]interface{}, error) {
			return []interface{}{
				validatorData[i].ValidatorIndex,
				validatorData[i].Day,
				validatorData[i].StartBalance,
				validatorData[i].EndBalance,
				validatorData[i].MinBalance,
				validatorData[i].MaxBalance,
				validatorData[i].StartEffectiveBalance,
				validatorData[i].EndEffectiveBalance,
				validatorData[i].MinEffectiveBalance,
				validatorData[i].MaxEffectiveBalance,
				validatorData[i].MissedAttestations,
				validatorData[i].MissedAttestationsTotal,
				validatorData[i].OrphanedAttestations,
				validatorData[i].ParticipatedSync,
				validatorData[i].ParticipatedSyncTotal,
				validatorData[i].MissedSync,
				validatorData[i].MissedSyncTotal,
				validatorData[i].OrphanedSync,
				validatorData[i].OrphanedSyncTotal,
				validatorData[i].ProposedBlocks,
				validatorData[i].MissedBlocks,
				validatorData[i].OrphanedBlocks,
				validatorData[i].AttesterSlashings,
				validatorData[i].ProposerSlashing,
				validatorData[i].Deposits,
				validatorData[i].DepositsAmount,
				validatorData[i].Withdrawals,
				validatorData[i].WithdrawalsAmount,
				validatorData[i].ClRewardsGWei,
				validatorData[i].ClRewardsGWeiTotal,
				validatorData[i].ElRewardsWei,
				validatorData[i].ElRewardsWeiTotal,
				validatorData[i].MEVRewardsWei,
				validatorData[i].MEVRewardsWeiTotal,
			}, nil
		}))

		if err != nil {
			return err
		}

		logger.Infof("batch insert of statistics data completed")

		lastExportedStatsDay, err := GetLastExportedStatisticDay()
		if err != nil && err != ErrNoStats {
			return fmt.Errorf("error retrieving last exported statistics day: %w", err)
		}

		if day > lastExportedStatsDay {
			if err := WriteValidatorTotalPerformance(day, tx); err != nil {
				return fmt.Errorf("error in WriteValidatorTotalPerformance: %w", err)
			}
		} else {
			logger.Infof("skipping total performance export as last exported day (%v) is greater than the exported day (%v)", lastExportedStatsDay, day)
		}

		if err := WriteValidatorStatsExported(day, tx); err != nil {
			return fmt.Errorf("error in WriteValidatorStatsExported: %w", err)
		}

		err = tx.Commit(context.Background())
		if err != nil {
			return err
		}

		return nil
	})
	if err != nil {
		return fmt.Errorf("error during statistics data insert: %w", err)
	}

	logger.Infof("statistics export of day %v completed, took %v", day, time.Since(exportStart))
	return nil
}

func WriteValidatorStatsExported(day uint64, tx pgx.Tx) error {

	start := time.Now()

	logger.Infof("marking day export as completed in the validator_stats_status table for day %v", day)
	_, err := tx.Exec(context.Background(), `
		INSERT INTO validator_stats_status (day, status,failed_attestations_exported,sync_duties_exported,withdrawals_deposits_exported,balance_exported,cl_rewards_exported,el_rewards_exported,total_performance_exported,block_stats_exported,total_accumulation_exported)
		VALUES ($1, true, true, true, true,true,true,true,true,true,true)
		ON CONFLICT (day) DO UPDATE
		SET status = true,
		failed_attestations_exported = true,
		sync_duties_exported = true,
		withdrawals_deposits_exported = true,
		balance_exported = true,
		cl_rewards_exported = true,
		el_rewards_exported = true,
		total_performance_exported = true,
		block_stats_exported = true,
		total_accumulation_exported = true;
		`, day)
	if err != nil {
		return fmt.Errorf("error marking day export as completed in the validator_stats_status table for day %v: %w", day, err)
	}
	logger.Infof("marking completed, took %v", time.Since(start))

	return nil
}

func WriteValidatorTotalPerformance(day uint64, tx pgx.Tx) error {
	exportStart := time.Now()
	defer func() {
		metrics.TaskDuration.WithLabelValues("db_update_validator_total_performance_stats").Observe(time.Since(exportStart).Seconds())
	}()

	start := time.Now()

	logger.Infof("exporting total performance stats")

	_, err := tx.Exec(context.Background(), `insert into validator_performance (
				validatorindex,
				balance,
				rank7d,

				cl_performance_1d,
				cl_performance_7d,
				cl_performance_31d,
				cl_performance_365d,
				cl_performance_total,

				el_performance_1d,
				el_performance_7d,
				el_performance_31d,
				el_performance_365d,
				el_performance_total,

				mev_performance_1d,
				mev_performance_7d,
				mev_performance_31d,
				mev_performance_365d,
				mev_performance_total
				) (
					select 
					vs_now.validatorindex, 
						COALESCE(vs_now.end_balance, 0) as balance,
						0 as rank7d,

						coalesce(vs_now.cl_rewards_gwei_total, 0) - coalesce(vs_1d.cl_rewards_gwei_total, 0) as cl_performance_1d, 
						coalesce(vs_now.cl_rewards_gwei_total, 0) - coalesce(vs_7d.cl_rewards_gwei_total, 0) as cl_performance_7d, 
						coalesce(vs_now.cl_rewards_gwei_total, 0) - coalesce(vs_31d.cl_rewards_gwei_total, 0) as cl_performance_31d, 
						coalesce(vs_now.cl_rewards_gwei_total, 0) - coalesce(vs_365d.cl_rewards_gwei_total, 0) as cl_performance_365d,
						coalesce(vs_now.cl_rewards_gwei_total, 0) as cl_performance_total, 
						
						coalesce(vs_now.el_rewards_wei_total, 0) - coalesce(vs_1d.el_rewards_wei_total, 0) as el_performance_1d, 
						coalesce(vs_now.el_rewards_wei_total, 0) - coalesce(vs_7d.el_rewards_wei_total, 0) as el_performance_7d, 
						coalesce(vs_now.el_rewards_wei_total, 0) - coalesce(vs_31d.el_rewards_wei_total, 0) as el_performance_31d, 
						coalesce(vs_now.el_rewards_wei_total, 0) - coalesce(vs_365d.el_rewards_wei_total, 0) as el_performance_365d,
						coalesce(vs_now.el_rewards_wei_total, 0) as el_performance_total, 
						
						coalesce(vs_now.mev_rewards_wei_total, 0) - coalesce(vs_1d.mev_rewards_wei_total, 0) as mev_performance_1d, 
						coalesce(vs_now.mev_rewards_wei_total, 0) - coalesce(vs_7d.mev_rewards_wei_total, 0) as mev_performance_7d, 
						coalesce(vs_now.mev_rewards_wei_total, 0) - coalesce(vs_31d.mev_rewards_wei_total, 0) as mev_performance_31d, 
						coalesce(vs_now.mev_rewards_wei_total, 0) - coalesce(vs_365d.mev_rewards_wei_total, 0) as mev_performance_365d,
						coalesce(vs_now.mev_rewards_wei_total, 0) as mev_performance_total
					from validator_stats vs_now
					left join validator_stats vs_1d on vs_1d.validatorindex = vs_now.validatorindex and vs_1d.day = $2
					left join validator_stats vs_7d on vs_7d.validatorindex = vs_now.validatorindex and vs_7d.day = $3
					left join validator_stats vs_31d on vs_31d.validatorindex = vs_now.validatorindex and vs_31d.day = $4
					left join validator_stats vs_365d on vs_365d.validatorindex = vs_now.validatorindex and vs_365d.day = $5
					where vs_now.day = $1
				) 
				on conflict (validatorindex) do update set 
					balance = excluded.balance,
					rank7d=excluded.rank7d,

					cl_performance_1d=excluded.cl_performance_1d,
					cl_performance_7d=excluded.cl_performance_7d,
					cl_performance_31d=excluded.cl_performance_31d,
					cl_performance_365d=excluded.cl_performance_365d,
					cl_performance_total=excluded.cl_performance_total,

					el_performance_1d=excluded.el_performance_1d,
					el_performance_7d=excluded.el_performance_7d,
					el_performance_31d=excluded.el_performance_31d,
					el_performance_365d=excluded.el_performance_365d,
					el_performance_total=excluded.el_performance_total,

					mev_performance_1d=excluded.mev_performance_1d,
					mev_performance_7d=excluded.mev_performance_7d,
					mev_performance_31d=excluded.mev_performance_31d,
					mev_performance_365d=excluded.mev_performance_365d,
					mev_performance_total=excluded.mev_performance_total
			;`, day, int64(day)-1, int64(day)-7, int64(day)-31, int64(day)-365)

	if err != nil {
		return fmt.Errorf("error inserting performance into validator_performance for day [%v]: %w", day, err)
	}

	logger.Infof("export completed, took %v", time.Since(start))

	start = time.Now()
	logger.Infof("populate validator_performance rank7d")

	_, err = tx.Exec(context.Background(), `
		WITH ranked_performance AS (
			SELECT
				validatorindex, 
				row_number() OVER (ORDER BY cl_performance_7d DESC) AS rank7d
			FROM validator_performance
		)
		UPDATE validator_performance vp
		SET rank7d = rp.rank7d
		FROM ranked_performance rp
		WHERE vp.validatorindex = rp.validatorindex
		`)
	if err != nil {
		return fmt.Errorf("error updating rank7d while exporting day [%v]: %w", day, err)
	}

	logger.Infof("export completed, took %v", time.Since(start))

	logger.Infof("total performance statistics export of day %v completed, took %v", day, time.Since(exportStart))
	return nil
}

func gatherValidatorBlockStats(day uint64, data []*types.ValidatorStatsTableDbRow, mux *sync.Mutex) error {
	exportStart := time.Now()
	defer func() {
		metrics.TaskDuration.WithLabelValues("db_update_validator_block_stats").Observe(time.Since(exportStart).Seconds())
	}()

	firstEpoch, lastEpoch := utils.GetFirstAndLastEpochForDay(day)
	logger := logger.WithFields(logrus.Fields{
		"day":        day,
		"firstEpoch": firstEpoch,
		"lastEpoch":  lastEpoch,
	})

	type resRowBlocks struct {
		ValidatorIndex uint64 `db:"validatorindex"`
		ProposedBlocks uint64 `db:"proposed_blocks"`
		MissedBlocks   uint64 `db:"missed_blocks"`
		OrphanedBlocks uint64 `db:"orphaned_blocks"`
	}
	resBlocks := make([]*resRowBlocks, 0, 1024)

	logger.Infof("gathering proposed_blocks, missed_blocks and orphaned_blocks statistics")
	err := WriterDb.Select(&resBlocks, `select proposer AS validatorindex, sum(case when status = '1' then 1 else 0 end) AS proposed_blocks, sum(case when status = '2' then 1 else 0 end) AS missed_blocks, sum(case when status = '3' then 1 else 0 end) AS orphaned_blocks
			from blocks
			where epoch >= $1 and epoch <= $2 and proposer != $3
			group by proposer
		;`,
		firstEpoch, lastEpoch, MaxSqlInteger)
	if err != nil {
		return fmt.Errorf("error retrieving blocks for day [%v], firstEpoch [%v] and lastEpoch [%v]: %w", day, firstEpoch, lastEpoch, err)
	}

	mux.Lock()
	for _, r := range resBlocks {
		data[r.ValidatorIndex].ProposedBlocks = int64(r.ProposedBlocks)
		data[r.ValidatorIndex].MissedBlocks = int64(r.MissedBlocks)
		data[r.ValidatorIndex].OrphanedBlocks = int64(r.OrphanedBlocks)
	}
	mux.Unlock()

	type resRowSlashings struct {
		ValidatorIndex    uint64 `db:"validatorindex"`
		AttesterSlashings uint64 `db:"attester_slashings"`
		ProposerSlashing  uint64 `db:"proposer_slashings"`
	}
	resSlashings := make([]*resRowSlashings, 0, 1024)

	logger.Infof("gathering attester_slashings and proposer_slashings statistics")
	err = WriterDb.Select(&resSlashings, `
			select proposer AS validatorindex, sum(attesterslashingscount) AS attester_slashings, sum(proposerslashingscount) AS proposer_slashings
			from blocks
			where epoch >= $1 and epoch <= $2 and status = '1' and proposer != $3
			group by proposer;
		`,
		firstEpoch, lastEpoch, MaxSqlInteger)
	if err != nil {
		return fmt.Errorf("error retrieving slashings for day [%v], firstEpoch [%v] and lastEpoch [%v]: %w", day, firstEpoch, lastEpoch, err)
	}

	mux.Lock()
	for _, r := range resSlashings {
		data[r.ValidatorIndex].AttesterSlashings = int64(r.AttesterSlashings)
		data[r.ValidatorIndex].ProposerSlashing = int64(r.ProposerSlashing)
	}
	mux.Unlock()

	logger.Infof("gathering block statistics completed, took %v", time.Since(exportStart))
	return nil
}

func gatherValidatorElIcome(day uint64, data []*types.ValidatorStatsTableDbRow, mux *sync.Mutex) error {
	exportStart := time.Now()
	defer func() {
		metrics.TaskDuration.WithLabelValues("db_update_validator_el_income_stats").Observe(time.Since(exportStart).Seconds())
	}()

	firstEpoch, lastEpoch := utils.GetFirstAndLastEpochForDay(day)
	logger := logger.WithFields(logrus.Fields{
		"day":        day,
		"firstEpoch": firstEpoch,
		"lastEpoch":  lastEpoch,
	})

	logger.Infof("gathering mev & el rewards")

	type Container struct {
		Slot            uint64 `db:"slot"`
		ExecBlockNumber uint64 `db:"exec_block_number"`
		Proposer        uint64 `db:"proposer"`
		TxFeeReward     *big.Int
		MevReward       *big.Int
	}

	blocks := make([]*Container, 0)
	blocksMap := make(map[uint64]*Container)

	err := WriterDb.Select(&blocks, "SELECT slot, exec_block_number, proposer FROM blocks WHERE epoch >= $1 AND epoch <= $2 AND exec_block_number > 0 AND status = '1'", firstEpoch, lastEpoch)
	if err != nil {
		return fmt.Errorf("error retrieving blocks data for firstEpoch [%v] and lastEpoch [%v]: %w", firstEpoch, lastEpoch, err)
	}

	numbers := make([]uint64, 0, len(blocks))

	for _, b := range blocks {
		numbers = append(numbers, b.ExecBlockNumber)
		blocksMap[b.ExecBlockNumber] = b
	}

	blocksData, err := BigtableClient.GetBlocksIndexedMultiple(numbers, uint64(len(numbers)))
	if err != nil {
		return fmt.Errorf("error in GetBlocksIndexedMultiple: %w", err)
	}

	relaysData, err := GetRelayDataForIndexedBlocks(blocksData)
	if err != nil {
		return fmt.Errorf("error in GetRelayDataForIndexedBlocks: %w", err)
	}

	proposerRewards := make(map[uint64]*Container)

	for _, b := range blocksData {
		proposer := blocksMap[b.Number].Proposer

		if proposerRewards[proposer] == nil {
			proposerRewards[proposer] = &Container{
				MevReward:   big.NewInt(0),
				TxFeeReward: big.NewInt(0),
			}
		}

		txFeeReward := new(big.Int).SetBytes(b.TxReward)
		proposerRewards[proposer].TxFeeReward = new(big.Int).Add(txFeeReward, proposerRewards[proposer].TxFeeReward)

		mevReward, ok := relaysData[common.BytesToHash(b.Hash)]

		if ok {
			proposerRewards[proposer].MevReward = new(big.Int).Add(mevReward.MevBribe.BigInt(), proposerRewards[proposer].MevReward)
		} else {
			proposerRewards[proposer].MevReward = new(big.Int).Add(txFeeReward, proposerRewards[proposer].MevReward)
		}
	}

	mux.Lock()
	for proposer, r := range proposerRewards {
		data[proposer].ElRewardsWei = decimal.NewFromBigInt(r.TxFeeReward, 0)
		data[proposer].MEVRewardsWei = decimal.NewFromBigInt(r.MevReward, 0)
	}
	mux.Unlock()

	logger.Infof("gathering el rewards statistics completed, took %v", time.Since(exportStart))
	return nil
}

func gatherValidatorBalances(validators []uint64, day uint64, data []*types.ValidatorStatsTableDbRow, mux *sync.Mutex) error {
	exportStart := time.Now()
	defer func() {
		metrics.TaskDuration.WithLabelValues("db_update_validator_balances_stats").Observe(time.Since(exportStart).Seconds())
	}()

	firstEpoch, lastEpoch := utils.GetFirstAndLastEpochForDay(day)
	logger := logger.WithFields(logrus.Fields{
		"day":        day,
		"firstEpoch": firstEpoch,
		"lastEpoch":  lastEpoch,
	})

	logger.Infof("gathering balance statistics")
	balanceStatistics, err := BigtableClient.GetValidatorBalanceStatistics(validators, firstEpoch, lastEpoch)
	if err != nil {
		return fmt.Errorf("error in GetValidatorBalanceStatistics for firstEpoch [%v] and lastEpoch [%v]: %w", firstEpoch, lastEpoch, err)
	}

	mux.Lock()
	for _, stat := range balanceStatistics {
		data[stat.Index].StartBalance = int64(stat.StartBalance)
		data[stat.Index].EndBalance = int64(stat.EndBalance)
		data[stat.Index].MinBalance = int64(stat.MinBalance)
		data[stat.Index].MaxBalance = int64(stat.MaxBalance)
		data[stat.Index].StartEffectiveBalance = int64(stat.StartEffectiveBalance)
		data[stat.Index].EndEffectiveBalance = int64(stat.EndEffectiveBalance)
		data[stat.Index].MinEffectiveBalance = int64(stat.MinEffectiveBalance)
		data[stat.Index].MaxEffectiveBalance = int64(stat.MaxEffectiveBalance)
	}
	mux.Unlock()

	logger.Infof("gathering balance statistics completed, took %v", time.Since(exportStart))
	return nil
}

func gatherValidatorDepositWithdrawals(day uint64, data []*types.ValidatorStatsTableDbRow, mux *sync.Mutex) error {
	exportStart := time.Now()
	defer func() {
		metrics.TaskDuration.WithLabelValues("db_update_validator_deposit_withdrawal_stats").Observe(time.Since(exportStart).Seconds())
	}()

	// The end_balance of a day is the balance after the first slot of the last epoch of that day.
	// Therefore the last 31 slots of the day are not included in the end_balance of that day.
	// Since our income calculation is base on subtracting end_balances the deposits and withdrawals that happen during those slots must be added to the next day instead.
	firstSlot := uint64(0)
	if day > 0 {
		firstSlot = utils.GetLastBalanceInfoSlotForDay(day-1) + 1
	}
	lastSlot := utils.GetLastBalanceInfoSlotForDay(day)

	logger := logger.WithFields(logrus.Fields{
		"day":       day,
		"firstSlot": firstSlot,
		"lastSlot":  lastSlot,
	})

	logger.Infof("gathering withdrawals + deposits")

	type resRowDeposits struct {
		ValidatorIndex uint64 `db:"validatorindex"`
		Deposits       uint64 `db:"deposits"`
		DepositsAmount uint64 `db:"deposits_amount"`
	}
	resDeposits := make([]*resRowDeposits, 0, 1024)
	depositsQry := `
			select validators.validatorindex, count(*) AS deposits, sum(amount) AS deposits_amount
			from blocks_deposits
			inner join validators on blocks_deposits.publickey = validators.pubkey
			inner join blocks on blocks_deposits.block_root = blocks.blockroot
			where blocks.slot >= $1 and blocks.slot <= $2 and (blocks.status = '1' OR blocks.slot = 0) and blocks_deposits.valid_signature
			group by validators.validatorindex`

	err := WriterDb.Select(&resDeposits, depositsQry, firstSlot, lastSlot)
	if err != nil {
		return fmt.Errorf("error retrieving deposits for day [%v], firstSlot [%v] and lastSlot [%v]: %w", day, firstSlot, lastSlot, err)
	}

	mux.Lock()
	for _, r := range resDeposits {
		data[r.ValidatorIndex].Deposits = int64(r.Deposits)
		data[r.ValidatorIndex].DepositsAmount = int64(r.DepositsAmount)
	}
	mux.Unlock()

	type resRowWithdrawals struct {
		ValidatorIndex    uint64 `db:"validatorindex"`
		Withdrawals       uint64 `db:"withdrawals"`
		WithdrawalsAmount uint64 `db:"withdrawals_amount"`
	}
	resWithdrawals := make([]*resRowWithdrawals, 0, 1024)

	withdrawalsQuery := `select validatorindex, count(*) AS withdrawals, sum(amount) AS withdrawals_amount
			from blocks_withdrawals
			inner join blocks on blocks_withdrawals.block_root = blocks.blockroot
			where block_slot >= $1 and block_slot <= $2 and blocks.status = '1'
			group by validatorindex;`
	err = WriterDb.Select(&resWithdrawals, withdrawalsQuery, firstSlot, lastSlot)
	if err != nil {
		return fmt.Errorf("error retrieving withdrawals for day [%v], firstSlot [%v] and lastSlot [%v]: %w", day, firstSlot, lastSlot, err)
	}

	mux.Lock()
	for _, r := range resWithdrawals {
		data[r.ValidatorIndex].Withdrawals = int64(r.Withdrawals)
		data[r.ValidatorIndex].WithdrawalsAmount = int64(r.WithdrawalsAmount)
	}
	mux.Unlock()

	logger.Infof("gathering deposits + withdrawals completed, took %v", time.Since(exportStart))
	return nil
}

func gatherValidatorSyncDutiesForDay(validators []uint64, day uint64, data []*types.ValidatorStatsTableDbRow, mux *sync.Mutex) error {
	exportStart := time.Now()
	defer func() {
		metrics.TaskDuration.WithLabelValues("db_update_validator_sync_stats").Observe(time.Since(exportStart).Seconds())
	}()

<<<<<<< HEAD
	if err := checkIfDayIsFinalized(day); err != nil {
		return err
	}

	start := time.Now()
	resetQry := `
	UPDATE validator_stats SET 
		participated_sync = NULL, 
		missed_sync = NULL,
		orphaned_sync = NULL
	WHERE day = $1;`
	_, err := tx.Exec(resetQry, day)
	if err != nil {
		return fmt.Errorf("error resetting sync duty validator_stats for day [%v]: %w", day, err)
	}
	logger.Infof("sync duty reset completed, took %v", time.Since(start))

	startEpoch, endEpoch := utils.GetFirstAndLastEpochForDay(day)
	if startEpoch < utils.Config.Chain.ClConfig.AltairForkEpoch && endEpoch > utils.Config.Chain.ClConfig.AltairForkEpoch {
		startEpoch = utils.Config.Chain.ClConfig.AltairForkEpoch
	} else if endEpoch < utils.Config.Chain.ClConfig.AltairForkEpoch {
=======
	firstEpoch, lastEpoch := utils.GetFirstAndLastEpochForDay(day)
	if firstEpoch < utils.Config.Chain.Config.AltairForkEpoch && lastEpoch > utils.Config.Chain.Config.AltairForkEpoch {
		firstEpoch = utils.Config.Chain.Config.AltairForkEpoch
	} else if lastEpoch < utils.Config.Chain.Config.AltairForkEpoch {
>>>>>>> 3a9e34e7
		logger.Infof("day %v is pre-altair, skipping sync committee export", day)
		return nil
	}
	logger := logger.WithFields(logrus.Fields{
		"day":        day,
		"firstEpoch": firstEpoch,
		"lastEpoch":  lastEpoch,
	})
	logger.Infof("gathering sync duties")

	syncStats, err := BigtableClient.GetValidatorSyncDutiesStatistics(validators, firstEpoch, lastEpoch)
	if err != nil {
		return fmt.Errorf("error in GetValidatorSyncDutiesStatistics for firstEpoch [%v] and lastEpoch [%v]: %w", firstEpoch, lastEpoch, err)
	}

	mux.Lock()
	for _, stat := range syncStats {
		data[stat.Index].ParticipatedSync = int64(stat.ParticipatedSync)
		data[stat.Index].MissedSync = int64(stat.MissedSync)
		data[stat.Index].OrphanedSync = int64(stat.OrphanedSync)
	}
	mux.Unlock()

	logger.Infof("gathering sync duties completed, took %v", time.Since(exportStart))
	return nil
}

func gatherValidatorFailedAttestationsStatisticsForDay(validators []uint64, day uint64, data []*types.ValidatorStatsTableDbRow, mux *sync.Mutex) error {
	exportStart := time.Now()
	defer func() {
		metrics.TaskDuration.WithLabelValues("db_update_validator_failed_att_stats").Observe(time.Since(exportStart).Seconds())
	}()

	firstEpoch, lastEpoch := utils.GetFirstAndLastEpochForDay(day)
	logger := logger.WithFields(logrus.Fields{
		"day":        day,
		"firstEpoch": firstEpoch,
		"lastEpoch":  lastEpoch,
	})

	start := time.Now()

	logger.Infof("gathering failed attestations statistics")

	batchSize := 10000
	for i := 0; i < len(validators); i += batchSize {

		upperBound := i + batchSize
		if len(validators) < upperBound {
			upperBound = len(validators)
		}
		vals := validators[i:upperBound]

		// logrus.Infof("retrieving validator missed attestations stats for validators %v - %v", vals[0], vals[len(vals)-1])

		ma, err := BigtableClient.GetValidatorMissedAttestationsCount(vals, firstEpoch, lastEpoch)
		if err != nil {
			return fmt.Errorf("error in GetValidatorMissedAttestationsCount for fromEpoch [%v] and toEpoch [%v]: %w", firstEpoch, lastEpoch, err)
		}
		mux.Lock()
		for validator, stats := range ma {
			data[validator].MissedAttestations = int64(stats.MissedAttestations)
			data[validator].OrphanedAttestations = 0
		}
		mux.Unlock()
	}

	logrus.Infof("gathering failed attestations completed, took %v", time.Since(start))

	return nil
}

func gatherStatisticsForDay(day int64) ([]*types.ValidatorStatsTableDbRow, error) {
	ret := make([]*types.ValidatorStatsTableDbRow, 0)

	err := WriterDb.Select(&ret, `SELECT 
		validatorindex, 
		day, 
		COALESCE(start_balance, 0) AS start_balance,
		COALESCE(end_balance, 0) AS end_balance,
		COALESCE(min_balance, 0) AS min_balance,
		COALESCE(max_balance, 0) AS max_balance,
		COALESCE(start_effective_balance, 0) AS start_effective_balance,
		COALESCE(end_effective_balance, 0) AS end_effective_balance,
		COALESCE(min_effective_balance, 0) AS min_effective_balance,
		COALESCE(max_effective_balance, 0) AS max_effective_balance,
		COALESCE(missed_attestations, 0) AS missed_attestations,
		COALESCE(missed_attestations_total, 0) AS missed_attestations_total,
		COALESCE(orphaned_attestations, 0) AS orphaned_attestations,
		COALESCE(participated_sync, 0) AS participated_sync,
		COALESCE(participated_sync_total, 0) AS participated_sync_total,
		COALESCE(missed_sync, 0) AS missed_sync,
		COALESCE(missed_sync_total, 0) AS missed_sync_total,
		COALESCE(orphaned_sync, 0) AS orphaned_sync,
		COALESCE(orphaned_sync_total, 0) AS orphaned_sync_total,
		COALESCE(proposed_blocks, 0) AS proposed_blocks,
		COALESCE(missed_blocks, 0) AS missed_blocks,
		COALESCE(orphaned_blocks, 0) AS orphaned_blocks,
		COALESCE(attester_slashings, 0) AS attester_slashings,
		COALESCE(proposer_slashings, 0) AS proposer_slashings,
		COALESCE(deposits, 0) AS deposits,
		COALESCE(deposits_amount, 0) AS deposits_amount,
		COALESCE(withdrawals, 0) AS withdrawals,
		COALESCE(withdrawals_amount, 0) AS withdrawals_amount,
		COALESCE(cl_rewards_gwei, 0) AS cl_rewards_gwei,
		COALESCE(cl_rewards_gwei_total, 0) AS cl_rewards_gwei_total,
		COALESCE(el_rewards_wei, 0) AS el_rewards_wei,
		COALESCE(el_rewards_wei_total, 0) AS el_rewards_wei_total,
		COALESCE(mev_rewards_wei, 0) AS mev_rewards_wei,
		COALESCE(mev_rewards_wei_total, 0) AS mev_rewards_wei_total
	 from validator_stats WHERE day = $1 ORDER BY validatorindex
	`, day)

	if err != nil {
		return nil, fmt.Errorf("error statistics for day %v data: %w", day, err)
	}

	return ret, nil
}

func GetValidatorIncomeHistoryChart(validatorIndices []uint64, currency string, lastFinalizedEpoch uint64, lowerBoundDay uint64) ([]*types.ChartDataPoint, error) {
	incomeHistory, err := GetValidatorIncomeHistory(validatorIndices, lowerBoundDay, 0, lastFinalizedEpoch)
	if err != nil {
		return nil, err
	}
	var clRewardsSeries = make([]*types.ChartDataPoint, len(incomeHistory))

	for i := 0; i < len(incomeHistory); i++ {
		color := "#7cb5ec"
		if incomeHistory[i].ClRewards < 0 {
			color = "#f7a35c"
		}
		balanceTs := utils.DayToTime(incomeHistory[i].Day)
		clRewardsSeries[i] = &types.ChartDataPoint{X: float64(balanceTs.Unix() * 1000), Y: utils.ExchangeRateForCurrency(currency) * (float64(incomeHistory[i].ClRewards) / 1e9), Color: color}
	}
	return clRewardsSeries, err
}

func GetValidatorIncomeHistory(validatorIndices []uint64, lowerBoundDay uint64, upperBoundDay uint64, lastFinalizedEpoch uint64) ([]types.ValidatorIncomeHistory, error) {
	if len(validatorIndices) == 0 {
		return []types.ValidatorIncomeHistory{}, nil
	}

	if upperBoundDay == 0 {
		upperBoundDay = 65536
	}

	validatorIndices = utils.SortedUniqueUint64(validatorIndices)
	validatorIndicesStr := make([]string, len(validatorIndices))
	for i, v := range validatorIndices {
		validatorIndicesStr[i] = fmt.Sprintf("%d", v)
	}

	validatorIndicesPqArr := pq.Array(validatorIndices)

	cacheDur := time.Second * time.Duration(utils.Config.Chain.ClConfig.SecondsPerSlot*utils.Config.Chain.ClConfig.SlotsPerEpoch+10) // updates every epoch, keep 10sec longer
	cacheKey := fmt.Sprintf("%d:validatorIncomeHistory:%d:%d:%d:%s", utils.Config.Chain.ClConfig.DepositChainID, lowerBoundDay, upperBoundDay, lastFinalizedEpoch, strings.Join(validatorIndicesStr, ","))
	cached := []types.ValidatorIncomeHistory{}
	if _, err := cache.TieredCache.GetWithLocalTimeout(cacheKey, cacheDur, &cached); err == nil {
		return cached, nil
	}

	var result []types.ValidatorIncomeHistory
	err := ReaderDb.Select(&result, `
		SELECT 
			day, 
			SUM(COALESCE(cl_rewards_gwei, 0)) AS cl_rewards_gwei,
			SUM(COALESCE(end_balance, 0)) AS end_balance
		FROM validator_stats 
		WHERE validatorindex = ANY($1) AND day BETWEEN $2 AND $3 
		GROUP BY day 
		ORDER BY day
	;`, validatorIndicesPqArr, lowerBoundDay, upperBoundDay)
	if err != nil {
		return nil, err
	}

	// retrieve rewards for epochs not yet in stats
	if upperBoundDay == 65536 {
		lastDay := int64(0)
		if len(result) > 0 {
			lastDay = int64(result[len(result)-1].Day)
		} else {
			lastDayDb, err := GetLastExportedStatisticDay()
			if err == nil {
				lastDay = int64(lastDayDb)
			} else if err == ErrNoStats {
				lastDay = -1
			} else {
				return nil, err
			}
		}

		currentDay := lastDay + 1
		firstSlot := uint64(0)
		if lastDay > -1 {
			firstSlot = utils.GetLastBalanceInfoSlotForDay(uint64(lastDay)) + 1
		}
		lastSlot := lastFinalizedEpoch * utils.Config.Chain.ClConfig.SlotsPerEpoch

		totalBalance := uint64(0)

		g := errgroup.Group{}
		g.Go(func() error {
			latestBalances, err := BigtableClient.GetValidatorBalanceHistory(validatorIndices, lastFinalizedEpoch, lastFinalizedEpoch)
			if err != nil {
				logger.Errorf("error getting validator balance data in GetValidatorEarnings: %v", err)
				return err
			}

			for _, balance := range latestBalances {
				if len(balance) == 0 {
					continue
				}

				totalBalance += balance[0].Balance
			}
			return nil
		})

		var lastBalance uint64
		g.Go(func() error {

			if lastDay < 0 {
				return GetValidatorActivationBalance(validatorIndices, &lastBalance)
			} else {
				return GetValidatorBalanceForDay(validatorIndices, uint64(lastDay), &lastBalance)
			}
		})

		var lastDeposits uint64
		g.Go(func() error {
			return GetValidatorDepositsForSlots(validatorIndices, firstSlot, lastSlot, &lastDeposits)
		})

		var lastWithdrawals uint64
		g.Go(func() error {
			return GetValidatorWithdrawalsForSlots(validatorIndices, firstSlot, lastSlot, &lastWithdrawals)
		})

		err = g.Wait()
		if err != nil {
			return nil, err
		}

		result = append(result, types.ValidatorIncomeHistory{
			Day:       int64(currentDay),
			ClRewards: int64(totalBalance - lastBalance - lastDeposits + lastWithdrawals),
		})
	}

	go func() {
		err := cache.TieredCache.Set(cacheKey, &result, cacheDur)
		if err != nil {
			utils.LogError(err, fmt.Errorf("error setting tieredCache for GetValidatorIncomeHistory with key %v", cacheKey), 0)
		}
	}()

	return result, nil
}

func WriteChartSeriesForDay(day int64) error {
	startTs := time.Now()

	ctx, cancel := context.WithTimeout(context.Background(), time.Second*60)
	defer cancel()
	g, gCtx := errgroup.WithContext(ctx)

	g.Go(func() error {
		select {
		case <-gCtx.Done():
			return gCtx.Err()
		default:
		}
		err := WriteExecutionChartSeriesForDay(day)
		if err != nil {
			return err
		}
		return nil
	})

	g.Go(func() error {
		select {
		case <-gCtx.Done():
			return gCtx.Err()
		default:
		}
		err := WriteConsensusChartSeriesForDay(day)
		if err != nil {
			return err
		}
		return nil
	})

	err := g.Wait()
	if err != nil {
		return err
	}

	logger.Infof("marking day export as completed in the chart_series_status table for day %v", day)
	_, err = WriterDb.Exec("insert into chart_series_status (day, status) values ($1, true)", day)
	if err != nil {
		return err
	}

	logger.Infof("chart_series export completed: took %v", time.Since(startTs))
	return nil
}

func WriteConsensusChartSeriesForDay(day int64) error {
	if day < 0 {
		logger.Warnf("no consensus-charts for day < 0: %v", day)
		return nil
	}

	epochsPerDay := utils.EpochsPerDay()
	beaconchainDay := day * int64(epochsPerDay)

	startDate := utils.EpochToTime(uint64(beaconchainDay))
	dateTrunc := time.Date(startDate.Year(), startDate.Month(), startDate.Day(), 0, 0, 0, 0, time.UTC)

	// inclusive slot
	firstSlot := utils.TimeToFirstSlotOfEpoch(uint64(dateTrunc.Unix()))

	epochOffset := firstSlot % utils.Config.Chain.ClConfig.SlotsPerEpoch
	firstSlot = firstSlot - epochOffset
	firstEpoch := firstSlot / utils.Config.Chain.ClConfig.SlotsPerEpoch
	// exclusive slot
	lastSlot := int64(firstSlot) + int64(epochsPerDay*utils.Config.Chain.ClConfig.SlotsPerEpoch)
	if firstSlot == 0 {
		nextDateTrunc := time.Date(startDate.Year(), startDate.Month(), startDate.Day()+1, 0, 0, 0, 0, time.UTC)
		lastSlot = int64(utils.TimeToFirstSlotOfEpoch(uint64(nextDateTrunc.Unix())))
	}
	lastEpoch := lastSlot / int64(utils.Config.Chain.ClConfig.SlotsPerEpoch)
	lastSlot = lastEpoch * int64(utils.Config.Chain.ClConfig.SlotsPerEpoch)

	logrus.WithFields(logrus.Fields{"day": day, "firstSlot": firstSlot, "lastSlot": lastSlot, "firstEpoch": firstEpoch, "lastEpoch": lastEpoch, "startDate": startDate, "dateTrunc": dateTrunc}).Infof("exporting consensus chart_series")

	var err error

	_, err = WriterDb.Exec(`insert into chart_series select $1 as time, 'STAKED_ETH' as indicator, eligibleether/1e9 as value from epochs where epoch = $2 limit 1 on conflict (time, indicator) do update set time = excluded.time, indicator = excluded.indicator, value = excluded.value`, dateTrunc, lastEpoch-1)
	if err != nil {
		return fmt.Errorf("error inserting STAKED_ETH into chart_series: %w", err)
	}

	_, err = WriterDb.Exec(`insert into chart_series select $1 as time, 'AVG_VALIDATOR_BALANCE_ETH' as indicator, avg(averagevalidatorbalance)/1e9 as value from epochs where epoch >= $2 and epoch < $3 on conflict (time, indicator) do update set time = excluded.time, indicator = excluded.indicator, value = excluded.value`, dateTrunc, firstEpoch, lastEpoch)
	if err != nil {
		return fmt.Errorf("error inserting AVG_VALIDATOR_BALANCE_ETH into chart_series: %w", err)
	}

	_, err = WriterDb.Exec(`insert into chart_series select $1 as time, 'AVG_PARTICIPATION_RATE' as indicator, avg(globalparticipationrate) as value from epochs where epoch >= $2 and epoch < $3 on conflict (time, indicator) do update set time = excluded.time, indicator = excluded.indicator, value = excluded.value`, dateTrunc, firstEpoch, lastEpoch)
	if err != nil {
		return fmt.Errorf("error inserting AVG_PARTICIPATION_RATE into chart_series: %w", err)
	}

	_, err = WriterDb.Exec(`insert into chart_series select $1 as time, 'AVG_STAKE_EFFECTIVENESS' as indicator, coalesce(avg(eligibleether) / avg(totalvalidatorbalance), 0) as value from epochs where totalvalidatorbalance != 0 AND eligibleether != 0 and epoch >= $2 and epoch < $3 on conflict (time, indicator) do update set time = excluded.time, indicator = excluded.indicator, value = excluded.value`, dateTrunc, firstEpoch, lastEpoch)
	if err != nil {
		return fmt.Errorf("error inserting AVG_STAKE_EFFECTIVENESS into chart_series: %w", err)
	}

	_, err = WriterDb.Exec(`insert into chart_series select $1 as time, 'EL_VALID_DEPOSITS_ETH' as indicator, coalesce(sum(amount)/1e9,0) as value from eth1_deposits where valid_signature = true and block_ts >= $1 and block_ts < ($1 + interval '24 hour') on conflict (time, indicator) do update set time = excluded.time, indicator = excluded.indicator, value = excluded.value`, dateTrunc)
	if err != nil {
		return fmt.Errorf("error inserting EL_VALID_DEPOSITS_ETH into chart_series: %w", err)
	}

	_, err = WriterDb.Exec(`insert into chart_series select $1 as time, 'EL_INVALID_DEPOSITS_ETH' as indicator, coalesce(sum(amount)/1e9,0) as value from eth1_deposits where valid_signature = false and block_ts >= $1 and block_ts < ($1 + interval '24 hour') on conflict (time, indicator) do update set time = excluded.time, indicator = excluded.indicator, value = excluded.value`, dateTrunc)
	if err != nil {
		return fmt.Errorf("error inserting EL_INVALID_DEPOSITS_ETH into chart_series: %w", err)
	}

	_, err = WriterDb.Exec(`insert into chart_series select $1 as time, 'CL_DEPOSITS_ETH' as indicator, coalesce(sum(amount)/1e9,0) as value from blocks_deposits where block_slot >= $2 and block_slot < $3 on conflict (time, indicator) do update set time = excluded.time, indicator = excluded.indicator, value = excluded.value`, dateTrunc, firstSlot, lastSlot)
	if err != nil {
		return fmt.Errorf("error inserting CL_DEPOSITS_ETH into chart_series: %w", err)
	}

	_, err = WriterDb.Exec(`insert into chart_series select $1 as time, 'WITHDRAWALS_ETH' as indicator, coalesce(sum(w.amount)/1e9,0) as value from blocks_withdrawals w inner join blocks b ON w.block_root = b.blockroot AND b.status = '1' where w.block_slot >= $2 and w.block_slot < $3 on conflict (time, indicator) do update set time = excluded.time, indicator = excluded.indicator, value = excluded.value`, dateTrunc, firstSlot, lastSlot)
	if err != nil {
		return fmt.Errorf("error inserting WITHDRAWALS_ETH into chart_series: %w", err)
	}

	_, err = WriterDb.Exec(`insert into chart_series select $1 as time, 'PROPOSED_BLOCKS' as indicator, count(*) as value from blocks where status = '1' and slot >= $2 and slot < $3 on conflict (time, indicator) do update set time = excluded.time, indicator = excluded.indicator, value = excluded.value`, dateTrunc, firstSlot, lastSlot)
	if err != nil {
		return fmt.Errorf("error inserting PROPOSED_BLOCKS into chart_series: %w", err)
	}

	_, err = WriterDb.Exec(`insert into chart_series select $1 as time, 'MISSED_BLOCKS' as indicator, count(*) as value from blocks where status = '2' and slot >= $2 and slot < $3 on conflict (time, indicator) do update set time = excluded.time, indicator = excluded.indicator, value = excluded.value`, dateTrunc, firstSlot, lastSlot)
	if err != nil {
		return fmt.Errorf("error inserting MISSED_BLOCKS into chart_series: %w", err)
	}

	_, err = WriterDb.Exec(`insert into chart_series select $1 as time, 'ORPHANED_BLOCKS' as indicator, count(*) as value from blocks where status = '3' and slot >= $2 and slot < $3 on conflict (time, indicator) do update set time = excluded.time, indicator = excluded.indicator, value = excluded.value`, dateTrunc, firstSlot, lastSlot)
	if err != nil {
		return fmt.Errorf("error inserting ORPHANED_BLOCKS into chart_series: %w", err)
	}

	return nil
}

func WriteExecutionChartSeriesForDay(day int64) error {
	if utils.Config.Chain.ClConfig.DepositChainID != 1 {
		// logger.Warnf("not writing chart_series for execution: chainId != 1: %v", utils.Config.Chain.ClConfig.DepositChainID)
		return nil
	}

	if day < 0 {
		// before the beaconchain
		logger.Warnf("no execution charts for days before beaconchain")
		return nil
	}

	epochsPerDay := utils.EpochsPerDay()
	beaconchainDay := day * int64(epochsPerDay)

	startDate := utils.EpochToTime(uint64(beaconchainDay))
	dateTrunc := time.Date(startDate.Year(), startDate.Month(), startDate.Day(), 0, 0, 0, 0, time.UTC)

	// inclusive slot
	firstSlot := utils.TimeToFirstSlotOfEpoch(uint64(dateTrunc.Unix()))
	firstEpoch := firstSlot / utils.Config.Chain.ClConfig.SlotsPerEpoch
	// exclusive slot
	lastSlot := int64(firstSlot) + int64(epochsPerDay*utils.Config.Chain.ClConfig.SlotsPerEpoch)
	// The first day is not a whole day, so we take the first slot from the next day as lastSlot
	if firstSlot == 0 {
		nextDateTrunc := time.Date(startDate.Year(), startDate.Month(), startDate.Day()+1, 0, 0, 0, 0, time.UTC)
		lastSlot = int64(utils.TimeToFirstSlotOfEpoch(uint64(nextDateTrunc.Unix())))
	}
	lastEpoch := lastSlot / int64(utils.Config.Chain.ClConfig.SlotsPerEpoch)

	latestFinalizedEpoch, err := GetLatestFinalizedEpoch()
	if err != nil {
		return fmt.Errorf("error getting latest finalized epoch from db %w", err)
	}

	if lastEpoch > int64(latestFinalizedEpoch) {
		return fmt.Errorf("delaying chart series export as not all epochs for day %v finalized. last epoch of the day [%v] last finalized epoch [%v]", day, lastEpoch, latestFinalizedEpoch)
	}

	firstBlock, err := GetBlockNumber(uint64(firstSlot))
	if err != nil {
		return fmt.Errorf("error getting block number for slot: %v err: %w", firstSlot, err)
	}

	if firstBlock <= 15537394 {
		return fmt.Errorf("this function does not yet handle pre merge statistics")
	}

	lastBlock, err := GetBlockNumber(uint64(lastSlot))
	if err != nil {
		return fmt.Errorf("error getting block number for slot: %v err: %w", lastSlot, err)
	}
	logger.Infof("exporting chart_series for day %v ts: %v (slot %v to %v, block %v to %v)", day, dateTrunc, firstSlot, lastSlot, firstBlock, lastBlock)

	blocksChan := make(chan *types.Eth1Block, 360)
	batchSize := int64(360)
	go func(stream chan *types.Eth1Block) {
		logger.Infof("querying blocks from %v to %v", firstBlock, lastBlock)
		for b := int64(lastBlock) - 1; b > int64(firstBlock); b -= batchSize {
			high := b
			low := b - batchSize + 1
			if int64(firstBlock) > low {
				low = int64(firstBlock)
			}

			err := BigtableClient.GetFullBlocksDescending(stream, uint64(high), uint64(low))
			if err != nil {
				logger.Errorf("error getting blocks descending high: %v low: %v err: %v", high, low, err)
			}

		}
		close(stream)
	}(blocksChan)

	// logger.Infof("got %v blocks", len(blocks))

	blockCount := int64(0)
	txCount := int64(0)

	totalBaseFee := decimal.NewFromInt(0)
	totalGasPrice := decimal.NewFromInt(0)
	totalTxSavings := decimal.NewFromInt(0)
	totalTxFees := decimal.NewFromInt(0)
	totalBurned := decimal.NewFromInt(0)
	totalGasUsed := decimal.NewFromInt(0)

	legacyTxCount := int64(0)
	accessListTxCount := int64(0)
	eip1559TxCount := int64(0)
	failedTxCount := int64(0)
	successTxCount := int64(0)

	totalFailedGasUsed := decimal.NewFromInt(0)
	totalFailedTxFee := decimal.NewFromInt(0)

	totalBaseBlockReward := decimal.NewFromInt(0)

	totalGasLimit := decimal.NewFromInt(0)
	totalTips := decimal.NewFromInt(0)

	// totalSize := decimal.NewFromInt(0)

	// blockCount := len(blocks)

	// missedBlockCount := (firstSlot - uint64(lastSlot)) - uint64(blockCount)

	var prevBlock *types.Eth1Block

	accumulatedBlockTime := decimal.NewFromInt(0)

	for blk := range blocksChan {
		// logger.Infof("analyzing block: %v with: %v transactions", blk.Number, len(blk.Transactions))
		blockCount += 1
		baseFee := decimal.NewFromBigInt(new(big.Int).SetBytes(blk.BaseFee), 0)
		totalBaseFee = totalBaseFee.Add(baseFee)
		totalGasLimit = totalGasLimit.Add(decimal.NewFromInt(int64(blk.GasLimit)))

		if prevBlock != nil {
			accumulatedBlockTime = accumulatedBlockTime.Add(decimal.NewFromInt(prevBlock.Time.AsTime().UnixMicro() - blk.Time.AsTime().UnixMicro()))
		}

		totalBaseBlockReward = totalBaseBlockReward.Add(decimal.NewFromBigInt(utils.Eth1BlockReward(blk.Number, blk.Difficulty), 0))

		for _, tx := range blk.Transactions {
			// for _, itx := range tx.Itx {
			// }
			// blk.Time
			txCount += 1
			maxFee := decimal.NewFromBigInt(new(big.Int).SetBytes(tx.MaxFeePerGas), 0)
			prioFee := decimal.NewFromBigInt(new(big.Int).SetBytes(tx.MaxPriorityFeePerGas), 0)
			gasUsed := decimal.NewFromBigInt(new(big.Int).SetUint64(tx.GasUsed), 0)
			gasPrice := decimal.NewFromBigInt(new(big.Int).SetBytes(tx.GasPrice), 0)

			var tipFee decimal.Decimal
			var txFees decimal.Decimal
			switch tx.Type {
			case 0:
				legacyTxCount += 1
				totalGasPrice = totalGasPrice.Add(gasPrice)
				txFees = gasUsed.Mul(gasPrice)
				tipFee = gasPrice.Sub(baseFee)

			case 1:
				accessListTxCount += 1
				totalGasPrice = totalGasPrice.Add(gasPrice)
				txFees = gasUsed.Mul(gasPrice)
				tipFee = gasPrice.Sub(baseFee)

			case 2:
				// priority fee is capped because the base fee is filled first
				tipFee = decimal.Min(prioFee, maxFee.Sub(baseFee))
				eip1559TxCount += 1
				// totalMinerTips = totalMinerTips.Add(tipFee.Mul(gasUsed))
				txFees = baseFee.Mul(gasUsed).Add(tipFee.Mul(gasUsed))
				totalTxSavings = totalTxSavings.Add(maxFee.Mul(gasUsed).Sub(baseFee.Mul(gasUsed).Add(tipFee.Mul(gasUsed))))

			default:
				logger.Fatalf("error unknown tx type %v hash: %x", tx.Status, tx.Hash)
			}
			totalTxFees = totalTxFees.Add(txFees)

			switch tx.Status {
			case 0:
				failedTxCount += 1
				totalFailedGasUsed = totalFailedGasUsed.Add(gasUsed)
				totalFailedTxFee = totalFailedTxFee.Add(txFees)
			case 1:
				successTxCount += 1
			default:
				logger.Fatalf("error unknown status code %v hash: %x", tx.Status, tx.Hash)
			}
			totalGasUsed = totalGasUsed.Add(gasUsed)
			totalBurned = totalBurned.Add(baseFee.Mul(gasUsed))
			if blk.Number < 12244000 {
				totalTips = totalTips.Add(gasUsed.Mul(gasPrice))
			} else {
				totalTips = totalTips.Add(gasUsed.Mul(tipFee))
			}
		}
		prevBlock = blk
	}

	avgBlockTime := accumulatedBlockTime.Div(decimal.NewFromInt(blockCount - 1))

	logger.Infof("exporting consensus rewards from %v to %v", firstEpoch, lastEpoch)

	// consensus rewards are in Gwei
	totalConsensusRewards := int64(0)

	err = WriterDb.Get(&totalConsensusRewards, "SELECT SUM(COALESCE(cl_rewards_gwei, 0)) FROM validator_stats WHERE day = $1", day)
	if err != nil {
		return fmt.Errorf("error calculating totalConsensusRewards: %w", err)
	}
	logger.Infof("consensus rewards: %v", totalConsensusRewards)

	logger.Infof("Exporting BURNED_FEES %v", totalBurned.String())
	_, err = WriterDb.Exec("INSERT INTO chart_series (time, indicator, value) VALUES ($1, 'BURNED_FEES', $2) on conflict (time, indicator) do update set time = excluded.time, indicator = excluded.indicator, value = excluded.value", dateTrunc, totalBurned.String())
	if err != nil {
		return fmt.Errorf("error calculating BURNED_FEES chart_series: %w", err)
	}

	logger.Infof("Exporting NON_FAILED_TX_GAS_USAGE %v", totalGasUsed.Sub(totalFailedGasUsed).String())
	err = SaveChartSeriesPoint(dateTrunc, "NON_FAILED_TX_GAS_USAGE", totalGasUsed.Sub(totalFailedGasUsed).String())
	if err != nil {
		return fmt.Errorf("error calculating NON_FAILED_TX_GAS_USAGE chart_series: %w", err)
	}
	logger.Infof("Exporting BLOCK_COUNT %v", blockCount)
	err = SaveChartSeriesPoint(dateTrunc, "BLOCK_COUNT", blockCount)
	if err != nil {
		return fmt.Errorf("error calculating BLOCK_COUNT chart_series: %w", err)
	}

	// convert microseconds to seconds
	logger.Infof("Exporting BLOCK_TIME_AVG %v", avgBlockTime.Div(decimal.NewFromInt(1e6)).Abs().String())
	err = SaveChartSeriesPoint(dateTrunc, "BLOCK_TIME_AVG", avgBlockTime.Div(decimal.NewFromInt(1e6)).String())
	if err != nil {
		return fmt.Errorf("error calculating BLOCK_TIME_AVG chart_series: %w", err)
	}
	// convert consensus rewards to gwei
	emission := (totalBaseBlockReward.Add(decimal.NewFromInt(totalConsensusRewards).Mul(decimal.NewFromInt(1000000000))).Add(totalTips)).Sub(totalBurned)
	logger.Infof("Exporting TOTAL_EMISSION %v day emission", emission)

	var lastEmission float64
	err = ReaderDb.Get(&lastEmission, "SELECT value FROM chart_series WHERE indicator = 'TOTAL_EMISSION' AND time < $1 ORDER BY time DESC LIMIT 1", dateTrunc)
	if err != nil && err != sql.ErrNoRows {
		return fmt.Errorf("error getting previous value for TOTAL_EMISSION chart_series: %w", err)
	}

	newEmission := decimal.NewFromFloat(lastEmission).Add(emission)
	err = SaveChartSeriesPoint(dateTrunc, "TOTAL_EMISSION", newEmission)
	if err != nil {
		return fmt.Errorf("error calculating TOTAL_EMISSION chart_series: %w", err)
	}

	if totalGasPrice.GreaterThan(decimal.NewFromInt(0)) && decimal.NewFromInt(legacyTxCount).Add(decimal.NewFromInt(accessListTxCount)).GreaterThan(decimal.NewFromInt(0)) {
		logger.Infof("Exporting AVG_GASPRICE")
		_, err = WriterDb.Exec("INSERT INTO chart_series (time, indicator, value) VALUES($1, 'AVG_GASPRICE', $2) on conflict (time, indicator) do update set time = excluded.time, indicator = excluded.indicator, value = excluded.value", dateTrunc, totalGasPrice.Div((decimal.NewFromInt(legacyTxCount).Add(decimal.NewFromInt(accessListTxCount)))).String())
		if err != nil {
			return fmt.Errorf("error calculating AVG_GASPRICE chart_series err: %w", err)
		}
	}

	if txCount > 0 {
		logger.Infof("Exporting AVG_GASUSED %v", totalGasUsed.Div(decimal.NewFromInt(blockCount)).String())
		err = SaveChartSeriesPoint(dateTrunc, "AVG_GASUSED", totalGasUsed.Div(decimal.NewFromInt(blockCount)).String())
		if err != nil {
			return fmt.Errorf("error calculating AVG_GASUSED chart_series: %w", err)
		}
	}

	logger.Infof("Exporting TOTAL_GASUSED %v", totalGasUsed.String())
	err = SaveChartSeriesPoint(dateTrunc, "TOTAL_GASUSED", totalGasUsed.String())
	if err != nil {
		return fmt.Errorf("error calculating TOTAL_GASUSED chart_series: %w", err)
	}

	if blockCount > 0 {
		logger.Infof("Exporting AVG_GASLIMIT %v", totalGasLimit.Div(decimal.NewFromInt(blockCount)))
		err = SaveChartSeriesPoint(dateTrunc, "AVG_GASLIMIT", totalGasLimit.Div(decimal.NewFromInt(blockCount)))
		if err != nil {
			return fmt.Errorf("error calculating AVG_GASLIMIT chart_series: %w", err)
		}
	}

	if !totalGasLimit.IsZero() {
		logger.Infof("Exporting AVG_BLOCK_UTIL %v", totalGasUsed.Div(totalGasLimit).Mul(decimal.NewFromInt(100)))
		err = SaveChartSeriesPoint(dateTrunc, "AVG_BLOCK_UTIL", totalGasUsed.Div(totalGasLimit).Mul(decimal.NewFromInt(100)))
		if err != nil {
			return fmt.Errorf("error calculating AVG_BLOCK_UTIL chart_series: %w", err)
		}
	}

	switch utils.Config.Chain.ClConfig.DepositChainID {
	case 1:
		crowdSale := 72009990.50
		logger.Infof("Exporting MARKET_CAP: %v", newEmission.Div(decimal.NewFromInt(1e18)).Add(decimal.NewFromFloat(crowdSale)).Mul(decimal.NewFromFloat(price.GetEthPrice("USD"))).String())
		err = SaveChartSeriesPoint(dateTrunc, "MARKET_CAP", newEmission.Div(decimal.NewFromInt(1e18)).Add(decimal.NewFromFloat(crowdSale)).Mul(decimal.NewFromFloat(price.GetEthPrice("USD"))).String())
		if err != nil {
			return fmt.Errorf("error calculating MARKET_CAP chart_series: %w", err)
		}
	}

	logger.Infof("Exporting TX_COUNT %v", txCount)
	err = SaveChartSeriesPoint(dateTrunc, "TX_COUNT", txCount)
	if err != nil {
		return fmt.Errorf("error calculating TX_COUNT chart_series: %w", err)
	}

	// Not sure how this is currently possible (where do we store the size, i think this is missing)
	// logger.Infof("Exporting AVG_SIZE %v", totalSize.div)
	// err = SaveChartSeriesPoint(dateTrunc, "AVG_SIZE", totalSize.div)
	// if err != nil {
	// 	return fmt.Errorf("error calculating AVG_SIZE chart_series: %w", err)
	// }

	// logger.Infof("Exporting POWER_CONSUMPTION %v", avgBlockTime.String())
	// err = SaveChartSeriesPoint(dateTrunc, "POWER_CONSUMPTION", avgBlockTime.String())
	// if err != nil {
	// 	return fmt.Errorf("error calculating POWER_CONSUMPTION chart_series: %w", err)
	// }

	// logger.Infof("Exporting NEW_ACCOUNTS %v", avgBlockTime.String())
	// err = SaveChartSeriesPoint(dateTrunc, "NEW_ACCOUNTS", avgBlockTime.String())
	// if err != nil {
	// 	return fmt.Errorf("error calculating NEW_ACCOUNTS chart_series: %w", err)
	// }

	return nil
}

func WriteGraffitiStatisticsForDay(day int64) error {
	if day < 0 {
		logger.Warnf("no graffiti-stats for days before beaconchain")
		return nil
	}

	epochsPerDay := utils.EpochsPerDay()
	firstSlot := uint64(day) * epochsPerDay * utils.Config.Chain.ClConfig.SlotsPerEpoch
	firstSlotOfNextDay := uint64(day+1) * epochsPerDay * utils.Config.Chain.ClConfig.SlotsPerEpoch

	// \x are missed blocks
	// \x0000000000000000000000000000000000000000000000000000000000000000 are empty graffities
	_, err := WriterDb.Exec(`
		insert into graffiti_stats
		select $1::int as day, graffiti, graffiti_text, count(*), count(distinct proposer) as proposer_count
		from blocks 
		where slot >= $2 and slot < $3 and status = '1' and graffiti <> '\x' and graffiti <> '\x0000000000000000000000000000000000000000000000000000000000000000'
		group by day, graffiti, graffiti_text
		on conflict (graffiti, day) do update set
			graffiti       = excluded.graffiti,
			day            = excluded.day,
			graffiti_text  = excluded.graffiti_text,
			count          = excluded.count,
			proposer_count = excluded.proposer_count`, day, firstSlot, firstSlotOfNextDay)
	if err != nil {
		return err
	}

	return nil
}

func checkIfDayIsFinalized(day uint64) error {
	_, lastEpoch := utils.GetFirstAndLastEpochForDay(day)

	latestFinalizedEpoch, err := GetLatestFinalizedEpoch()
	if err != nil {
		return fmt.Errorf("error getting latest finalized epoch from db %w", err)
	}

	if lastEpoch > latestFinalizedEpoch {
		return fmt.Errorf("delaying statistics export as not all epochs for day %v are finalized. Last epoch of the day [%v] last finalized epoch [%v]", day, lastEpoch, latestFinalizedEpoch)
	}

	return nil
}<|MERGE_RESOLUTION|>--- conflicted
+++ resolved
@@ -733,34 +733,10 @@
 		metrics.TaskDuration.WithLabelValues("db_update_validator_sync_stats").Observe(time.Since(exportStart).Seconds())
 	}()
 
-<<<<<<< HEAD
-	if err := checkIfDayIsFinalized(day); err != nil {
-		return err
-	}
-
-	start := time.Now()
-	resetQry := `
-	UPDATE validator_stats SET 
-		participated_sync = NULL, 
-		missed_sync = NULL,
-		orphaned_sync = NULL
-	WHERE day = $1;`
-	_, err := tx.Exec(resetQry, day)
-	if err != nil {
-		return fmt.Errorf("error resetting sync duty validator_stats for day [%v]: %w", day, err)
-	}
-	logger.Infof("sync duty reset completed, took %v", time.Since(start))
-
-	startEpoch, endEpoch := utils.GetFirstAndLastEpochForDay(day)
-	if startEpoch < utils.Config.Chain.ClConfig.AltairForkEpoch && endEpoch > utils.Config.Chain.ClConfig.AltairForkEpoch {
-		startEpoch = utils.Config.Chain.ClConfig.AltairForkEpoch
-	} else if endEpoch < utils.Config.Chain.ClConfig.AltairForkEpoch {
-=======
 	firstEpoch, lastEpoch := utils.GetFirstAndLastEpochForDay(day)
-	if firstEpoch < utils.Config.Chain.Config.AltairForkEpoch && lastEpoch > utils.Config.Chain.Config.AltairForkEpoch {
-		firstEpoch = utils.Config.Chain.Config.AltairForkEpoch
-	} else if lastEpoch < utils.Config.Chain.Config.AltairForkEpoch {
->>>>>>> 3a9e34e7
+	if firstEpoch < utils.Config.Chain.ClConfig.AltairForkEpoch && lastEpoch > utils.Config.Chain.ClConfig.AltairForkEpoch {
+		firstEpoch = utils.Config.Chain.ClConfig.AltairForkEpoch
+	} else if lastEpoch < utils.Config.Chain.ClConfig.AltairForkEpoch {
 		logger.Infof("day %v is pre-altair, skipping sync committee export", day)
 		return nil
 	}
