--- conflicted
+++ resolved
@@ -1050,9 +1050,9 @@
 	logger.Infof("sync duty reset completed, took %v", time.Since(start))
 
 	startEpoch, endEpoch := utils.GetFirstAndLastEpochForDay(day)
-	if startEpoch < utils.Config.Chain.Config.AltairForkEpoch && endEpoch > utils.Config.Chain.Config.AltairForkEpoch {
-		startEpoch = utils.Config.Chain.Config.AltairForkEpoch
-	} else if endEpoch < utils.Config.Chain.Config.AltairForkEpoch {
+	if startEpoch < utils.Config.Chain.ClConfig.AltairForkEpoch && endEpoch > utils.Config.Chain.ClConfig.AltairForkEpoch {
+		startEpoch = utils.Config.Chain.ClConfig.AltairForkEpoch
+	} else if endEpoch < utils.Config.Chain.ClConfig.AltairForkEpoch {
 		logger.Infof("day %v is pre-altair, skipping sync committee export", day)
 		return nil
 	}
@@ -1330,16 +1330,11 @@
 		}
 
 		currentDay := lastDay + 1
-<<<<<<< HEAD
-		firstSlot := utils.GetLastBalanceInfoSlotForDay(lastDay) + 1
-		lastSlot := lastFinalizedEpoch * utils.Config.Chain.ClConfig.SlotsPerEpoch
-=======
 		firstSlot := uint64(0)
 		if lastDay > -1 {
 			firstSlot = utils.GetLastBalanceInfoSlotForDay(uint64(lastDay)) + 1
 		}
-		lastSlot := lastFinalizedEpoch * utils.Config.Chain.Config.SlotsPerEpoch
->>>>>>> a0a6efb7
+		lastSlot := lastFinalizedEpoch * utils.Config.Chain.ClConfig.SlotsPerEpoch
 
 		totalBalance := uint64(0)
 
