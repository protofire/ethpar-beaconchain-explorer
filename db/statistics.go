package db

import (
	"context"
	"database/sql"
	"eth2-exporter/cache"
	"eth2-exporter/metrics"
	"eth2-exporter/price"
	"eth2-exporter/rpc"
	"eth2-exporter/types"
	"eth2-exporter/utils"
	"fmt"
	"math/big"
	"strings"
	"sync"
	"time"

	"github.com/ethereum/go-ethereum/common"
	"github.com/jackc/pgx/v5"
	"github.com/jackc/pgx/v5/stdlib"
	"github.com/lib/pq"
	"github.com/shopspring/decimal"
	"github.com/sirupsen/logrus"
	"golang.org/x/sync/errgroup"

	pgxdecimal "github.com/jackc/pgx-shopspring-decimal"
)

func WriteValidatorStatisticsForDay(day uint64, client rpc.Client) error {
	exportStart := time.Now()
	defer func() {
		metrics.TaskDuration.WithLabelValues("db_update_validator_stats").Observe(time.Since(exportStart).Seconds())
	}()

	firstEpoch, lastEpoch := utils.GetFirstAndLastEpochForDay(day)

	logger.Infof("exporting statistics for day %v (epoch %v to %v)", day, firstEpoch, lastEpoch)

	if err := CheckIfDayIsFinalized(day); err != nil {
		return err
	}

	logger.Infof("getting exported state for day %v", day)

	type Exported struct {
		Status bool `db:"status"`
	}
	exported := Exported{}
	err := WriterDb.Get(&exported, `
		SELECT 
			status
		FROM validator_stats_status 
		WHERE day = $1;
		`, day)

	if err != nil && err != sql.ErrNoRows {
		return fmt.Errorf("error retrieving exported state: %w", err)
	}

	if exported.Status {
		logger.Infof("Skipping day %v as it is already exported", day)
		return nil
	}

	previousDayExported := Exported{}
	err = WriterDb.Get(&previousDayExported, `
		SELECT 
			status
		FROM validator_stats_status 
		WHERE day = $1;
		`, int64(day)-1)

	if err != nil && err != sql.ErrNoRows {
		return fmt.Errorf("error retrieving previous day exported state: %w", err)
	}

	if day > 0 && !previousDayExported.Status {
		return fmt.Errorf("cannot export day %v as day %v has not yet been exported yet", day, int64(day)-1)
	}

	maxValidatorIndex, err := BigtableClient.GetMaxValidatorindexForEpoch(lastEpoch)
	if err != nil {
		return err
	}
	validators := make([]uint64, 0, maxValidatorIndex)
	validatorData := make([]*types.ValidatorStatsTableDbRow, 0, maxValidatorIndex)
	validatorDataMux := &sync.Mutex{}

	logger.Infof("processing statistics for validators 0-%d", maxValidatorIndex)
	for i := uint64(0); i <= maxValidatorIndex; i++ {
		validators = append(validators, i)
		validatorData = append(validatorData, &types.ValidatorStatsTableDbRow{
			ValidatorIndex: i,
			Day:            int64(day),
		})
	}

	g := &errgroup.Group{}

	g.Go(func() error {
		if err := gatherValidatorMissedAttestationsStatisticsForDay(validators, day, validatorData, validatorDataMux); err != nil {
			logger.Error(err)
			return fmt.Errorf("error in GatherValidatorFailedAttestationsStatisticsForDay: %w", err)
		}
		return nil
	})
	g.Go(func() error {
		if err := GatherValidatorSyncDutiesForDay(validators, day, validatorData, validatorDataMux); err != nil {
			return fmt.Errorf("error in GatherValidatorSyncDutiesForDay: %w", err)
		}
		return nil
	})
	g.Go(func() error {
		if err := gatherValidatorDepositWithdrawals(day, validatorData, validatorDataMux); err != nil {
			return fmt.Errorf("error in GatherValidatorDepositWithdrawals: %w", err)
		}
		return nil
	})
	g.Go(func() error {
		if err := gatherValidatorBlockStats(day, validatorData, validatorDataMux); err != nil {
			return fmt.Errorf("error in GatherValidatorBlockStats: %w", err)
		}
		return nil
	})
	g.Go(func() error {
		if err := gatherValidatorBalances(client, day, validatorData, validatorDataMux); err != nil {
			return fmt.Errorf("error in GatherValidatorBalances: %w", err)
		}
		return nil
	})
	g.Go(func() error {
		if err := gatherValidatorElIcome(day, validatorData, validatorDataMux); err != nil {
			return fmt.Errorf("error in GatherValidatorElIcome: %w", err)
		}
		return nil
	})

	var statisticsData1d []*types.ValidatorStatsTableDbRow
	g.Go(func() error {
		var err error
		statisticsData1d, err = GatherStatisticsForDay(int64(day) - 1) // convert to int64 to avoid underflows
		if err != nil {
			return fmt.Errorf("error in GatherPreviousDayStatisticsData: %w", err)
		}
		return nil
	})
	var statisticsData7d []*types.ValidatorStatsTableDbRow
	g.Go(func() error {
		var err error
		statisticsData7d, err = GatherStatisticsForDay(int64(day) - 7) // convert to int64 to avoid underflows
		if err != nil {
			return fmt.Errorf("error in GatherPreviousDayStatisticsData: %w", err)
		}
		return nil
	})
	var statisticsData31d []*types.ValidatorStatsTableDbRow
	g.Go(func() error {
		var err error
		statisticsData31d, err = GatherStatisticsForDay(int64(day) - 31) // convert to int64 to avoid underflows
		if err != nil {
			return fmt.Errorf("error in GatherPreviousDayStatisticsData: %w", err)
		}
		return nil
	})
	var statisticsData365d []*types.ValidatorStatsTableDbRow
	g.Go(func() error {
		var err error
<<<<<<< HEAD
		statisticsData31d, err = GatherStatisticsForDay(int64(day) - 365) // convert to int64 to avoid underflows
=======
		statisticsData365d, err = gatherStatisticsForDay(int64(day) - 365) // convert to int64 to avoid underflows
>>>>>>> 91420435
		if err != nil {
			return fmt.Errorf("error in GatherPreviousDayStatisticsData: %w", err)
		}
		return nil
	})

	err = g.Wait()
	if err != nil {
		return err
	}

	logger.Infof("statistics data collection for day %v completed", day)

	// calculate cl income data & update totals
	for index, data := range validatorData {

		previousDayData := &types.ValidatorStatsTableDbRow{
			ValidatorIndex: uint64(data.ValidatorIndex),
		}

		if index < len(statisticsData1d) && day > 0 {
			previousDayData = statisticsData1d[index]
		}

		if data.ValidatorIndex != previousDayData.ValidatorIndex {
			return fmt.Errorf("logic error when retrieving previous day data for validator %v (%v wanted, %v retrieved)", index, data.ValidatorIndex, previousDayData.ValidatorIndex)
		}

		// update attestation totals
		data.MissedAttestationsTotal = previousDayData.MissedAttestationsTotal + data.MissedAttestations

		// update sync total
		data.ParticipatedSyncTotal = previousDayData.ParticipatedSyncTotal + data.ParticipatedSync
		data.MissedSyncTotal = previousDayData.MissedSyncTotal + data.MissedSync
		data.OrphanedSyncTotal = previousDayData.OrphanedSyncTotal + data.OrphanedSync

		// calculate cl reward & update totals
		data.ClRewardsGWei = data.EndBalance - previousDayData.EndBalance + data.WithdrawalsAmount - data.DepositsAmount
		data.ClRewardsGWeiTotal = previousDayData.ClRewardsGWeiTotal + data.ClRewardsGWei

		// update el reward total
		data.ElRewardsWeiTotal = previousDayData.ElRewardsWeiTotal.Add(data.ElRewardsWei)

		// update mev reward total
		data.MEVRewardsWeiTotal = previousDayData.MEVRewardsWeiTotal.Add(data.MEVRewardsWei)

		// update withdrawal total
		data.WithdrawalsTotal = previousDayData.WithdrawalsTotal + data.Withdrawals
		data.WithdrawalsAmountTotal = previousDayData.WithdrawalsAmountTotal + data.WithdrawalsAmount

		if statisticsData1d != nil && len(statisticsData1d) > index {
			data.ClPerformance1d = data.ClRewardsGWeiTotal - statisticsData1d[index].ClRewardsGWeiTotal
			data.ElPerformance1d = data.ElRewardsWeiTotal.Sub(statisticsData1d[index].ElRewardsWeiTotal)
			data.MEVPerformance1d = data.MEVRewardsWeiTotal.Sub(statisticsData1d[index].MEVRewardsWeiTotal)
		} else {
			data.ClPerformance1d = data.ClRewardsGWeiTotal
			data.ElPerformance1d = data.ElRewardsWeiTotal
			data.MEVPerformance1d = data.MEVRewardsWeiTotal
		}
		if statisticsData7d != nil && len(statisticsData7d) > index {
			data.ClPerformance7d = data.ClRewardsGWeiTotal - statisticsData7d[index].ClRewardsGWeiTotal
			data.ElPerformance7d = data.ElRewardsWeiTotal.Sub(statisticsData7d[index].ElRewardsWeiTotal)
			data.MEVPerformance7d = data.MEVRewardsWeiTotal.Sub(statisticsData7d[index].MEVRewardsWeiTotal)
		} else {
			data.ClPerformance7d = data.ClRewardsGWeiTotal
			data.ElPerformance7d = data.ElRewardsWeiTotal
			data.MEVPerformance7d = data.MEVRewardsWeiTotal
		}
		if statisticsData31d != nil && len(statisticsData31d) > index {
			data.ClPerformance31d = data.ClRewardsGWeiTotal - statisticsData31d[index].ClRewardsGWeiTotal
			data.ElPerformance31d = data.ElRewardsWeiTotal.Sub(statisticsData31d[index].ElRewardsWeiTotal)
			data.MEVPerformance31d = data.MEVRewardsWeiTotal.Sub(statisticsData31d[index].MEVRewardsWeiTotal)
		} else {
			data.ClPerformance31d = data.ClRewardsGWeiTotal
			data.ElPerformance31d = data.ElRewardsWeiTotal
			data.MEVPerformance31d = data.MEVRewardsWeiTotal
		}
		if statisticsData365d != nil && len(statisticsData365d) > index {
			data.ClPerformance365d = data.ClRewardsGWeiTotal - statisticsData365d[index].ClRewardsGWeiTotal
			data.ElPerformance365d = data.ElRewardsWeiTotal.Sub(statisticsData365d[index].ElRewardsWeiTotal)
			data.MEVPerformance365d = data.MEVRewardsWeiTotal.Sub(statisticsData365d[index].MEVRewardsWeiTotal)
		} else {
			data.ClPerformance365d = data.ClRewardsGWeiTotal
			data.ElPerformance365d = data.ElRewardsWeiTotal
			data.MEVPerformance365d = data.MEVRewardsWeiTotal
		}
	}

	conn, err := WriterDb.Conn(context.Background())
	if err != nil {
		return fmt.Errorf("error retrieving raw sql connection: %w", err)
	}
	defer conn.Close()

	err = conn.Raw(func(driverConn interface{}) error {
		conn := driverConn.(*stdlib.Conn).Conn()

		pgxdecimal.Register(conn.TypeMap())
		tx, err := conn.Begin(context.Background())

		if err != nil {
			return err
		}

		defer tx.Rollback(context.Background())

		logger.Infof("bulk inserting statistics data into the validator_stats table")
		_, err = tx.Exec(context.Background(), "DELETE FROM validator_stats WHERE day = $1", day)
		if err != nil {
			return err
		}

		_, err = tx.CopyFrom(context.Background(), pgx.Identifier{"validator_stats"}, []string{
			"validatorindex",
			"day",
			"start_balance",
			"end_balance",
			"min_balance",
			"max_balance",
			"start_effective_balance",
			"end_effective_balance",
			"min_effective_balance",
			"max_effective_balance",
			"missed_attestations",
			"missed_attestations_total",
			"orphaned_attestations",
			"participated_sync",
			"participated_sync_total",
			"missed_sync",
			"missed_sync_total",
			"orphaned_sync",
			"orphaned_sync_total",
			"proposed_blocks",
			"missed_blocks",
			"orphaned_blocks",
			"attester_slashings",
			"proposer_slashings",
			"deposits",
			"deposits_amount",
			"withdrawals",
			"withdrawals_total",
			"withdrawals_amount",
			"withdrawals_amount_total",
			"cl_rewards_gwei",
			"cl_rewards_gwei_total",
			"el_rewards_wei",
			"el_rewards_wei_total",
			"mev_rewards_wei",
			"mev_rewards_wei_total",
		}, pgx.CopyFromSlice(len(validatorData), func(i int) ([]interface{}, error) {
			return []interface{}{
				validatorData[i].ValidatorIndex,
				validatorData[i].Day,
				validatorData[i].StartBalance,
				validatorData[i].EndBalance,
				validatorData[i].MinBalance,
				validatorData[i].MaxBalance,
				validatorData[i].StartEffectiveBalance,
				validatorData[i].EndEffectiveBalance,
				validatorData[i].MinEffectiveBalance,
				validatorData[i].MaxEffectiveBalance,
				validatorData[i].MissedAttestations,
				validatorData[i].MissedAttestationsTotal,
				validatorData[i].OrphanedAttestations,
				validatorData[i].ParticipatedSync,
				validatorData[i].ParticipatedSyncTotal,
				validatorData[i].MissedSync,
				validatorData[i].MissedSyncTotal,
				validatorData[i].OrphanedSync,
				validatorData[i].OrphanedSyncTotal,
				validatorData[i].ProposedBlocks,
				validatorData[i].MissedBlocks,
				validatorData[i].OrphanedBlocks,
				validatorData[i].AttesterSlashings,
				validatorData[i].ProposerSlashing,
				validatorData[i].Deposits,
				validatorData[i].DepositsAmount,
				validatorData[i].Withdrawals,
				validatorData[i].WithdrawalsTotal,
				validatorData[i].WithdrawalsAmount,
				validatorData[i].WithdrawalsAmountTotal,
				validatorData[i].ClRewardsGWei,
				validatorData[i].ClRewardsGWeiTotal,
				validatorData[i].ElRewardsWei,
				validatorData[i].ElRewardsWeiTotal,
				validatorData[i].MEVRewardsWei,
				validatorData[i].MEVRewardsWeiTotal,
			}, nil
		}))

		if err != nil {
			return err
		}

		lastExportedStatsDay, err := GetLastExportedStatisticDay()
		if err != nil && err != ErrNoStats {
			return fmt.Errorf("error retrieving last exported statistics day: %w", err)
		}

		if day > lastExportedStatsDay {
			logger.Infof("updating validator_performance table")

			logger.Infof("deleting validator_performance table contents")

			_, err = tx.Exec(context.Background(), "TRUNCATE validator_performance")
			if err != nil {
				return err
			}
			logger.Infof("bulk loading new validator_performance table contents")

			_, err = tx.CopyFrom(context.Background(), pgx.Identifier{"validator_performance"}, []string{
				"validatorindex",
				"balance",
				"rank7d",

				"cl_performance_1d",
				"cl_performance_7d",
				"cl_performance_31d",
				"cl_performance_365d",
				"cl_performance_total",

				"el_performance_1d",
				"el_performance_7d",
				"el_performance_31d",
				"el_performance_365d",
				"el_performance_total",

				"mev_performance_1d",
				"mev_performance_7d",
				"mev_performance_31d",
				"mev_performance_365d",
				"mev_performance_total",
			}, pgx.CopyFromSlice(len(validatorData), func(i int) ([]interface{}, error) {
				return []interface{}{
					validatorData[i].ValidatorIndex,
					validatorData[i].EndBalance,
					0,

					validatorData[i].ClPerformance1d,
					validatorData[i].ClPerformance7d,
					validatorData[i].ClPerformance31d,
					validatorData[i].ClPerformance365d,
					validatorData[i].ClRewardsGWeiTotal,

					validatorData[i].ElPerformance1d,
					validatorData[i].ElPerformance7d,
					validatorData[i].ElPerformance31d,
					validatorData[i].ElPerformance365d,
					validatorData[i].ElRewardsWeiTotal,

					validatorData[i].MEVPerformance1d,
					validatorData[i].MEVPerformance7d,
					validatorData[i].MEVPerformance31d,
					validatorData[i].MEVPerformance365d,
					validatorData[i].MEVRewardsWeiTotal,
				}, nil
			}))

			if err != nil {
				return fmt.Errorf("error writing to validator_performance table: %w", err)
			}

			logger.Infof("populate validator_performance rank7d")
			_, err = tx.Exec(context.Background(), `
				WITH ranked_performance AS (
					SELECT
						validatorindex, 
						row_number() OVER (ORDER BY cl_performance_7d DESC) AS rank7d
					FROM validator_performance
				)
				UPDATE validator_performance vp
				SET rank7d = rp.rank7d
				FROM ranked_performance rp
				WHERE vp.validatorindex = rp.validatorindex
				`)
			if err != nil {
				return fmt.Errorf("error updating rank7d while exporting day [%v]: %w", day, err)
			}
		} else {
			logger.Infof("skipping total performance export as last exported day (%v) is greater than the exported day (%v)", lastExportedStatsDay, day)
		}

		logger.Infof("marking day %v as exported", day)
		if err := WriteValidatorStatsExported(day, tx); err != nil {
			return fmt.Errorf("error in WriteValidatorStatsExported: %w", err)
		}

		err = tx.Commit(context.Background())
		if err != nil {
			return err
		}

		return nil
	})
	if err != nil {
		return fmt.Errorf("error during statistics data insert: %w", err)
	}

	logger.Infof("batch insert of statistics data completed")

	logger.Infof("statistics export of day %v completed, took %v", day, time.Since(exportStart))
	return nil
}

func WriteValidatorStatsExported(day uint64, tx pgx.Tx) error {

	start := time.Now()

	logger.Infof("marking day export as completed in the validator_stats_status table for day %v", day)
	_, err := tx.Exec(context.Background(), `
		INSERT INTO validator_stats_status (day, status,failed_attestations_exported,sync_duties_exported,withdrawals_deposits_exported,balance_exported,cl_rewards_exported,el_rewards_exported,total_performance_exported,block_stats_exported,total_accumulation_exported)
		VALUES ($1, true, true, true, true,true,true,true,true,true,true)
		ON CONFLICT (day) DO UPDATE
		SET status = true,
		failed_attestations_exported = true,
		sync_duties_exported = true,
		withdrawals_deposits_exported = true,
		balance_exported = true,
		cl_rewards_exported = true,
		el_rewards_exported = true,
		total_performance_exported = true,
		block_stats_exported = true,
		total_accumulation_exported = true;
		`, day)
	if err != nil {
		return fmt.Errorf("error marking day export as completed in the validator_stats_status table for day %v: %w", day, err)
	}
	logger.Infof("marking completed, took %v", time.Since(start))

	return nil
}

func WriteValidatorTotalPerformance(day uint64, tx pgx.Tx) error {
	exportStart := time.Now()
	defer func() {
		metrics.TaskDuration.WithLabelValues("db_update_validator_total_performance_stats").Observe(time.Since(exportStart).Seconds())
	}()

	start := time.Now()

	logger.Infof("exporting total performance stats")

	_, err := tx.Exec(context.Background(), `insert into validator_performance (
				validatorindex,
				balance,
				rank7d,

				cl_performance_1d,
				cl_performance_7d,
				cl_performance_31d,
				cl_performance_365d,
				cl_performance_total,

				el_performance_1d,
				el_performance_7d,
				el_performance_31d,
				el_performance_365d,
				el_performance_total,

				mev_performance_1d,
				mev_performance_7d,
				mev_performance_31d,
				mev_performance_365d,
				mev_performance_total
				) (
					select 
					vs_now.validatorindex, 
						COALESCE(vs_now.end_balance, 0) as balance,
						0 as rank7d,

						coalesce(vs_now.cl_rewards_gwei_total, 0) - coalesce(vs_1d.cl_rewards_gwei_total, 0) as cl_performance_1d, 
						coalesce(vs_now.cl_rewards_gwei_total, 0) - coalesce(vs_7d.cl_rewards_gwei_total, 0) as cl_performance_7d, 
						coalesce(vs_now.cl_rewards_gwei_total, 0) - coalesce(vs_31d.cl_rewards_gwei_total, 0) as cl_performance_31d, 
						coalesce(vs_now.cl_rewards_gwei_total, 0) - coalesce(vs_365d.cl_rewards_gwei_total, 0) as cl_performance_365d,
						coalesce(vs_now.cl_rewards_gwei_total, 0) as cl_performance_total, 
						
						coalesce(vs_now.el_rewards_wei_total, 0) - coalesce(vs_1d.el_rewards_wei_total, 0) as el_performance_1d, 
						coalesce(vs_now.el_rewards_wei_total, 0) - coalesce(vs_7d.el_rewards_wei_total, 0) as el_performance_7d, 
						coalesce(vs_now.el_rewards_wei_total, 0) - coalesce(vs_31d.el_rewards_wei_total, 0) as el_performance_31d, 
						coalesce(vs_now.el_rewards_wei_total, 0) - coalesce(vs_365d.el_rewards_wei_total, 0) as el_performance_365d,
						coalesce(vs_now.el_rewards_wei_total, 0) as el_performance_total, 
						
						coalesce(vs_now.mev_rewards_wei_total, 0) - coalesce(vs_1d.mev_rewards_wei_total, 0) as mev_performance_1d, 
						coalesce(vs_now.mev_rewards_wei_total, 0) - coalesce(vs_7d.mev_rewards_wei_total, 0) as mev_performance_7d, 
						coalesce(vs_now.mev_rewards_wei_total, 0) - coalesce(vs_31d.mev_rewards_wei_total, 0) as mev_performance_31d, 
						coalesce(vs_now.mev_rewards_wei_total, 0) - coalesce(vs_365d.mev_rewards_wei_total, 0) as mev_performance_365d,
						coalesce(vs_now.mev_rewards_wei_total, 0) as mev_performance_total
					from validator_stats vs_now
					left join validator_stats vs_1d on vs_1d.validatorindex = vs_now.validatorindex and vs_1d.day = $2
					left join validator_stats vs_7d on vs_7d.validatorindex = vs_now.validatorindex and vs_7d.day = $3
					left join validator_stats vs_31d on vs_31d.validatorindex = vs_now.validatorindex and vs_31d.day = $4
					left join validator_stats vs_365d on vs_365d.validatorindex = vs_now.validatorindex and vs_365d.day = $5
					where vs_now.day = $1
				) 
				on conflict (validatorindex) do update set 
					balance = excluded.balance,
					rank7d=excluded.rank7d,

					cl_performance_1d=excluded.cl_performance_1d,
					cl_performance_7d=excluded.cl_performance_7d,
					cl_performance_31d=excluded.cl_performance_31d,
					cl_performance_365d=excluded.cl_performance_365d,
					cl_performance_total=excluded.cl_performance_total,

					el_performance_1d=excluded.el_performance_1d,
					el_performance_7d=excluded.el_performance_7d,
					el_performance_31d=excluded.el_performance_31d,
					el_performance_365d=excluded.el_performance_365d,
					el_performance_total=excluded.el_performance_total,

					mev_performance_1d=excluded.mev_performance_1d,
					mev_performance_7d=excluded.mev_performance_7d,
					mev_performance_31d=excluded.mev_performance_31d,
					mev_performance_365d=excluded.mev_performance_365d,
					mev_performance_total=excluded.mev_performance_total
			;`, day, int64(day)-1, int64(day)-7, int64(day)-31, int64(day)-365)

	if err != nil {
		return fmt.Errorf("error inserting performance into validator_performance for day [%v]: %w", day, err)
	}

	logger.Infof("export completed, took %v", time.Since(start))

	start = time.Now()
	logger.Infof("populate validator_performance rank7d")

	_, err = tx.Exec(context.Background(), `
		WITH ranked_performance AS (
			SELECT
				validatorindex, 
				row_number() OVER (ORDER BY cl_performance_7d DESC) AS rank7d
			FROM validator_performance
		)
		UPDATE validator_performance vp
		SET rank7d = rp.rank7d
		FROM ranked_performance rp
		WHERE vp.validatorindex = rp.validatorindex
		`)
	if err != nil {
		return fmt.Errorf("error updating rank7d while exporting day [%v]: %w", day, err)
	}

	logger.Infof("export completed, took %v", time.Since(start))

	logger.Infof("total performance statistics export of day %v completed, took %v", day, time.Since(exportStart))
	return nil
}

func gatherValidatorBlockStats(day uint64, data []*types.ValidatorStatsTableDbRow, mux *sync.Mutex) error {
	exportStart := time.Now()
	defer func() {
		metrics.TaskDuration.WithLabelValues("db_update_validator_block_stats").Observe(time.Since(exportStart).Seconds())
	}()

	firstEpoch, lastEpoch := utils.GetFirstAndLastEpochForDay(day)
	logger := logger.WithFields(logrus.Fields{
		"day":        day,
		"firstEpoch": firstEpoch,
		"lastEpoch":  lastEpoch,
	})

	type resRowBlocks struct {
		ValidatorIndex uint64 `db:"validatorindex"`
		ProposedBlocks uint64 `db:"proposed_blocks"`
		MissedBlocks   uint64 `db:"missed_blocks"`
		OrphanedBlocks uint64 `db:"orphaned_blocks"`
	}
	resBlocks := make([]*resRowBlocks, 0, 1024)

	logger.Infof("gathering proposed_blocks, missed_blocks and orphaned_blocks statistics")
	err := WriterDb.Select(&resBlocks, `select proposer AS validatorindex, sum(case when status = '1' then 1 else 0 end) AS proposed_blocks, sum(case when status = '2' then 1 else 0 end) AS missed_blocks, sum(case when status = '3' then 1 else 0 end) AS orphaned_blocks
			from blocks
			where epoch >= $1 and epoch <= $2 and proposer != $3
			group by proposer
		;`,
		firstEpoch, lastEpoch, MaxSqlInteger)
	if err != nil {
		return fmt.Errorf("error retrieving blocks for day [%v], firstEpoch [%v] and lastEpoch [%v]: %w", day, firstEpoch, lastEpoch, err)
	}

	mux.Lock()
	for _, r := range resBlocks {
		data[r.ValidatorIndex].ProposedBlocks = int64(r.ProposedBlocks)
		data[r.ValidatorIndex].MissedBlocks = int64(r.MissedBlocks)
		data[r.ValidatorIndex].OrphanedBlocks = int64(r.OrphanedBlocks)
	}
	mux.Unlock()

	type resRowSlashings struct {
		ValidatorIndex    uint64 `db:"validatorindex"`
		AttesterSlashings uint64 `db:"attester_slashings"`
		ProposerSlashing  uint64 `db:"proposer_slashings"`
	}
	resSlashings := make([]*resRowSlashings, 0, 1024)

	logger.Infof("gathering attester_slashings and proposer_slashings statistics")
	err = WriterDb.Select(&resSlashings, `
			select proposer AS validatorindex, sum(attesterslashingscount) AS attester_slashings, sum(proposerslashingscount) AS proposer_slashings
			from blocks
			where epoch >= $1 and epoch <= $2 and status = '1' and proposer != $3
			group by proposer;
		`,
		firstEpoch, lastEpoch, MaxSqlInteger)
	if err != nil {
		return fmt.Errorf("error retrieving slashings for day [%v], firstEpoch [%v] and lastEpoch [%v]: %w", day, firstEpoch, lastEpoch, err)
	}

	mux.Lock()
	for _, r := range resSlashings {
		data[r.ValidatorIndex].AttesterSlashings = int64(r.AttesterSlashings)
		data[r.ValidatorIndex].ProposerSlashing = int64(r.ProposerSlashing)
	}
	mux.Unlock()

	logger.Infof("gathering block statistics completed, took %v", time.Since(exportStart))
	return nil
}

func gatherValidatorElIcome(day uint64, data []*types.ValidatorStatsTableDbRow, mux *sync.Mutex) error {
	exportStart := time.Now()
	defer func() {
		metrics.TaskDuration.WithLabelValues("db_update_validator_el_income_stats").Observe(time.Since(exportStart).Seconds())
	}()

	firstEpoch, lastEpoch := utils.GetFirstAndLastEpochForDay(day)
	logger := logger.WithFields(logrus.Fields{
		"day":        day,
		"firstEpoch": firstEpoch,
		"lastEpoch":  lastEpoch,
	})

	logger.Infof("gathering mev & el rewards")

	type Container struct {
		Slot            uint64 `db:"slot"`
		ExecBlockNumber uint64 `db:"exec_block_number"`
		Proposer        uint64 `db:"proposer"`
		TxFeeReward     *big.Int
		MevReward       *big.Int
	}

	blocks := make([]*Container, 0)
	blocksMap := make(map[uint64]*Container)

	err := WriterDb.Select(&blocks, "SELECT slot, exec_block_number, proposer FROM blocks WHERE epoch >= $1 AND epoch <= $2 AND exec_block_number > 0 AND status = '1'", firstEpoch, lastEpoch)
	if err != nil {
		return fmt.Errorf("error retrieving blocks data for firstEpoch [%v] and lastEpoch [%v]: %w", firstEpoch, lastEpoch, err)
	}

	numbers := make([]uint64, 0, len(blocks))

	for _, b := range blocks {
		numbers = append(numbers, b.ExecBlockNumber)
		blocksMap[b.ExecBlockNumber] = b
	}

	blocksData, err := BigtableClient.GetBlocksIndexedMultiple(numbers, uint64(len(numbers)))
	if err != nil {
		return fmt.Errorf("error in GetBlocksIndexedMultiple: %w", err)
	}

	relaysData, err := GetRelayDataForIndexedBlocks(blocksData)
	if err != nil {
		return fmt.Errorf("error in GetRelayDataForIndexedBlocks: %w", err)
	}

	proposerRewards := make(map[uint64]*Container)

	for _, b := range blocksData {
		proposer := blocksMap[b.Number].Proposer

		if proposerRewards[proposer] == nil {
			proposerRewards[proposer] = &Container{
				MevReward:   big.NewInt(0),
				TxFeeReward: big.NewInt(0),
			}
		}

		txFeeReward := new(big.Int).SetBytes(b.TxReward)
		proposerRewards[proposer].TxFeeReward = new(big.Int).Add(txFeeReward, proposerRewards[proposer].TxFeeReward)

		mevReward, ok := relaysData[common.BytesToHash(b.Hash)]

		if ok {
			proposerRewards[proposer].MevReward = new(big.Int).Add(mevReward.MevBribe.BigInt(), proposerRewards[proposer].MevReward)
		} else {
			proposerRewards[proposer].MevReward = new(big.Int).Add(txFeeReward, proposerRewards[proposer].MevReward)
		}
	}

	mux.Lock()
	for proposer, r := range proposerRewards {
		data[proposer].ElRewardsWei = decimal.NewFromBigInt(r.TxFeeReward, 0)
		data[proposer].MEVRewardsWei = decimal.NewFromBigInt(r.MevReward, 0)
	}
	mux.Unlock()

	logger.Infof("gathering mev & el rewards statistics completed, took %v", time.Since(exportStart))
	return nil
}

func gatherValidatorBalances(client rpc.Client, day uint64, data []*types.ValidatorStatsTableDbRow, mux *sync.Mutex) error {
	exportStart := time.Now()
	defer func() {
		metrics.TaskDuration.WithLabelValues("db_update_validator_balances_stats").Observe(time.Since(exportStart).Seconds())
	}()

	firstEpoch, lastEpoch := utils.GetFirstAndLastEpochForDay(day)
	logger := logger.WithFields(logrus.Fields{
		"day":        day,
		"firstEpoch": firstEpoch,
		"lastEpoch":  lastEpoch,
	})

	logger.Infof("gathering balance statistics")
	firstEpochBalances, err := client.GetValidatorState(firstEpoch)
	if err != nil {
		return fmt.Errorf("error in GetValidatorBalanceStatistics for firstEpoch [%v] and lastEpoch [%v]: %w", firstEpoch, lastEpoch, err)
	}
	logger.Infof("retrieved balances for first epoch of day")
	lastEpochBalances, err := client.GetValidatorState(lastEpoch)
	if err != nil {
		return fmt.Errorf("error in GetValidatorBalanceStatistics for firstEpoch [%v] and lastEpoch [%v]: %w", firstEpoch, lastEpoch, err)
	}
	logger.Infof("retrieved balances for last epoch of day")

	mux.Lock()
	for _, stat := range firstEpochBalances.Data {
		data[stat.Index].StartBalance = int64(stat.Balance)
		data[stat.Index].StartEffectiveBalance = int64(stat.Validator.EffectiveBalance)
	}
	for _, stat := range lastEpochBalances.Data {
		data[stat.Index].EndBalance = int64(stat.Balance)
		data[stat.Index].EndEffectiveBalance = int64(stat.Validator.EffectiveBalance)
	}
	mux.Unlock()

	logger.Infof("gathering balance statistics completed, took %v", time.Since(exportStart))
	return nil
}

func gatherValidatorDepositWithdrawals(day uint64, data []*types.ValidatorStatsTableDbRow, mux *sync.Mutex) error {
	exportStart := time.Now()
	defer func() {
		metrics.TaskDuration.WithLabelValues("db_update_validator_deposit_withdrawal_stats").Observe(time.Since(exportStart).Seconds())
	}()

	// The end_balance of a day is the balance after the first slot of the last epoch of that day.
	// Therefore the last 31 slots of the day are not included in the end_balance of that day.
	// Since our income calculation is base on subtracting end_balances the deposits and withdrawals that happen during those slots must be added to the next day instead.
	firstSlot := uint64(0)
	if day > 0 {
		firstSlot = utils.GetLastBalanceInfoSlotForDay(day-1) + 1
	}
	lastSlot := utils.GetLastBalanceInfoSlotForDay(day)

	logger := logger.WithFields(logrus.Fields{
		"day":       day,
		"firstSlot": firstSlot,
		"lastSlot":  lastSlot,
	})

	logger.Infof("gathering deposits + withdrawals")

	type resRowDeposits struct {
		ValidatorIndex uint64 `db:"validatorindex"`
		Deposits       uint64 `db:"deposits"`
		DepositsAmount uint64 `db:"deposits_amount"`
	}
	resDeposits := make([]*resRowDeposits, 0, 1024)
	depositsQry := `
			select validators.validatorindex, count(*) AS deposits, sum(amount) AS deposits_amount
			from blocks_deposits
			inner join validators on blocks_deposits.publickey = validators.pubkey
			inner join blocks on blocks_deposits.block_root = blocks.blockroot
			where blocks.slot >= $1 and blocks.slot <= $2 and (blocks.status = '1' OR blocks.slot = 0) and blocks_deposits.valid_signature
			group by validators.validatorindex`

	err := WriterDb.Select(&resDeposits, depositsQry, firstSlot, lastSlot)
	if err != nil {
		return fmt.Errorf("error retrieving deposits for day [%v], firstSlot [%v] and lastSlot [%v]: %w", day, firstSlot, lastSlot, err)
	}

	mux.Lock()
	for _, r := range resDeposits {
		data[r.ValidatorIndex].Deposits = int64(r.Deposits)
		data[r.ValidatorIndex].DepositsAmount = int64(r.DepositsAmount)
	}
	mux.Unlock()

	type resRowWithdrawals struct {
		ValidatorIndex    uint64 `db:"validatorindex"`
		Withdrawals       uint64 `db:"withdrawals"`
		WithdrawalsAmount uint64 `db:"withdrawals_amount"`
	}
	resWithdrawals := make([]*resRowWithdrawals, 0, 1024)

	withdrawalsQuery := `select validatorindex, count(*) AS withdrawals, sum(amount) AS withdrawals_amount
			from blocks_withdrawals
			inner join blocks on blocks_withdrawals.block_root = blocks.blockroot
			where block_slot >= $1 and block_slot <= $2 and blocks.status = '1'
			group by validatorindex;`
	err = WriterDb.Select(&resWithdrawals, withdrawalsQuery, firstSlot, lastSlot)
	if err != nil {
		return fmt.Errorf("error retrieving withdrawals for day [%v], firstSlot [%v] and lastSlot [%v]: %w", day, firstSlot, lastSlot, err)
	}

	mux.Lock()
	for _, r := range resWithdrawals {
		data[r.ValidatorIndex].Withdrawals = int64(r.Withdrawals)
		data[r.ValidatorIndex].WithdrawalsAmount = int64(r.WithdrawalsAmount)
	}
	mux.Unlock()

	logger.Infof("gathering deposits + withdrawals completed, took %v", time.Since(exportStart))
	return nil
}

func GatherValidatorSyncDutiesForDay(validators []uint64, day uint64, data []*types.ValidatorStatsTableDbRow, mux *sync.Mutex) error {
	exportStart := time.Now()
	defer func() {
		metrics.TaskDuration.WithLabelValues("db_update_validator_sync_stats").Observe(time.Since(exportStart).Seconds())
	}()

	firstEpoch, lastEpoch := utils.GetFirstAndLastEpochForDay(day)
	if firstEpoch < utils.Config.Chain.ClConfig.AltairForkEpoch && lastEpoch > utils.Config.Chain.ClConfig.AltairForkEpoch {
		firstEpoch = utils.Config.Chain.ClConfig.AltairForkEpoch
	} else if lastEpoch < utils.Config.Chain.ClConfig.AltairForkEpoch {
		logger.Infof("day %v is pre-altair, skipping sync committee export", day)
		return nil
	}
	logger := logger.WithFields(logrus.Fields{
		"day":         day,
		"firstEpoch":  firstEpoch,
		"lastEpoch":   lastEpoch,
		"startPeriod": utils.SyncPeriodOfEpoch(firstEpoch),
		"endPeriod":   utils.SyncPeriodOfEpoch(lastEpoch),
	})
	logger.Infof("gathering sync duties")

	//map to hold the sync committee members for a given period
	syncCommittees := make(map[types.SyncCommitteePeriod]map[types.CommitteeIndex]types.ValidatorIndex)

	// iterate over all proposed slots of the statistics day
	rows, err := ReaderDb.Query("SELECT slot, syncaggregate_bits FROM blocks WHERE epoch >= $1 AND epoch <= $2 AND status = '1'", firstEpoch, lastEpoch)

	if err != nil {
		return fmt.Errorf("error retrieving blocks for sync statistics: %w", err)
	}

	proposedSlots := make(map[types.Slot][]byte)
	for rows.Next() {
		var slot types.Slot
		var bits []byte

		err := rows.Scan(&slot, &bits)
		if err != nil {
			rows.Close()
			return fmt.Errorf("error scanning row for sync statistics: %w", err)
		}

		proposedSlots[slot] = bits
	}
	rows.Close()

	for slot := firstEpoch * utils.Config.Chain.ClConfig.SlotsPerEpoch; slot <= ((lastEpoch+1)*utils.Config.Chain.ClConfig.SlotsPerEpoch)-1; slot++ {
		period := utils.SyncPeriodOfEpoch(utils.EpochOfSlot(uint64(slot)))

		committee := syncCommittees[types.SyncCommitteePeriod(period)]
		if committee == nil {
			committeeRows := []struct {
				Period         types.SyncCommitteePeriod
				ValidatorIndex types.ValidatorIndex
				CommitteeIndex types.CommitteeIndex
			}{}

			err := ReaderDb.Select(&committeeRows, "SELECT period, validatorindex, committeeindex FROM sync_committees WHERE period = $1", period)
			if err != nil {
				return fmt.Errorf("error retrieving sync period committees of period %v for sync statistics: %w", period, err)
			}

			syncCommittees[types.SyncCommitteePeriod(period)] = make(map[types.CommitteeIndex]types.ValidatorIndex)
			for _, row := range committeeRows {
				syncCommittees[types.SyncCommitteePeriod(period)][row.CommitteeIndex] = row.ValidatorIndex
			}
			committee = syncCommittees[types.SyncCommitteePeriod(period)]
			logger.Infof("retrieved committee members for period %v", period)
		}

		mux.Lock()
		bits := proposedSlots[types.Slot(slot)]
		for i := 0; i < len(committee); i++ {

			validator := committee[types.CommitteeIndex(i)]

			if len(bits) == 0 { // slot is empty
				data[validator].MissedSync++
			} else {
				participated := utils.BitAtVector(bits, i)
				if participated {
					data[validator].ParticipatedSync++
				} else {
					data[validator].MissedSync++
				}
			}
		}
		mux.Unlock()
	}

	logger.Infof("gathering sync duties completed, took %v", time.Since(exportStart))

	return nil
}

func gatherValidatorMissedAttestationsStatisticsForDay(validators []uint64, day uint64, data []*types.ValidatorStatsTableDbRow, mux *sync.Mutex) error {
	exportStart := time.Now()
	defer func() {
		metrics.TaskDuration.WithLabelValues("db_update_validator_failed_att_stats").Observe(time.Since(exportStart).Seconds())
	}()

	firstEpoch, lastEpoch := utils.GetFirstAndLastEpochForDay(day)
	logger := logger.WithFields(logrus.Fields{
		"day":        day,
		"firstEpoch": firstEpoch,
		"lastEpoch":  lastEpoch,
	})

	start := time.Now()

	logger.Infof("gathering missed attestations statistics")

	// first retrieve activation & exit epoch for all validators
	activityData := []struct {
		ActivationEpoch types.Epoch
		ExitEpoch       types.Epoch
	}{}

	err := ReaderDb.Select(&activityData, "SELECT activationepoch, exitepoch FROM validators ORDER BY validatorindex;")
	if err != nil {
		return fmt.Errorf("error retrieving activation & exit epoch for validators: %w", err)
	}

	// next retrieve all attestation data from the db

	firstSlot := firstEpoch * utils.Config.Chain.ClConfig.SlotsPerEpoch
	lastSlot := ((lastEpoch+1)*utils.Config.Chain.ClConfig.SlotsPerEpoch - 1)
	lastQuerySlot := ((lastEpoch+2)*utils.Config.Chain.ClConfig.SlotsPerEpoch - 1)

	rows, err := ReaderDb.Query(`SELECT 
	blocks_attestations.slot, 
	validators 
	FROM blocks_attestations 
	LEFT JOIN blocks ON blocks_attestations.block_root = blocks.blockroot WHERE
	blocks_attestations.block_slot >= $1 AND blocks_attestations.block_slot <= $2 AND blocks.status = '1' ORDER BY block_slot`, firstSlot, lastQuerySlot)
	if err != nil {
		return fmt.Errorf("error retrieving attestation data from the db: %w", err)
	}
	defer rows.Close()

	epochParticipation := make(map[types.Epoch]map[types.ValidatorIndex]bool)
	for rows.Next() {
		var slot types.Slot
		var attestingValidators pq.Int64Array

		err := rows.Scan(&slot, &attestingValidators)
		if err != nil {
			logger.Error(err)
			return fmt.Errorf("error scanning attestation data: %w", err)
		}

		if slot < types.Slot(firstSlot) || slot > types.Slot(lastSlot) {
			continue
		}

		epoch := types.Epoch(utils.EpochOfSlot(uint64(slot)))

		participation := epochParticipation[epoch]

		if participation == nil {
			epochParticipation[epoch] = make(map[types.ValidatorIndex]bool)

			// logger.Infof("seeding validator duties for epoch %v", epoch)
			for _, validator := range validators {
				if activityData[validator].ActivationEpoch <= epoch && epoch < activityData[validator].ExitEpoch {
					epochParticipation[epoch][types.ValidatorIndex(validator)] = false
				}
			}

			participation = epochParticipation[epoch]
		}

		for _, validator := range attestingValidators {
			participation[types.ValidatorIndex(validator)] = true
		}

		if len(epochParticipation) == 3 { // we have data for 3 epochs now available, which means data for the earliest epoch is now complete (takes data of two epochs)
			completedEpoch := epoch - 2

			// logger.Infof("processing data for completed epoch %v", completedEpoch)
			completedEpochData := epochParticipation[completedEpoch]

			if completedEpochData == nil {
				return fmt.Errorf("logic error, did not retrieve data for epoch %v", completedEpoch)
			}

			mux.Lock()
			for validator, participated := range completedEpochData {
				if !participated {
					data[validator].MissedAttestations++
				}
			}
			mux.Unlock()

			delete(epochParticipation, completedEpoch) // delete the completed epoch to preserve memory
		}
	}

	// process the remaining epochs
	for epoch, participation := range epochParticipation {
		if epoch > types.Epoch(lastEpoch) {
			continue
		}
		mux.Lock()
		for validator, participated := range participation {
			if !participated {
				data[validator].MissedAttestations++
			}
		}
		mux.Unlock()
	}

	// mux.Lock()
	// for i := 0; i < 100; i++ {
	// 	logger.Infof("validator %v has %v missed attestations", i, data[i].MissedAttestations)
	// }
	// mux.Unlock()
	logrus.Infof("gathering missed attestations completed, took %v", time.Since(start))

	return nil
}

func GatherStatisticsForDay(day int64) ([]*types.ValidatorStatsTableDbRow, error) {

	if day < 0 {
		return nil, nil
	}

	logger := logger.WithFields(logrus.Fields{
		"day": day,
	})

	start := time.Now()

	logger.Infof("gathering existing statistics for day %v", day)

	ret := make([]*types.ValidatorStatsTableDbRow, 0)

	err := WriterDb.Select(&ret, `SELECT 
		validatorindex, 
		day, 
		COALESCE(start_balance, 0) AS start_balance,
		COALESCE(end_balance, 0) AS end_balance,
		COALESCE(min_balance, 0) AS min_balance,
		COALESCE(max_balance, 0) AS max_balance,
		COALESCE(start_effective_balance, 0) AS start_effective_balance,
		COALESCE(end_effective_balance, 0) AS end_effective_balance,
		COALESCE(min_effective_balance, 0) AS min_effective_balance,
		COALESCE(max_effective_balance, 0) AS max_effective_balance,
		COALESCE(missed_attestations, 0) AS missed_attestations,
		COALESCE(missed_attestations_total, 0) AS missed_attestations_total,
		COALESCE(orphaned_attestations, 0) AS orphaned_attestations,
		COALESCE(participated_sync, 0) AS participated_sync,
		COALESCE(participated_sync_total, 0) AS participated_sync_total,
		COALESCE(missed_sync, 0) AS missed_sync,
		COALESCE(missed_sync_total, 0) AS missed_sync_total,
		COALESCE(orphaned_sync, 0) AS orphaned_sync,
		COALESCE(orphaned_sync_total, 0) AS orphaned_sync_total,
		COALESCE(proposed_blocks, 0) AS proposed_blocks,
		COALESCE(missed_blocks, 0) AS missed_blocks,
		COALESCE(orphaned_blocks, 0) AS orphaned_blocks,
		COALESCE(attester_slashings, 0) AS attester_slashings,
		COALESCE(proposer_slashings, 0) AS proposer_slashings,
		COALESCE(deposits, 0) AS deposits,
		COALESCE(deposits_amount, 0) AS deposits_amount,
		COALESCE(withdrawals, 0) AS withdrawals,
		COALESCE(withdrawals_total, 0) AS withdrawals_total,
		COALESCE(withdrawals_amount, 0) AS withdrawals_amount,
		COALESCE(withdrawals_amount_total, 0) AS withdrawals_amount_total,
		COALESCE(cl_rewards_gwei, 0) AS cl_rewards_gwei,
		COALESCE(cl_rewards_gwei_total, 0) AS cl_rewards_gwei_total,
		COALESCE(el_rewards_wei, 0) AS el_rewards_wei,
		COALESCE(el_rewards_wei_total, 0) AS el_rewards_wei_total,
		COALESCE(mev_rewards_wei, 0) AS mev_rewards_wei,
		COALESCE(mev_rewards_wei_total, 0) AS mev_rewards_wei_total
	 from validator_stats WHERE day = $1 ORDER BY validatorindex
	`, day)

	if err != nil {
		return nil, fmt.Errorf("error statistics for day %v data: %w", day, err)
	}

	logrus.Infof("gathering existing statistics for day %v completed, took %v", day, time.Since(start))
	return ret, nil
}

func GetValidatorIncomeHistoryChart(validatorIndices []uint64, currency string, lastFinalizedEpoch uint64, lowerBoundDay uint64) ([]*types.ChartDataPoint, error) {
	incomeHistory, err := GetValidatorIncomeHistory(validatorIndices, lowerBoundDay, 0, lastFinalizedEpoch)
	if err != nil {
		return nil, err
	}
	var clRewardsSeries = make([]*types.ChartDataPoint, len(incomeHistory))

	p := price.GetPrice(utils.Config.Frontend.ClCurrency, currency)

	for i := 0; i < len(incomeHistory); i++ {
		color := "#7cb5ec"
		if incomeHistory[i].ClRewards < 0 {
			color = "#f7a35c"
		}
		balanceTs := utils.DayToTime(incomeHistory[i].Day)
		clRewardsSeries[i] = &types.ChartDataPoint{X: float64(balanceTs.Unix() * 1000), Y: p * (float64(incomeHistory[i].ClRewards)) / float64(utils.Config.Frontend.ClCurrencyDivisor), Color: color}
	}
	return clRewardsSeries, err
}

func GetValidatorIncomeHistory(validatorIndices []uint64, lowerBoundDay uint64, upperBoundDay uint64, lastFinalizedEpoch uint64) ([]types.ValidatorIncomeHistory, error) {
	if len(validatorIndices) == 0 {
		return []types.ValidatorIncomeHistory{}, nil
	}

	if upperBoundDay == 0 {
		upperBoundDay = 65536
	}

	validatorIndices = utils.SortedUniqueUint64(validatorIndices)
	validatorIndicesStr := make([]string, len(validatorIndices))
	for i, v := range validatorIndices {
		validatorIndicesStr[i] = fmt.Sprintf("%d", v)
	}

	validatorIndicesPqArr := pq.Array(validatorIndices)

	cacheDur := time.Second * time.Duration(utils.Config.Chain.ClConfig.SecondsPerSlot*utils.Config.Chain.ClConfig.SlotsPerEpoch+10) // updates every epoch, keep 10sec longer
	cacheKey := fmt.Sprintf("%d:validatorIncomeHistory:%d:%d:%d:%s", utils.Config.Chain.ClConfig.DepositChainID, lowerBoundDay, upperBoundDay, lastFinalizedEpoch, strings.Join(validatorIndicesStr, ","))
	cached := []types.ValidatorIncomeHistory{}
	if _, err := cache.TieredCache.GetWithLocalTimeout(cacheKey, cacheDur, &cached); err == nil {
		return cached, nil
	}

	var result []types.ValidatorIncomeHistory
	err := ReaderDb.Select(&result, `
		SELECT 
			day, 
			SUM(COALESCE(cl_rewards_gwei, 0)) AS cl_rewards_gwei,
			SUM(COALESCE(end_balance, 0)) AS end_balance
		FROM validator_stats 
		WHERE validatorindex = ANY($1) AND day BETWEEN $2 AND $3 
		GROUP BY day 
		ORDER BY day
	;`, validatorIndicesPqArr, lowerBoundDay, upperBoundDay)
	if err != nil {
		return nil, err
	}

	// retrieve rewards for epochs not yet in stats
	if upperBoundDay == 65536 {
		lastDay := int64(0)
		if len(result) > 0 {
			lastDay = int64(result[len(result)-1].Day)
		} else {
			lastDayDb, err := GetLastExportedStatisticDay()
			if err == nil {
				lastDay = int64(lastDayDb)
			} else if err == ErrNoStats {
				lastDay = -1
			} else {
				return nil, err
			}
		}

		currentDay := lastDay + 1
		firstSlot := uint64(0)
		if lastDay > -1 {
			firstSlot = utils.GetLastBalanceInfoSlotForDay(uint64(lastDay)) + 1
		}
		lastSlot := lastFinalizedEpoch * utils.Config.Chain.ClConfig.SlotsPerEpoch

		totalBalance := uint64(0)

		g := errgroup.Group{}
		g.Go(func() error {
			latestBalances, err := BigtableClient.GetValidatorBalanceHistory(validatorIndices, lastFinalizedEpoch, lastFinalizedEpoch)
			if err != nil {
				logger.Errorf("error in GetValidatorIncomeHistory calling BigtableClient.GetValidatorBalanceHistory: %v", err)
				return err
			}

			for _, balance := range latestBalances {
				if len(balance) == 0 {
					continue
				}

				totalBalance += balance[0].Balance
			}
			return nil
		})

		var lastBalance uint64
		g.Go(func() error {

			if lastDay < 0 {
				return GetValidatorActivationBalance(validatorIndices, &lastBalance)
			} else {
				return GetValidatorBalanceForDay(validatorIndices, uint64(lastDay), &lastBalance)
			}
		})

		var lastDeposits uint64
		g.Go(func() error {
			return GetValidatorDepositsForSlots(validatorIndices, firstSlot, lastSlot, &lastDeposits)
		})

		var lastWithdrawals uint64
		g.Go(func() error {
			return GetValidatorWithdrawalsForSlots(validatorIndices, firstSlot, lastSlot, &lastWithdrawals)
		})

		err = g.Wait()
		if err != nil {
			return nil, err
		}

		result = append(result, types.ValidatorIncomeHistory{
			Day:       int64(currentDay),
			ClRewards: int64(totalBalance - lastBalance - lastDeposits + lastWithdrawals),
		})
	}

	go func() {
		err := cache.TieredCache.Set(cacheKey, &result, cacheDur)
		if err != nil {
			utils.LogError(err, fmt.Errorf("error setting tieredCache for GetValidatorIncomeHistory with key %v", cacheKey), 0)
		}
	}()

	return result, nil
}

func WriteChartSeriesForDay(day int64) error {
	startTs := time.Now()

	ctx, cancel := context.WithTimeout(context.Background(), time.Second*60)
	defer cancel()
	g, gCtx := errgroup.WithContext(ctx)

	g.Go(func() error {
		select {
		case <-gCtx.Done():
			return gCtx.Err()
		default:
		}
		err := WriteExecutionChartSeriesForDay(day)
		if err != nil {
			return err
		}
		return nil
	})

	g.Go(func() error {
		select {
		case <-gCtx.Done():
			return gCtx.Err()
		default:
		}
		err := WriteConsensusChartSeriesForDay(day)
		if err != nil {
			return err
		}
		return nil
	})

	err := g.Wait()
	if err != nil {
		return err
	}

	logger.Infof("marking day export as completed in the chart_series_status table for day %v", day)
	_, err = WriterDb.Exec("insert into chart_series_status (day, status) values ($1, true)", day)
	if err != nil {
		return err
	}

	logger.Infof("chart_series export completed: took %v", time.Since(startTs))
	return nil
}

func WriteConsensusChartSeriesForDay(day int64) error {
	if day < 0 {
		logger.Warnf("no consensus-charts for day < 0: %v", day)
		return nil
	}

	epochsPerDay := utils.EpochsPerDay()
	beaconchainDay := day * int64(epochsPerDay)

	startDate := utils.EpochToTime(uint64(beaconchainDay))
	dateTrunc := time.Date(startDate.Year(), startDate.Month(), startDate.Day(), 0, 0, 0, 0, time.UTC)

	// inclusive slot
	firstSlot := utils.TimeToFirstSlotOfEpoch(uint64(dateTrunc.Unix()))

	epochOffset := firstSlot % utils.Config.Chain.ClConfig.SlotsPerEpoch
	firstSlot = firstSlot - epochOffset
	firstEpoch := firstSlot / utils.Config.Chain.ClConfig.SlotsPerEpoch
	// exclusive slot
	lastSlot := int64(firstSlot) + int64(epochsPerDay*utils.Config.Chain.ClConfig.SlotsPerEpoch)
	if firstSlot == 0 {
		nextDateTrunc := time.Date(startDate.Year(), startDate.Month(), startDate.Day()+1, 0, 0, 0, 0, time.UTC)
		lastSlot = int64(utils.TimeToFirstSlotOfEpoch(uint64(nextDateTrunc.Unix())))
	}
	lastEpoch := lastSlot / int64(utils.Config.Chain.ClConfig.SlotsPerEpoch)
	lastSlot = lastEpoch * int64(utils.Config.Chain.ClConfig.SlotsPerEpoch)

	logrus.WithFields(logrus.Fields{"day": day, "firstSlot": firstSlot, "lastSlot": lastSlot, "firstEpoch": firstEpoch, "lastEpoch": lastEpoch, "startDate": startDate, "dateTrunc": dateTrunc}).Infof("exporting consensus chart_series")

	var err error

	_, err = WriterDb.Exec(`insert into chart_series select $1 as time, 'STAKED_ETH' as indicator, eligibleether/1e9 as value from epochs where epoch = $2 limit 1 on conflict (time, indicator) do update set time = excluded.time, indicator = excluded.indicator, value = excluded.value`, dateTrunc, lastEpoch-1)
	if err != nil {
		return fmt.Errorf("error inserting STAKED_ETH into chart_series: %w", err)
	}

	_, err = WriterDb.Exec(`insert into chart_series select $1 as time, 'AVG_VALIDATOR_BALANCE_ETH' as indicator, avg(averagevalidatorbalance)/1e9 as value from epochs where epoch >= $2 and epoch < $3 on conflict (time, indicator) do update set time = excluded.time, indicator = excluded.indicator, value = excluded.value`, dateTrunc, firstEpoch, lastEpoch)
	if err != nil {
		return fmt.Errorf("error inserting AVG_VALIDATOR_BALANCE_ETH into chart_series: %w", err)
	}

	_, err = WriterDb.Exec(`insert into chart_series select $1 as time, 'AVG_PARTICIPATION_RATE' as indicator, avg(globalparticipationrate) as value from epochs where epoch >= $2 and epoch < $3 on conflict (time, indicator) do update set time = excluded.time, indicator = excluded.indicator, value = excluded.value`, dateTrunc, firstEpoch, lastEpoch)
	if err != nil {
		return fmt.Errorf("error inserting AVG_PARTICIPATION_RATE into chart_series: %w", err)
	}

	_, err = WriterDb.Exec(`insert into chart_series select $1 as time, 'AVG_STAKE_EFFECTIVENESS' as indicator, coalesce(avg(eligibleether) / avg(totalvalidatorbalance), 0) as value from epochs where totalvalidatorbalance != 0 AND eligibleether != 0 and epoch >= $2 and epoch < $3 on conflict (time, indicator) do update set time = excluded.time, indicator = excluded.indicator, value = excluded.value`, dateTrunc, firstEpoch, lastEpoch)
	if err != nil {
		return fmt.Errorf("error inserting AVG_STAKE_EFFECTIVENESS into chart_series: %w", err)
	}

	_, err = WriterDb.Exec(`insert into chart_series select $1 as time, 'EL_VALID_DEPOSITS_ETH' as indicator, coalesce(sum(amount)/1e9,0) as value from eth1_deposits where valid_signature = true and block_ts >= $1 and block_ts < ($1 + interval '24 hour') on conflict (time, indicator) do update set time = excluded.time, indicator = excluded.indicator, value = excluded.value`, dateTrunc)
	if err != nil {
		return fmt.Errorf("error inserting EL_VALID_DEPOSITS_ETH into chart_series: %w", err)
	}

	_, err = WriterDb.Exec(`insert into chart_series select $1 as time, 'EL_INVALID_DEPOSITS_ETH' as indicator, coalesce(sum(amount)/1e9,0) as value from eth1_deposits where valid_signature = false and block_ts >= $1 and block_ts < ($1 + interval '24 hour') on conflict (time, indicator) do update set time = excluded.time, indicator = excluded.indicator, value = excluded.value`, dateTrunc)
	if err != nil {
		return fmt.Errorf("error inserting EL_INVALID_DEPOSITS_ETH into chart_series: %w", err)
	}

	_, err = WriterDb.Exec(`insert into chart_series select $1 as time, 'CL_DEPOSITS_ETH' as indicator, coalesce(sum(amount)/1e9,0) as value from blocks_deposits where block_slot >= $2 and block_slot < $3 on conflict (time, indicator) do update set time = excluded.time, indicator = excluded.indicator, value = excluded.value`, dateTrunc, firstSlot, lastSlot)
	if err != nil {
		return fmt.Errorf("error inserting CL_DEPOSITS_ETH into chart_series: %w", err)
	}

	_, err = WriterDb.Exec(`insert into chart_series select $1 as time, 'WITHDRAWALS_ETH' as indicator, coalesce(sum(w.amount)/1e9,0) as value from blocks_withdrawals w inner join blocks b ON w.block_root = b.blockroot AND b.status = '1' where w.block_slot >= $2 and w.block_slot < $3 on conflict (time, indicator) do update set time = excluded.time, indicator = excluded.indicator, value = excluded.value`, dateTrunc, firstSlot, lastSlot)
	if err != nil {
		return fmt.Errorf("error inserting WITHDRAWALS_ETH into chart_series: %w", err)
	}

	_, err = WriterDb.Exec(`insert into chart_series select $1 as time, 'PROPOSED_BLOCKS' as indicator, count(*) as value from blocks where status = '1' and slot >= $2 and slot < $3 on conflict (time, indicator) do update set time = excluded.time, indicator = excluded.indicator, value = excluded.value`, dateTrunc, firstSlot, lastSlot)
	if err != nil {
		return fmt.Errorf("error inserting PROPOSED_BLOCKS into chart_series: %w", err)
	}

	_, err = WriterDb.Exec(`insert into chart_series select $1 as time, 'MISSED_BLOCKS' as indicator, count(*) as value from blocks where status = '2' and slot >= $2 and slot < $3 on conflict (time, indicator) do update set time = excluded.time, indicator = excluded.indicator, value = excluded.value`, dateTrunc, firstSlot, lastSlot)
	if err != nil {
		return fmt.Errorf("error inserting MISSED_BLOCKS into chart_series: %w", err)
	}

	_, err = WriterDb.Exec(`insert into chart_series select $1 as time, 'ORPHANED_BLOCKS' as indicator, count(*) as value from blocks where status = '3' and slot >= $2 and slot < $3 on conflict (time, indicator) do update set time = excluded.time, indicator = excluded.indicator, value = excluded.value`, dateTrunc, firstSlot, lastSlot)
	if err != nil {
		return fmt.Errorf("error inserting ORPHANED_BLOCKS into chart_series: %w", err)
	}

	return nil
}

func WriteExecutionChartSeriesForDay(day int64) error {
	if utils.Config.Chain.ClConfig.DepositChainID != 1 {
		// logger.Warnf("not writing chart_series for execution: chainId != 1: %v", utils.Config.Chain.ClConfig.DepositChainID)
		return nil
	}

	if day < 0 {
		// before the beaconchain
		logger.Warnf("no execution charts for days before beaconchain")
		return nil
	}

	epochsPerDay := utils.EpochsPerDay()
	beaconchainDay := day * int64(epochsPerDay)

	startDate := utils.EpochToTime(uint64(beaconchainDay))
	dateTrunc := time.Date(startDate.Year(), startDate.Month(), startDate.Day(), 0, 0, 0, 0, time.UTC)

	// inclusive slot
	firstSlot := utils.TimeToFirstSlotOfEpoch(uint64(dateTrunc.Unix()))
	firstEpoch := firstSlot / utils.Config.Chain.ClConfig.SlotsPerEpoch
	// exclusive slot
	lastSlot := int64(firstSlot) + int64(epochsPerDay*utils.Config.Chain.ClConfig.SlotsPerEpoch)
	// The first day is not a whole day, so we take the first slot from the next day as lastSlot
	if firstSlot == 0 {
		nextDateTrunc := time.Date(startDate.Year(), startDate.Month(), startDate.Day()+1, 0, 0, 0, 0, time.UTC)
		lastSlot = int64(utils.TimeToFirstSlotOfEpoch(uint64(nextDateTrunc.Unix())))
	}
	lastEpoch := lastSlot / int64(utils.Config.Chain.ClConfig.SlotsPerEpoch)

	latestFinalizedEpoch, err := GetLatestFinalizedEpoch()
	if err != nil {
		return fmt.Errorf("error getting latest finalized epoch from db %w", err)
	}

	if lastEpoch > int64(latestFinalizedEpoch) {
		return fmt.Errorf("delaying chart series export as not all epochs for day %v finalized. last epoch of the day [%v] last finalized epoch [%v]", day, lastEpoch, latestFinalizedEpoch)
	}

	firstBlock, err := GetBlockNumber(uint64(firstSlot))
	if err != nil {
		return fmt.Errorf("error getting block number for slot: %v err: %w", firstSlot, err)
	}

	if firstBlock <= 15537394 {
		return fmt.Errorf("this function does not yet handle pre merge statistics")
	}

	lastBlock, err := GetBlockNumber(uint64(lastSlot))
	if err != nil {
		return fmt.Errorf("error getting block number for slot: %v err: %w", lastSlot, err)
	}
	logger.Infof("exporting chart_series for day %v ts: %v (slot %v to %v, block %v to %v)", day, dateTrunc, firstSlot, lastSlot, firstBlock, lastBlock)

	blocksChan := make(chan *types.Eth1Block, 360)
	batchSize := int64(360)
	go func(stream chan *types.Eth1Block) {
		logger.Infof("querying blocks from %v to %v", firstBlock, lastBlock)
		for b := int64(lastBlock) - 1; b > int64(firstBlock); b -= batchSize {
			high := b
			low := b - batchSize + 1
			if int64(firstBlock) > low {
				low = int64(firstBlock)
			}

			err := BigtableClient.GetFullBlocksDescending(stream, uint64(high), uint64(low))
			if err != nil {
				logger.Errorf("error getting blocks descending high: %v low: %v err: %v", high, low, err)
			}

		}
		close(stream)
	}(blocksChan)

	// logger.Infof("got %v blocks", len(blocks))

	blockCount := int64(0)
	txCount := int64(0)

	totalBaseFee := decimal.NewFromInt(0)
	totalGasPrice := decimal.NewFromInt(0)
	totalTxSavings := decimal.NewFromInt(0)
	totalTxFees := decimal.NewFromInt(0)
	totalBurned := decimal.NewFromInt(0)
	totalGasUsed := decimal.NewFromInt(0)

	legacyTxCount := int64(0)
	accessListTxCount := int64(0)
	eip1559TxCount := int64(0)
	failedTxCount := int64(0)
	successTxCount := int64(0)

	totalFailedGasUsed := decimal.NewFromInt(0)
	totalFailedTxFee := decimal.NewFromInt(0)

	totalBaseBlockReward := decimal.NewFromInt(0)

	totalGasLimit := decimal.NewFromInt(0)
	totalTips := decimal.NewFromInt(0)

	// totalSize := decimal.NewFromInt(0)

	// blockCount := len(blocks)

	// missedBlockCount := (firstSlot - uint64(lastSlot)) - uint64(blockCount)

	var prevBlock *types.Eth1Block

	accumulatedBlockTime := decimal.NewFromInt(0)

	for blk := range blocksChan {
		// logger.Infof("analyzing block: %v with: %v transactions", blk.Number, len(blk.Transactions))
		blockCount += 1
		baseFee := decimal.NewFromBigInt(new(big.Int).SetBytes(blk.BaseFee), 0)
		totalBaseFee = totalBaseFee.Add(baseFee)
		totalGasLimit = totalGasLimit.Add(decimal.NewFromInt(int64(blk.GasLimit)))

		if prevBlock != nil {
			accumulatedBlockTime = accumulatedBlockTime.Add(decimal.NewFromInt(prevBlock.Time.AsTime().UnixMicro() - blk.Time.AsTime().UnixMicro()))
		}

		totalBaseBlockReward = totalBaseBlockReward.Add(decimal.NewFromBigInt(utils.Eth1BlockReward(blk.Number, blk.Difficulty), 0))

		for _, tx := range blk.Transactions {
			// for _, itx := range tx.Itx {
			// }
			// blk.Time
			txCount += 1
			maxFee := decimal.NewFromBigInt(new(big.Int).SetBytes(tx.MaxFeePerGas), 0)
			prioFee := decimal.NewFromBigInt(new(big.Int).SetBytes(tx.MaxPriorityFeePerGas), 0)
			gasUsed := decimal.NewFromBigInt(new(big.Int).SetUint64(tx.GasUsed), 0)
			gasPrice := decimal.NewFromBigInt(new(big.Int).SetBytes(tx.GasPrice), 0)

			var tipFee decimal.Decimal
			var txFees decimal.Decimal
			switch tx.Type {
			case 0:
				legacyTxCount += 1
				totalGasPrice = totalGasPrice.Add(gasPrice)
				txFees = gasUsed.Mul(gasPrice)
				tipFee = gasPrice.Sub(baseFee)

			case 1:
				accessListTxCount += 1
				totalGasPrice = totalGasPrice.Add(gasPrice)
				txFees = gasUsed.Mul(gasPrice)
				tipFee = gasPrice.Sub(baseFee)

			case 2:
				// priority fee is capped because the base fee is filled first
				tipFee = decimal.Min(prioFee, maxFee.Sub(baseFee))
				eip1559TxCount += 1
				// totalMinerTips = totalMinerTips.Add(tipFee.Mul(gasUsed))
				txFees = baseFee.Mul(gasUsed).Add(tipFee.Mul(gasUsed))
				totalTxSavings = totalTxSavings.Add(maxFee.Mul(gasUsed).Sub(baseFee.Mul(gasUsed).Add(tipFee.Mul(gasUsed))))

			default:
				logger.Fatalf("error unknown tx type %v hash: %x", tx.Status, tx.Hash)
			}
			totalTxFees = totalTxFees.Add(txFees)

			switch tx.Status {
			case 0:
				failedTxCount += 1
				totalFailedGasUsed = totalFailedGasUsed.Add(gasUsed)
				totalFailedTxFee = totalFailedTxFee.Add(txFees)
			case 1:
				successTxCount += 1
			default:
				logger.Fatalf("error unknown status code %v hash: %x", tx.Status, tx.Hash)
			}
			totalGasUsed = totalGasUsed.Add(gasUsed)
			totalBurned = totalBurned.Add(baseFee.Mul(gasUsed))
			if blk.Number < 12244000 {
				totalTips = totalTips.Add(gasUsed.Mul(gasPrice))
			} else {
				totalTips = totalTips.Add(gasUsed.Mul(tipFee))
			}
		}
		prevBlock = blk
	}

	avgBlockTime := accumulatedBlockTime.Div(decimal.NewFromInt(blockCount - 1))

	logger.Infof("exporting consensus rewards from %v to %v", firstEpoch, lastEpoch)

	// consensus rewards are in Gwei
	totalConsensusRewards := int64(0)

	err = WriterDb.Get(&totalConsensusRewards, "SELECT SUM(COALESCE(cl_rewards_gwei, 0)) FROM validator_stats WHERE day = $1", day)
	if err != nil {
		return fmt.Errorf("error calculating totalConsensusRewards: %w", err)
	}
	logger.Infof("consensus rewards: %v", totalConsensusRewards)

	logger.Infof("Exporting BURNED_FEES %v", totalBurned.String())
	_, err = WriterDb.Exec("INSERT INTO chart_series (time, indicator, value) VALUES ($1, 'BURNED_FEES', $2) on conflict (time, indicator) do update set time = excluded.time, indicator = excluded.indicator, value = excluded.value", dateTrunc, totalBurned.String())
	if err != nil {
		return fmt.Errorf("error calculating BURNED_FEES chart_series: %w", err)
	}

	logger.Infof("Exporting NON_FAILED_TX_GAS_USAGE %v", totalGasUsed.Sub(totalFailedGasUsed).String())
	err = SaveChartSeriesPoint(dateTrunc, "NON_FAILED_TX_GAS_USAGE", totalGasUsed.Sub(totalFailedGasUsed).String())
	if err != nil {
		return fmt.Errorf("error calculating NON_FAILED_TX_GAS_USAGE chart_series: %w", err)
	}
	logger.Infof("Exporting BLOCK_COUNT %v", blockCount)
	err = SaveChartSeriesPoint(dateTrunc, "BLOCK_COUNT", blockCount)
	if err != nil {
		return fmt.Errorf("error calculating BLOCK_COUNT chart_series: %w", err)
	}

	// convert microseconds to seconds
	logger.Infof("Exporting BLOCK_TIME_AVG %v", avgBlockTime.Div(decimal.NewFromInt(1e6)).Abs().String())
	err = SaveChartSeriesPoint(dateTrunc, "BLOCK_TIME_AVG", avgBlockTime.Div(decimal.NewFromInt(1e6)).String())
	if err != nil {
		return fmt.Errorf("error calculating BLOCK_TIME_AVG chart_series: %w", err)
	}
	// convert consensus rewards to gwei
	emission := (totalBaseBlockReward.Add(decimal.NewFromInt(totalConsensusRewards).Mul(decimal.NewFromInt(1000000000))).Add(totalTips)).Sub(totalBurned)
	logger.Infof("Exporting TOTAL_EMISSION %v day emission", emission)

	var lastEmission float64
	err = ReaderDb.Get(&lastEmission, "SELECT value FROM chart_series WHERE indicator = 'TOTAL_EMISSION' AND time < $1 ORDER BY time DESC LIMIT 1", dateTrunc)
	if err != nil && err != sql.ErrNoRows {
		return fmt.Errorf("error getting previous value for TOTAL_EMISSION chart_series: %w", err)
	}

	newEmission := decimal.NewFromFloat(lastEmission).Add(emission)
	err = SaveChartSeriesPoint(dateTrunc, "TOTAL_EMISSION", newEmission)
	if err != nil {
		return fmt.Errorf("error calculating TOTAL_EMISSION chart_series: %w", err)
	}

	if totalGasPrice.GreaterThan(decimal.NewFromInt(0)) && decimal.NewFromInt(legacyTxCount).Add(decimal.NewFromInt(accessListTxCount)).GreaterThan(decimal.NewFromInt(0)) {
		logger.Infof("Exporting AVG_GASPRICE")
		_, err = WriterDb.Exec("INSERT INTO chart_series (time, indicator, value) VALUES($1, 'AVG_GASPRICE', $2) on conflict (time, indicator) do update set time = excluded.time, indicator = excluded.indicator, value = excluded.value", dateTrunc, totalGasPrice.Div((decimal.NewFromInt(legacyTxCount).Add(decimal.NewFromInt(accessListTxCount)))).String())
		if err != nil {
			return fmt.Errorf("error calculating AVG_GASPRICE chart_series err: %w", err)
		}
	}

	if txCount > 0 {
		logger.Infof("Exporting AVG_GASUSED %v", totalGasUsed.Div(decimal.NewFromInt(blockCount)).String())
		err = SaveChartSeriesPoint(dateTrunc, "AVG_GASUSED", totalGasUsed.Div(decimal.NewFromInt(blockCount)).String())
		if err != nil {
			return fmt.Errorf("error calculating AVG_GASUSED chart_series: %w", err)
		}
	}

	logger.Infof("Exporting TOTAL_GASUSED %v", totalGasUsed.String())
	err = SaveChartSeriesPoint(dateTrunc, "TOTAL_GASUSED", totalGasUsed.String())
	if err != nil {
		return fmt.Errorf("error calculating TOTAL_GASUSED chart_series: %w", err)
	}

	if blockCount > 0 {
		logger.Infof("Exporting AVG_GASLIMIT %v", totalGasLimit.Div(decimal.NewFromInt(blockCount)))
		err = SaveChartSeriesPoint(dateTrunc, "AVG_GASLIMIT", totalGasLimit.Div(decimal.NewFromInt(blockCount)))
		if err != nil {
			return fmt.Errorf("error calculating AVG_GASLIMIT chart_series: %w", err)
		}
	}

	if !totalGasLimit.IsZero() {
		logger.Infof("Exporting AVG_BLOCK_UTIL %v", totalGasUsed.Div(totalGasLimit).Mul(decimal.NewFromInt(100)))
		err = SaveChartSeriesPoint(dateTrunc, "AVG_BLOCK_UTIL", totalGasUsed.Div(totalGasLimit).Mul(decimal.NewFromInt(100)))
		if err != nil {
			return fmt.Errorf("error calculating AVG_BLOCK_UTIL chart_series: %w", err)
		}
	}

	switch utils.Config.Chain.ClConfig.DepositChainID {
	case 1:
		crowdSale := 72009990.50
		logger.Infof("Exporting MARKET_CAP: %v", newEmission.Div(decimal.NewFromInt(1e18)).Add(decimal.NewFromFloat(crowdSale)).Mul(decimal.NewFromFloat(price.GetPrice(utils.Config.Frontend.MainCurrency, "USD"))).String())
		err = SaveChartSeriesPoint(dateTrunc, "MARKET_CAP", newEmission.Div(decimal.NewFromInt(1e18)).Add(decimal.NewFromFloat(crowdSale)).Mul(decimal.NewFromFloat(price.GetPrice(utils.Config.Frontend.MainCurrency, "USD"))).String())
		if err != nil {
			return fmt.Errorf("error calculating MARKET_CAP chart_series: %w", err)
		}
	}

	logger.Infof("Exporting TX_COUNT %v", txCount)
	err = SaveChartSeriesPoint(dateTrunc, "TX_COUNT", txCount)
	if err != nil {
		return fmt.Errorf("error calculating TX_COUNT chart_series: %w", err)
	}

	// Not sure how this is currently possible (where do we store the size, i think this is missing)
	// logger.Infof("Exporting AVG_SIZE %v", totalSize.div)
	// err = SaveChartSeriesPoint(dateTrunc, "AVG_SIZE", totalSize.div)
	// if err != nil {
	// 	return fmt.Errorf("error calculating AVG_SIZE chart_series: %w", err)
	// }

	// logger.Infof("Exporting POWER_CONSUMPTION %v", avgBlockTime.String())
	// err = SaveChartSeriesPoint(dateTrunc, "POWER_CONSUMPTION", avgBlockTime.String())
	// if err != nil {
	// 	return fmt.Errorf("error calculating POWER_CONSUMPTION chart_series: %w", err)
	// }

	// logger.Infof("Exporting NEW_ACCOUNTS %v", avgBlockTime.String())
	// err = SaveChartSeriesPoint(dateTrunc, "NEW_ACCOUNTS", avgBlockTime.String())
	// if err != nil {
	// 	return fmt.Errorf("error calculating NEW_ACCOUNTS chart_series: %w", err)
	// }

	return nil
}

func WriteGraffitiStatisticsForDay(day int64) error {
	if day < 0 {
		logger.Warnf("no graffiti-stats for days before beaconchain")
		return nil
	}

	epochsPerDay := utils.EpochsPerDay()
	firstSlot := uint64(day) * epochsPerDay * utils.Config.Chain.ClConfig.SlotsPerEpoch
	firstSlotOfNextDay := uint64(day+1) * epochsPerDay * utils.Config.Chain.ClConfig.SlotsPerEpoch

	// \x are missed blocks
	// \x0000000000000000000000000000000000000000000000000000000000000000 are empty graffities
	_, err := WriterDb.Exec(`
		insert into graffiti_stats
		select $1::int as day, graffiti, graffiti_text, count(*), count(distinct proposer) as proposer_count
		from blocks 
		where slot >= $2 and slot < $3 and status = '1' and graffiti <> '\x' and graffiti <> '\x0000000000000000000000000000000000000000000000000000000000000000'
		group by day, graffiti, graffiti_text
		on conflict (graffiti, day) do update set
			graffiti       = excluded.graffiti,
			day            = excluded.day,
			graffiti_text  = excluded.graffiti_text,
			count          = excluded.count,
			proposer_count = excluded.proposer_count`, day, firstSlot, firstSlotOfNextDay)
	if err != nil {
		return err
	}

	return nil
}

func CheckIfDayIsFinalized(day uint64) error {
	_, lastEpoch := utils.GetFirstAndLastEpochForDay(day)

	latestFinalizedEpoch, err := GetLatestFinalizedEpoch()
	if err != nil {
		return fmt.Errorf("error getting latest finalized epoch from db %w", err)
	}

	if lastEpoch > latestFinalizedEpoch {
		return fmt.Errorf("delaying statistics export as not all epochs for day %v are finalized. Last epoch of the day [%v] last finalized epoch [%v]", day, lastEpoch, latestFinalizedEpoch)
	}

	return nil
}<|MERGE_RESOLUTION|>--- conflicted
+++ resolved
@@ -165,11 +165,7 @@
 	var statisticsData365d []*types.ValidatorStatsTableDbRow
 	g.Go(func() error {
 		var err error
-<<<<<<< HEAD
-		statisticsData31d, err = GatherStatisticsForDay(int64(day) - 365) // convert to int64 to avoid underflows
-=======
-		statisticsData365d, err = gatherStatisticsForDay(int64(day) - 365) // convert to int64 to avoid underflows
->>>>>>> 91420435
+		statisticsData365d, err = GatherStatisticsForDay(int64(day) - 365) // convert to int64 to avoid underflows
 		if err != nil {
 			return fmt.Errorf("error in GatherPreviousDayStatisticsData: %w", err)
 		}
