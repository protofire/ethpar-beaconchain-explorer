package db

import (
	"context"
	"database/sql"
	"encoding/hex"
	"errors"
	"eth2-exporter/types"
	"eth2-exporter/utils"
	"fmt"
	"strings"
	"time"

	"github.com/jmoiron/sqlx"
	"github.com/lib/pq"
)

// FrontendWriterDB is a pointer to the auth-database
var FrontendReaderDB *sqlx.DB
var FrontendWriterDB *sqlx.DB

func MustInitFrontendDB(writer *types.DatabaseConfig, reader *types.DatabaseConfig) {
	FrontendWriterDB, FrontendReaderDB = mustInitDB(writer, reader)
}

// GetUserEmailById returns the email of a user.
func GetUserEmailById(id uint64) (string, error) {
	var mail string = ""
	err := FrontendWriterDB.Get(&mail, "SELECT email FROM users WHERE id = $1", id)
	return mail, err
}

// GetUserEmailsByIds returns the emails of users.
func GetUserEmailsByIds(ids []uint64) (map[uint64]string, error) {
	mailsByID := map[uint64]string{}
	if len(ids) == 0 {
		return mailsByID, nil
	}
	var rows []struct {
		ID    uint64 `db:"id"`
		Email string `db:"email"`
	}
	//
	err := FrontendWriterDB.Select(&rows, "SELECT id, email FROM users WHERE id = ANY($1) AND id NOT IN (SELECT user_id from users_notification_channels WHERE active = false and channel = $2)", pq.Array(ids), types.EmailNotificationChannel)
	if err != nil {
		return nil, err
	}
	for _, r := range rows {
		mailsByID[r.ID] = r.Email
	}
	return mailsByID, nil
}

// DeleteUserByEmail deletes a user.
func DeleteUserByEmail(email string) error {
	_, err := FrontendWriterDB.Exec("DELETE FROM users WHERE email = $1", email)
	return err
}

func GetUserApiKeyById(id uint64) (string, error) {
	var apiKey string = ""
	err := FrontendWriterDB.Get(&apiKey, "SELECT api_key FROM users WHERE id = $1", id)
	return apiKey, err
}

func GetUserIdByApiKey(apiKey string) (*types.UserWithPremium, error) {
	data := &types.UserWithPremium{}
	row := FrontendWriterDB.QueryRow("SELECT id, (SELECT product_id from users_app_subscriptions WHERE user_id = users.id AND active = true order by id desc limit 1) FROM users WHERE api_key = $1", apiKey)
	err := row.Scan(&data.ID, &data.Product)
	return data, err
}

// DeleteUserById deletes a user.
func DeleteUserById(id uint64) error {
	_, err := FrontendWriterDB.Exec("DELETE FROM users WHERE id = $1", id)
	return err
}

// UpdatePassword updates the password of a user.
func UpdatePassword(userId uint64, hash []byte) error {
	_, err := FrontendWriterDB.Exec("UPDATE users SET password = $1 WHERE id = $2", hash, userId)
	return err
}

// AddAuthorizeCode registers a code that can be used in exchange for an access token
func AddAuthorizeCode(userId uint64, code, clientId string, appId uint64) error {
	var dbClientID = clientId
	if len(dbClientID) <= 5 { // remain backwards compatible
		dbClientID = code
	}
	now := time.Now()
	nowTs := now.Unix()
	_, err := FrontendWriterDB.Exec("INSERT INTO oauth_codes (user_id, code, app_id, created_ts, client_id) VALUES($1, $2, $3, TO_TIMESTAMP($4), $5) ON CONFLICT (user_id, app_id, client_id) DO UPDATE SET code = $2, created_ts = TO_TIMESTAMP($4), consumed = false", userId, code, appId, nowTs, dbClientID)
	return err
}

// GetAppNameFromRedirectUri receives an oauth redirect_url and returns the registered app name, if exists
func GetAppDataFromRedirectUri(callback string) (*types.OAuthAppData, error) {
	data := []*types.OAuthAppData{}
	err := FrontendWriterDB.Select(&data, "SELECT id, app_name, redirect_uri, active, owner_id FROM oauth_apps WHERE active = true AND redirect_uri = $1", callback)
	if err != nil {
		return nil, err
	}

	if len(data) > 0 {
		return data[0], nil
	}
	return nil, errors.New("no rows found")
}

// CreateAPIKey creates an API key for the user and saves it to the database
func CreateAPIKey(userID uint64) error {
	type user struct {
		Password   string
		RegisterTs time.Time
		Email      string
	}

	tx, err := FrontendWriterDB.Begin()
	if err != nil {
		return err
	}
	defer tx.Rollback()

	u := user{}

	row := tx.QueryRow("SELECT register_ts, password, email FROM users where id = $1", userID)
	err = row.Scan(&u.RegisterTs, &u.Password, &u.Email)
	if err != nil {
		return err
	}

	key, err := utils.GenerateRandomAPIKey()
	if err != nil {
		return err
	}
	_, err = tx.Exec("UPDATE users SET api_key = $1 where id = $2", key, userID)
	if err != nil {
		return err
	}

	err = tx.Commit()
	if err != nil {
		return err
	}
	return nil
}

// GetUserAuthDataByAuthorizationCode checks an oauth code for validity, consumes the code and returns the userId on success
func GetUserAuthDataByAuthorizationCode(code string) (*types.OAuthCodeData, error) {
	var rows []*types.OAuthCodeData
	err := FrontendWriterDB.Select(&rows, "UPDATE oauth_codes SET consumed = true WHERE code = $1 AND "+
		"consumed = false AND created_ts + INTERVAL '35 minutes' > NOW() "+
		"RETURNING user_id, app_id;", code)

	if err != nil {
		return nil, err
	}

	for _, r := range rows {
		if r.UserID > 0 {
			return r, nil
		}
	}

	return nil, errors.New("no rows found")
}

// GetByRefreshToken basically used to confirm the claimed user id with the refresh token. Returns the userId if successful
func GetByRefreshToken(claimUserID, claimAppID, claimDeviceID uint64, hashedRefreshToken string) (uint64, error) {
	var userID uint64
	err := FrontendWriterDB.Get(&userID,
		"SELECT user_id FROM users_devices WHERE user_id = $1 AND "+
			"refresh_token = $2 AND app_id = $3 AND id = $4 AND active = true", claimUserID, hashedRefreshToken, claimAppID, claimDeviceID)

	if err != nil {
		return 0, err
	}

	return userID, nil
}

func GetUserMonitorSharingSetting(userID uint64) (bool, error) {
	var share bool
	err := FrontendWriterDB.Get(&share,
		"SELECT share FROM stats_sharing WHERE user_id = $1 ORDER BY id desc limit 1", userID)

	if err != nil {
		if err == sql.ErrNoRows {
			return false, nil
		}
		return false, err
	}

	return share, nil
}

func SetUserMonitorSharingSetting(userID uint64, share bool) error {
	_, err := FrontendWriterDB.Exec("INSERT INTO stats_sharing (user_id, share, ts) VALUES($1, $2, 'NOW()')",
		userID, share,
	)

	return err
}

func GetUserDevicesByUserID(userID uint64) ([]types.PairedDevice, error) {
	data := []types.PairedDevice{}

	rows, err := FrontendWriterDB.Query(
		"SELECT users_devices.id, oauth_apps.app_name, users_devices.device_name, users_devices.active, "+
			"users_devices.notify_enabled, users_devices.created_ts FROM users_devices "+
			"left join oauth_apps on users_devices.app_id = oauth_apps.id WHERE users_devices.user_id = $1 order by created_ts desc", userID)

	if err != nil {
		return nil, err
	}

	defer rows.Close()

	for rows.Next() {
		pairedDevice := types.PairedDevice{}
		if err := rows.Scan(&pairedDevice.ID, &pairedDevice.AppName, &pairedDevice.DeviceName, &pairedDevice.Active, &pairedDevice.NotifyEnabled, &pairedDevice.CreatedAt); err != nil {
			return nil, err
		}

		data = append(data, pairedDevice)
	}

	if len(data) > 0 {
		return data, nil
	}
	return nil, nil
}

// InsertUserDevice Insert user device and return device id
func InsertUserDevice(userID uint64, hashedRefreshToken string, name string, appID uint64) (uint64, error) {
	var deviceID uint64
	err := FrontendWriterDB.Get(&deviceID, "INSERT INTO users_devices (user_id, refresh_token, device_name, app_id, created_ts) VALUES($1, $2, $3, $4, 'NOW()') RETURNING id",
		userID, hashedRefreshToken, name, appID,
	)

	if err != nil {
		return 0, err
	}

	return deviceID, nil
}

func MobileNotificatonTokenUpdate(userID, deviceID uint64, notifyToken string) error {
	_, err := FrontendWriterDB.Exec("UPDATE users_devices SET notification_token = $1 WHERE user_id = $2 AND id = $3;",
		notifyToken, userID, deviceID,
	)
	return err
}

// AddSubscription adds a new subscription to the database.
func AddSubscription(userID uint64, network string, eventName types.EventName, eventFilter string, eventThreshold float64) error {
	now := time.Now()
	nowTs := now.Unix()
	nowEpoch := utils.TimeToEpoch(now)

	var onConflictDo string = "NOTHING"
	if strings.HasPrefix(string(eventName), "monitoring_") || eventName == types.RocketpoolCollateralMaxReached || eventName == types.RocketpoolCollateralMinReached || eventName == types.ValidatorIsOfflineEventName {
		onConflictDo = "UPDATE SET event_threshold = $6"
	}

	name := string(eventName)
	if network != "" {
		name = strings.ToLower(network) + ":" + string(eventName)
	}
	// channels := pq.StringArray{"email", "push", "webhook"}
	// _, err := FrontendWriterDB.Exec("INSERT INTO users_subscriptions (user_id, event_name, event_filter, created_ts, created_epoch, event_threshold, channels) VALUES ($1, $2, $3, TO_TIMESTAMP($4), $5, $6, $7) ON CONFLICT (user_id, event_name, event_filter) DO "+onConflictDo, userID, name, eventFilter, nowTs, nowEpoch, eventThreshold, channels)
	_, err := FrontendWriterDB.Exec("INSERT INTO users_subscriptions (user_id, event_name, event_filter, created_ts, created_epoch, event_threshold) VALUES ($1, $2, $3, TO_TIMESTAMP($4), $5, $6) ON CONFLICT (user_id, event_name, event_filter) DO "+onConflictDo, userID, name, eventFilter, nowTs, nowEpoch, eventThreshold)
	return err
}

// DeleteSubscription removes a subscription from the database.
func DeleteSubscription(userID uint64, network string, eventName types.EventName, eventFilter string) error {
	name := string(eventName)
	if network != "" && !types.IsUserIndexed(eventName) {
		name = strings.ToLower(network) + ":" + string(eventName)
	}

	_, err := FrontendWriterDB.Exec("DELETE FROM users_subscriptions WHERE user_id = $1 and event_name = $2 and event_filter = $3", userID, name, eventFilter)
	return err
}

func DeleteAllSubscription(userID uint64, network string, eventName types.EventName) error {
	name := string(eventName)
	if network != "" && !types.IsUserIndexed(eventName) {
		name = strings.ToLower(network) + ":" + string(eventName)
	}

	_, err := FrontendWriterDB.Exec("DELETE FROM users_subscriptions WHERE user_id = $1 and event_name = $2", userID, name)
	return err
}

func InsertMobileSubscription(tx *sql.Tx, userID uint64, paymentDetails types.MobileSubscription, store, receipt string, expiration int64, rejectReson string, extSubscriptionId string) error {
	now := time.Now()
	nowTs := now.Unix()
	receiptHash := utils.HashAndEncode(receipt)
	var err error
	if tx == nil {
		_, err = FrontendWriterDB.Exec("INSERT INTO users_app_subscriptions (user_id, product_id, price_micros, currency, created_at, updated_at, validate_remotely, active, store, receipt, expires_at, reject_reason, receipt_hash, subscription_id) VALUES("+
			"$1, $2, $3, $4, TO_TIMESTAMP($5), TO_TIMESTAMP($6), $7, $8, $9, $10, TO_TIMESTAMP($11), $12, $13, $14);",
			userID, paymentDetails.ProductID, paymentDetails.PriceMicros, paymentDetails.Currency, nowTs, nowTs, paymentDetails.Valid, paymentDetails.Valid, store, receipt, expiration, rejectReson, receiptHash, extSubscriptionId,
		)
	} else {
		_, err = tx.Exec("INSERT INTO users_app_subscriptions (user_id, product_id, price_micros, currency, created_at, updated_at, validate_remotely, active, store, receipt, expires_at, reject_reason, receipt_hash, subscription_id) VALUES("+
			"$1, $2, $3, $4, TO_TIMESTAMP($5), TO_TIMESTAMP($6), $7, $8, $9, $10, TO_TIMESTAMP($11), $12, $13, $14);",
			userID, paymentDetails.ProductID, paymentDetails.PriceMicros, paymentDetails.Currency, nowTs, nowTs, paymentDetails.Valid, paymentDetails.Valid, store, receipt, expiration, rejectReson, receiptHash, extSubscriptionId,
		)
	}

	return err
}

func ChangeProductIDFromStripe(tx *sql.Tx, stripeSubscriptionID string, productID string) error {
	now := time.Now()
	nowTs := now.Unix()

	_, err := tx.Exec("UPDATE users_app_subscriptions SET product_id = $2, updated_at = TO_TIMESTAMP($3) where subscription_id = $1 AND store = 'stripe'", stripeSubscriptionID, productID, nowTs)
	if err != nil {
		return err
	}
	return err
}

func GetAppSubscriptionCount(userID uint64) (int64, error) {
	var count int64
	row := FrontendWriterDB.QueryRow(
		"SELECT count(receipt) as count FROM users_app_subscriptions WHERE user_id = $1",
		userID,
	)
	err := row.Scan(&count)
	return count, err
}

type PremiumResult struct {
	Package string `db:"product_id"`
	Store   string `db:"store"`
}

func GetUserPremiumPackage(userID uint64) (PremiumResult, error) {
	var pkg PremiumResult
	err := FrontendWriterDB.Get(&pkg,
		"SELECT COALESCE(product_id, '') as product_id, COALESCE(store, '') as store from users_app_subscriptions WHERE user_id = $1 AND active = true order by id desc",
		userID,
	)
	return pkg, err
}

func GetUserPremiumSubscription(id uint64) (types.UserPremiumSubscription, error) {
	userSub := types.UserPremiumSubscription{}
	err := FrontendWriterDB.Get(&userSub, "SELECT user_id, store, active, COALESCE(product_id, '') as product_id, COALESCE(reject_reason, '') as reject_reason FROM users_app_subscriptions WHERE user_id = $1 ORDER BY active desc, id desc LIMIT 1", id)
	return userSub, err
}

func GetAllAppSubscriptions() ([]*types.PremiumData, error) {
	data := []*types.PremiumData{}

	err := FrontendWriterDB.Select(&data,
		"SELECT id, receipt, store, active, expires_at, product_id from users_app_subscriptions WHERE validate_remotely = true order by id desc",
	)

	return data, err
}

func DisableAllSubscriptionsFromStripeUser(stripeCustomerID string) error {
	userID, err := StripeGetCustomerUserId(stripeCustomerID)
	if err != nil {
		return err
	}

	now := time.Now()
	nowTs := now.Unix()
	_, err = FrontendWriterDB.Exec("UPDATE users_app_subscriptions SET active = $1, updated_at = TO_TIMESTAMP($2), expires_at = TO_TIMESTAMP($3), reject_reason = $4 WHERE user_id = $5 AND store = 'stripe';",
		false, nowTs, nowTs, "stripe_user_deleted", userID,
	)
	return err
}

func GetUserSubscriptionIDByStripe(stripeSubscriptionID string) (uint64, error) {
	var subscriptionID uint64
	row := FrontendWriterDB.QueryRow(
		"SELECT id from users_app_subscriptions WHERE subscription_id = $1",
		stripeSubscriptionID,
	)
	err := row.Scan(&subscriptionID)
	return subscriptionID, err
}

func UpdateUserSubscription(tx *sql.Tx, id uint64, valid bool, expiration int64, rejectReason string) error {
	now := time.Now()
	nowTs := now.Unix()
	var err error
	if tx == nil {
		_, err = FrontendWriterDB.Exec("UPDATE users_app_subscriptions SET active = $1, updated_at = TO_TIMESTAMP($2), expires_at = TO_TIMESTAMP($3), reject_reason = $4 WHERE id = $5;",
			valid, nowTs, expiration, rejectReason, id,
		)
	} else {
		_, err = tx.Exec("UPDATE users_app_subscriptions SET active = $1, updated_at = TO_TIMESTAMP($2), expires_at = TO_TIMESTAMP($3), reject_reason = $4 WHERE id = $5;",
			valid, nowTs, expiration, rejectReason, id,
		)
	}

	return err
}

func SetSubscriptionToExpired(tx *sql.Tx, id uint64) error {
	var err error
	query := "UPDATE users_app_subscriptions SET validate_remotely = false, reject_reason = 'expired' WHERE id = $1;"
	if tx == nil {
		_, err = FrontendWriterDB.Exec(query,
			id,
		)
	} else {
		_, err = tx.Exec(query,
			id,
		)
	}

	return err
}

func GetUserPushTokenByIds(ids []uint64) (map[uint64][]string, error) {
	pushByID := map[uint64][]string{}
	if len(ids) == 0 {
		return pushByID, nil
	}
	var rows []struct {
		ID    uint64 `db:"user_id"`
		Token string `db:"notification_token"`
	}

	err := FrontendWriterDB.Select(&rows, "SELECT DISTINCT ON (user_id, notification_token) user_id, notification_token FROM users_devices WHERE (user_id = ANY($1) AND user_id NOT IN (SELECT user_id from users_notification_channels WHERE active = false and channel = $2)) AND notify_enabled = true AND active = true AND notification_token IS NOT NULL AND LENGTH(notification_token) > 20 ORDER BY user_id, notification_token, id DESC", pq.Array(ids), types.PushNotificationChannel)
	if err != nil {
		return nil, err
	}
	for _, r := range rows {
		val, ok := pushByID[r.ID]
		if ok {
			pushByID[r.ID] = append(val, r.Token)
		} else {
			pushByID[r.ID] = []string{r.Token}
		}
	}

	return pushByID, nil
}

func MobileDeviceSettingsUpdate(userID, deviceID uint64, notifyEnabled, active string) (*sql.Rows, error) {
	var query = ""
	var args []interface{}

	args = append(args, userID)
	args = append(args, deviceID)

	if notifyEnabled != "" {
		args = append(args, notifyEnabled == "true")
		query = addParamToQuery(query, fmt.Sprintf("notify_enabled = $%d", len(args)))
	}

	if active != "" {
		args = append(args, active == "true")
		query = addParamToQuery(query, fmt.Sprintf("active = $%d", len(args)))
	}

	if query == "" {
		return nil, errors.New("no params for change provided")
	}

	rows, err := FrontendWriterDB.Query("UPDATE users_devices SET "+query+" WHERE user_id = $1 AND id = $2 RETURNING notify_enabled;",
		args...,
	)
	return rows, err
}

func MobileDeviceDelete(userID, deviceID uint64) error {
	_, err := FrontendWriterDB.Exec("DELETE FROM users_devices WHERE user_id = $1 AND id = $2 AND id != 2;", userID, deviceID)
	return err
}

func addParamToQuery(query, param string) string {
	var result = query
	if result != "" {
		result += ","
	}
	result += param
	return result
}

func MobileDeviceSettingsSelect(userID, deviceID uint64) (*sql.Rows, error) {
	rows, err := FrontendWriterDB.Query("SELECT notify_enabled FROM users_devices WHERE user_id = $1 AND id = $2;",
		userID, deviceID,
	)
	return rows, err
}

func NewTransaction() (*sql.Tx, error) {
	return FrontendWriterDB.Begin()
}

func getMachineStatsGap(resultCount uint64) int {
	if resultCount > 20160 { // more than 14 (31)
		return 8
	}
	if resultCount > 10080 { // more than 7 (14)
		return 7
	}
	if resultCount > 2880 { // more than 2 (7)
		return 5
	}
	if resultCount > 1440 { // more than 1 (2)
		return 4
	}
	if resultCount > 770 { // more than 12h
		return 2
	}
	return 1
}

<<<<<<< HEAD
func GetHistoricPrice(currency string, day uint64) (float64, error) {
	if currency == utils.Config.Frontend.ClCurrencySymbol {
=======
func GetHistoricalPrice(chainId uint64, currency string, day uint64) (float64, error) {
	if chainId != 1 {
		// Don't show a historical price for testnets
		return 0.0, nil
	}
	if currency == "ETH" {
>>>>>>> f3bb4e1a
		currency = "USD"
	}
	currency = strings.ToLower(currency)

	if currency != "eur" && currency != "usd" && currency != "rub" && currency != "cny" && currency != "cad" && currency != "jpy" && currency != "gbp" && currency != "aud" {
		return 0.0, fmt.Errorf("currency %v not supported", currency)
	}

	// Convert day to ts
	genesisTime := time.Unix(int64(utils.Config.Chain.GenesisTimestamp), 0)
	dayStartGenesisTime := time.Date(genesisTime.Year(), genesisTime.Month(), genesisTime.Day(), 0, 0, 0, 0, time.UTC)
	ts := dayStartGenesisTime.Add(utils.Day * time.Duration(day))

	var value float64
	err := ReaderDb.Get(&value, fmt.Sprintf("SELECT %s FROM price WHERE ts = $1", currency), ts)
	if err != nil {
		return 0.0, err
	}
	return value, nil
}

func GetUserAPIKeyStatistics(apikey *string) (*types.ApiStatistics, error) {
	stats := &types.ApiStatistics{}

	query := `
	SELECT (
		SELECT 
			COALESCE(SUM(count), 0) as daily 
		FROM 
			api_statistics 
		WHERE 
			ts > NOW() - INTERVAL '1 day' AND apikey = $1
	), (
		SELECT 
			COALESCE(SUM(count),0) as monthly 
		FROM 
			api_statistics 
		WHERE 
			ts > NOW() - INTERVAL '1 month' AND apikey = $1
	)`

	err := FrontendWriterDB.Get(stats, query, apikey)
	if err != nil {
		return nil, err
	}

	return stats, nil
}

func GetSubsForEventFilter(eventName types.EventName) ([][]byte, map[string][]types.Subscription, error) {
	var subs []types.Subscription
	subQuery := `
		SELECT id, user_id, event_filter, last_sent_epoch, created_epoch, event_threshold, ENCODE(unsubscribe_hash, 'hex') as unsubscribe_hash, internal_state from users_subscriptions where event_name = $1
		`

	subMap := make(map[string][]types.Subscription, 0)
	err := FrontendWriterDB.Select(&subs, subQuery, utils.GetNetwork()+":"+string(eventName))
	if err != nil {
		return nil, nil, err
	}

	filtersEncode := make([][]byte, 0, len(subs))
	for _, sub := range subs {
		if _, ok := subMap[sub.EventFilter]; !ok {
			subMap[sub.EventFilter] = make([]types.Subscription, 0)
		}
		subMap[sub.EventFilter] = append(subMap[sub.EventFilter], types.Subscription{
			UserID:         sub.UserID,
			ID:             sub.ID,
			LastEpoch:      sub.LastEpoch,
			EventFilter:    sub.EventFilter,
			CreatedEpoch:   sub.CreatedEpoch,
			EventThreshold: sub.EventThreshold,
			State:          sub.State,
		})

		b, _ := hex.DecodeString(sub.EventFilter)
		filtersEncode = append(filtersEncode, b)
	}
	return filtersEncode, subMap, nil
}

// SaveDataTableState saves the state of the current datatable state update
func SaveDataTableState(user uint64, key string, state types.DataTableSaveState) error {
	ctx, done := context.WithTimeout(context.Background(), time.Second*30)
	defer done()

	// check how many table states are stored
	count := 0
	err := FrontendReaderDB.GetContext(ctx, &count, `
		SELECT count(*)
		FROM users_datatable
		WHERE user_id = $1
	`, user)
	if err != nil {
		return err
	}

	// only store the most recent 100 table states across all networks
	if count > 100 {
		_, err := FrontendWriterDB.ExecContext(ctx, `
			DELETE FROM users_datatable 
			WHERE user_id = $1 
			ORDER by updated_at asc 
			LIMIT 10
		`)
		if err != nil {
			return err
		}
	}
	// append network prefix
	key = utils.GetNetwork() + ":" + key

	_, err = FrontendWriterDB.ExecContext(ctx, `
		INSERT INTO 
			users_datatable (user_id, key, state) 
		VALUES ($1, $2, $3) 
		ON CONFLICT (user_id, key) DO UPDATE SET state = $3, updated_at = now()
	`, user, key, state)

	return err
}

// GetDataTablesState retrieves the state for a given user and table
func GetDataTablesState(user uint64, key string) (*types.DataTableSaveState, error) {
	var state types.DataTableSaveState

	// append network prefix
	key = utils.GetNetwork() + ":" + key

	ctx, done := context.WithTimeout(context.Background(), time.Second*30)
	defer done()

	err := FrontendReaderDB.GetContext(ctx, &state, `
		SELECT state 
		FROM users_datatable
		WHERE user_id = $1 and key = $2
	`, user, key)

	return &state, err
}<|MERGE_RESOLUTION|>--- conflicted
+++ resolved
@@ -520,17 +520,12 @@
 	return 1
 }
 
-<<<<<<< HEAD
-func GetHistoricPrice(currency string, day uint64) (float64, error) {
-	if currency == utils.Config.Frontend.ClCurrencySymbol {
-=======
 func GetHistoricalPrice(chainId uint64, currency string, day uint64) (float64, error) {
-	if chainId != 1 {
+	if chainId != 1 && chainId != 100 {
 		// Don't show a historical price for testnets
 		return 0.0, nil
 	}
-	if currency == "ETH" {
->>>>>>> f3bb4e1a
+	if currency == utils.Config.Frontend.ClCurrencySymbol {
 		currency = "USD"
 	}
 	currency = strings.ToLower(currency)
