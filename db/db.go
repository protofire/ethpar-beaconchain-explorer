package db

import (
	"bytes"
	"crypto/sha1"
	"database/sql"
	"encoding/hex"
	"eth2-exporter/metrics"
	"eth2-exporter/types"
	"eth2-exporter/utils"
	"fmt"
	"math/big"
	"regexp"
	"sort"
	"strconv"
	"strings"
	"sync"
	"time"

	"github.com/ethereum/go-ethereum/common"
	"github.com/jmoiron/sqlx"
	"github.com/patrickmn/go-cache"

	"github.com/lib/pq"
	"github.com/sirupsen/logrus"

	"eth2-exporter/rpc"

	"github.com/jackc/pgx/v4/pgxpool"
)

var DBPGX *pgxpool.Conn

// DB is a pointer to the explorer-database
var WriterDb *sqlx.DB
var ReaderDb *sqlx.DB

var logger = logrus.StandardLogger().WithField("module", "db")

var epochsCache = cache.New(time.Hour, time.Minute)
var saveValidatorsMux = &sync.Mutex{}

func dbTestConnection(dbConn *sqlx.DB, dataBaseName string) {
	// The golang sql driver does not properly implement PingContext
	// therefore we use a timer to catch db connection timeouts
	dbConnectionTimeout := time.NewTimer(15 * time.Second)

	go func() {
		<-dbConnectionTimeout.C
		logger.Fatalf("timeout while connecting to %s", dataBaseName)
	}()

	err := dbConn.Ping()
	if err != nil {
		logger.Fatalf("unable to Ping %s: %s", dataBaseName, err)
	}

	dbConnectionTimeout.Stop()
}

func mustInitDB(writer *types.DatabaseConfig, reader *types.DatabaseConfig) (*sqlx.DB, *sqlx.DB) {
	dbConnWriter, err := sqlx.Open("pgx", fmt.Sprintf("postgres://%s:%s@%s:%s/%s?sslmode=disable", writer.Username, writer.Password, writer.Host, writer.Port, writer.Name))
	if err != nil {
		logger.Fatal(err)
	}

	dbTestConnection(dbConnWriter, "database")
	dbConnWriter.SetConnMaxIdleTime(time.Second * 30)
	dbConnWriter.SetConnMaxLifetime(time.Second * 60)
	dbConnWriter.SetMaxOpenConns(200)
	dbConnWriter.SetMaxIdleConns(200)

	if reader == nil {
		return dbConnWriter, dbConnWriter
	}

	dbConnReader, err := sqlx.Open("pgx", fmt.Sprintf("postgres://%s:%s@%s:%s/%s?sslmode=disable", reader.Username, reader.Password, reader.Host, reader.Port, reader.Name))
	if err != nil {
		logger.Fatal(err)
	}

	dbTestConnection(dbConnReader, "read replica database")
	dbConnReader.SetConnMaxIdleTime(time.Second * 30)
	dbConnReader.SetConnMaxLifetime(time.Second * 60)
	dbConnReader.SetMaxOpenConns(200)
	dbConnReader.SetMaxIdleConns(200)
	return dbConnWriter, dbConnReader
}

func MustInitDB(writer *types.DatabaseConfig, reader *types.DatabaseConfig) {
	WriterDb, ReaderDb = mustInitDB(writer, reader)
}

func GetEth1Deposits(address string, length, start uint64) ([]*types.EthOneDepositsData, error) {
	deposits := []*types.EthOneDepositsData{}

	err := ReaderDb.Select(&deposits, `
	SELECT 
		tx_hash,
		tx_input,
		tx_index,
		block_number,
		block_ts as block_ts,
		from_address,
		publickey,
		withdrawal_credentials,
		amount,
		signature,
		merkletree_index
	FROM 
		eth1_deposits
	ORDER BY block_ts DESC
	LIMIT $1
	OFFSET $2`, length, start)
	if err != nil {
		return nil, err
	}

	return deposits, nil
}

var searchLikeHash = regexp.MustCompile(`^0?x?[0-9a-fA-F]{2,96}`) // only search for pubkeys if string consists of 96 hex-chars

func GetEth1DepositsJoinEth2Deposits(query string, length, start uint64, orderBy, orderDir string, latestEpoch, validatorOnlineThresholdSlot uint64) ([]*types.EthOneDepositsData, uint64, error) {
	deposits := []*types.EthOneDepositsData{}

	if orderDir != "desc" && orderDir != "asc" {
		orderDir = "desc"
	}
	columns := []string{"tx_hash", "tx_input", "tx_index", "block_number", "block_ts", "from_address", "publickey", "withdrawal_credentials", "amount", "signature", "merkletree_index", "state", "valid_signature"}
	hasColumn := false
	for _, column := range columns {
		if orderBy == column {
			hasColumn = true
			break
		}
	}
	if !hasColumn {
		orderBy = "block_ts"
	}

	var totalCount uint64
	var err error

	query = strings.Replace(query, "0x", "", -1)

	if searchLikeHash.MatchString(query) {
		if query != "" {
			err = ReaderDb.Get(&totalCount, `
				SELECT COUNT(*) FROM eth1_deposits as eth1
				WHERE 
					ENCODE(eth1.publickey, 'hex') LIKE LOWER($1)
					OR ENCODE(eth1.withdrawal_credentials, 'hex') LIKE LOWER($1)
					OR ENCODE(eth1.from_address, 'hex') LIKE LOWER($1)
					OR ENCODE(tx_hash, 'hex') LIKE LOWER($1)
					OR CAST(eth1.block_number AS text) LIKE LOWER($1)`, query+"%")
		}
	} else {
		if query != "" {
			err = ReaderDb.Get(&totalCount, `
				SELECT COUNT(*) FROM eth1_deposits as eth1
				WHERE 
				CAST(eth1.block_number AS text) LIKE LOWER($1)`, query+"%")
		}
	}

	if query == "" {
		err = ReaderDb.Get(&totalCount, "SELECT COUNT(*) FROM eth1_deposits")
	}

	if err != nil && err != sql.ErrNoRows {
		return nil, 0, err
	}

	if query != "" {
		wholeQuery := fmt.Sprintf(`
		SELECT 
			eth1.tx_hash as tx_hash,
			eth1.tx_input as tx_input,
			eth1.tx_index as tx_index,
			eth1.block_number as block_number,
			eth1.block_ts as block_ts,
			eth1.from_address as from_address,
			eth1.publickey as publickey,
			eth1.withdrawal_credentials as withdrawal_credentials,
			eth1.amount as amount,
			eth1.signature as signature,
			eth1.merkletree_index as merkletree_index,
			eth1.valid_signature as valid_signature,
			COALESCE(v.state, 'deposited') as state
		FROM
			eth1_deposits as eth1
		LEFT JOIN
			(
				SELECT pubkey, status AS state
				FROM validators
			) as v
		ON
			v.pubkey = eth1.publickey
		WHERE
			ENCODE(eth1.publickey, 'hex') LIKE LOWER($3)
			OR ENCODE(eth1.withdrawal_credentials, 'hex') LIKE LOWER($3)
			OR ENCODE(eth1.from_address, 'hex') LIKE LOWER($3)
			OR ENCODE(tx_hash, 'hex') LIKE LOWER($3)
			OR CAST(eth1.block_number AS text) LIKE LOWER($3)
		ORDER BY %s %s
		LIMIT $1
		OFFSET $2`, orderBy, orderDir)
		err = ReaderDb.Select(&deposits, wholeQuery, length, start, query+"%")
	} else {
		err = ReaderDb.Select(&deposits, fmt.Sprintf(`
		SELECT 
			eth1.tx_hash as tx_hash,
			eth1.tx_input as tx_input,
			eth1.tx_index as tx_index,
			eth1.block_number as block_number,
			eth1.block_ts as block_ts,
			eth1.from_address as from_address,
			eth1.publickey as publickey,
			eth1.withdrawal_credentials as withdrawal_credentials,
			eth1.amount as amount,
			eth1.signature as signature,
			eth1.merkletree_index as merkletree_index,
			eth1.valid_signature as valid_signature,
			COALESCE(v.state, 'deposited') as state
		FROM
			eth1_deposits as eth1
			LEFT JOIN
			(
				SELECT pubkey, status AS state
				FROM validators
			) as v
		ON
			v.pubkey = eth1.publickey
		ORDER BY %s %s
		LIMIT $1
		OFFSET $2`, orderBy, orderDir), length, start)
	}
	if err != nil && err != sql.ErrNoRows {
		return nil, 0, err
	}

	return deposits, totalCount, nil
}

func GetEth1DepositsCount() (uint64, error) {
	deposits := uint64(0)
	err := ReaderDb.Get(&deposits, `SELECT COUNT(*) FROM eth1_deposits`)
	if err != nil {
		return 0, err
	}
	return deposits, nil
}

func GetEth1DepositsLeaderboard(query string, length, start uint64, orderBy, orderDir string) ([]*types.EthOneDepositLeaderboardData, uint64, error) {
	deposits := []*types.EthOneDepositLeaderboardData{}

	if orderDir != "desc" && orderDir != "asc" {
		orderDir = "desc"
	}
	columns := []string{
		"from_address",
		"amount",
		"validcount",
		"invalidcount",
		"slashedcount",
		"totalcount",
		"activecount",
		"pendingcount",
		"voluntary_exit_count",
	}
	hasColumn := false
	for _, column := range columns {
		if orderBy == column {
			hasColumn = true
		}
	}
	if !hasColumn {
		orderBy = "amount"
	}

	var err error
	var totalCount uint64
	if query != "" {
		err = ReaderDb.Get(&totalCount, `
		SELECT COUNT(*) FROM eth1_deposits_aggregated WHERE ENCODE(from_address, 'hex') LIKE LOWER($1)`, query+"%")
	} else {
		err = ReaderDb.Get(&totalCount, "SELECT COUNT(*) FROM eth1_deposits_aggregated AS count")
	}
	if err != nil && err != sql.ErrNoRows {
		return nil, 0, err
	}

	if query != "" {
		err = ReaderDb.Select(&deposits, fmt.Sprintf(`
			SELECT from_address, amount, validcount, invalidcount, slashedcount, totalcount, activecount, pendingcount, voluntary_exit_count
			FROM eth1_deposits_aggregated
			WHERE ENCODE(from_address, 'hex') LIKE LOWER($3)
			ORDER BY %s %s
			LIMIT $1
			OFFSET $2`, orderBy, orderDir), length, start, query+"%")
	} else {
		err = ReaderDb.Select(&deposits, fmt.Sprintf(`
			SELECT from_address, amount, validcount, invalidcount, slashedcount, totalcount, activecount, pendingcount, voluntary_exit_count
			FROM eth1_deposits_aggregated
			ORDER BY %s %s
			LIMIT $1
			OFFSET $2`, orderBy, orderDir), length, start)
	}
	if err != nil && err != sql.ErrNoRows {
		return nil, 0, err
	}
	return deposits, totalCount, nil
}

func GetEth2Deposits(query string, length, start uint64, orderBy, orderDir string) ([]*types.EthTwoDepositData, error) {
	deposits := []*types.EthTwoDepositData{}
	// ENCODE(publickey, 'hex') LIKE $3 OR ENCODE(withdrawalcredentials, 'hex') LIKE $3 OR
	if orderDir != "desc" && orderDir != "asc" {
		orderDir = "desc"
	}
	columns := []string{"block_slot", "publickey", "amount", "withdrawalcredentials", "signature"}
	hasColumn := false
	for _, column := range columns {
		if orderBy == column {
			hasColumn = true
		}
	}
	if !hasColumn {
		orderBy = "block_slot"
	}

	if query != "" {
		err := ReaderDb.Select(&deposits, fmt.Sprintf(`
			SELECT 
				blocks_deposits.block_slot,
				blocks_deposits.block_index,
				blocks_deposits.proof,
				blocks_deposits.publickey,
				blocks_deposits.withdrawalcredentials,
				blocks_deposits.amount,
				blocks_deposits.signature
			FROM blocks_deposits
			INNER JOIN blocks ON blocks_deposits.block_root = blocks.blockroot AND blocks.status = '1'
			WHERE ENCODE(publickey, 'hex') LIKE LOWER($3)
				OR ENCODE(withdrawalcredentials, 'hex') LIKE LOWER($3)
				OR CAST(block_slot as varchar) LIKE LOWER($3)
			ORDER BY %s %s
			LIMIT $1
			OFFSET $2`, orderBy, orderDir), length, start, query+"%")
		if err != nil {
			return nil, err
		}
	} else {
		err := ReaderDb.Select(&deposits, fmt.Sprintf(`
			SELECT 
				blocks_deposits.block_slot,
				blocks_deposits.block_index,
				blocks_deposits.proof,
				blocks_deposits.publickey,
				blocks_deposits.withdrawalcredentials,
				blocks_deposits.amount,
				blocks_deposits.signature
			FROM blocks_deposits
			INNER JOIN blocks ON blocks_deposits.block_root = blocks.blockroot AND blocks.status = '1'
			ORDER BY %s %s
			LIMIT $1
			OFFSET $2`, orderBy, orderDir), length, start)
		if err != nil {
			return nil, err
		}
	}

	return deposits, nil
}

func GetEth2DepositsCount(search string) (uint64, error) {
	deposits := uint64(0)
	var err error
	if search == "" {
		err = ReaderDb.Get(&deposits, `
		SELECT COUNT(*)
		FROM blocks_deposits
		INNER JOIN blocks ON blocks_deposits.block_root = blocks.blockroot AND blocks.status = '1'`)
	} else {
		err = ReaderDb.Get(&deposits, `
		SELECT COUNT(*)
		FROM blocks_deposits
		INNER JOIN blocks ON blocks_deposits.block_root = blocks.blockroot AND blocks.status = '1'
		WHERE 
			ENCODE(publickey, 'hex') LIKE LOWER($1)
			OR ENCODE(withdrawalcredentials, 'hex') LIKE LOWER($1)
			OR CAST(block_slot as varchar) LIKE LOWER($1)
		`, search+"%")
	}
	if err != nil {
		return 0, err
	}

	return deposits, nil
}
func GetSlashingCount() (uint64, error) {
	slashings := uint64(0)

	err := ReaderDb.Get(&slashings, `
		SELECT SUM(count)
		FROM 
		(
			SELECT COUNT(*) 
			FROM 
				blocks_attesterslashings 
				INNER JOIN blocks on blocks.slot = blocks_attesterslashings.block_slot and blocks.status = '1'
			UNION 
			SELECT COUNT(*) 
			FROM 
				blocks_proposerslashings
				INNER JOIN blocks on blocks.slot = blocks_proposerslashings.block_slot and blocks.status = '1'
		) as tbl`)
	if err != nil {
		return 0, err
	}

	return slashings, nil
}

// GetLatestEpoch will return the latest epoch from the database
func GetLatestEpoch() (uint64, error) {
	var epoch uint64
	err := WriterDb.Get(&epoch, "SELECT COALESCE(MAX(epoch), 0) FROM epochs")

	if err != nil {
		return 0, fmt.Errorf("error retrieving latest epoch from DB: %w", err)
	}

	return epoch, nil
}

// GetAllEpochs will return a collection of all of the epochs from the database
func GetAllEpochs() ([]uint64, error) {
	var epochs []uint64
	err := WriterDb.Select(&epochs, "SELECT epoch FROM epochs ORDER BY epoch")

	if err != nil {
		return nil, fmt.Errorf("error retrieving all epochs from DB: %w", err)
	}

	return epochs, nil
}

// GetLastPendingAndProposedBlocks will return all proposed and pending blocks (ignores missed slots) from the database
func GetLastPendingAndProposedBlocks(startEpoch, endEpoch uint64) ([]*types.MinimalBlock, error) {
	var blocks []*types.MinimalBlock

	err := WriterDb.Select(&blocks, "SELECT epoch, slot, blockroot FROM blocks WHERE epoch >= $1 AND epoch <= $2 AND blockroot != '\x01' ORDER BY slot DESC", startEpoch, endEpoch)

	if err != nil {
		return nil, fmt.Errorf("error retrieving last blocks (%v-%v) from DB: %w", startEpoch, endEpoch, err)
	}

	return blocks, nil
}

// GetBlocks will return all blocks for a range of epochs from the database
func GetBlocks(startEpoch, endEpoch uint64) ([]*types.MinimalBlock, error) {
	var blocks []*types.MinimalBlock

	err := ReaderDb.Select(&blocks, "SELECT epoch, slot, blockroot, parentroot FROM blocks WHERE epoch >= $1 AND epoch <= $2 AND length(blockroot) = 32 ORDER BY slot DESC", startEpoch, endEpoch)

	if err != nil {
		return nil, fmt.Errorf("error retrieving blocks for epoch %v to %v from DB: %v", startEpoch, endEpoch, err)
	}

	return blocks, nil
}

// GetValidatorPublicKey will return the public key for a specific validator from the database
func GetValidatorPublicKey(index uint64) ([]byte, error) {
	var publicKey []byte
	err := ReaderDb.Get(&publicKey, "SELECT pubkey FROM validators WHERE validatorindex = $1", index)

	return publicKey, err
}

// GetValidatorIndex will return the validator-index for a public key from the database
func GetValidatorIndex(publicKey []byte) (uint64, error) {
	var index uint64
	err := ReaderDb.Get(&index, "SELECT validatorindex FROM validators WHERE pubkey = $1", publicKey)

	return index, err
}

// GetValidatorDeposits will return eth1- and eth2-deposits for a public key from the database
func GetValidatorDeposits(publicKey []byte) (*types.ValidatorDeposits, error) {
	deposits := &types.ValidatorDeposits{}
	err := ReaderDb.Select(&deposits.Eth1Deposits, `
		SELECT tx_hash, tx_input, tx_index, block_number, EXTRACT(epoch FROM block_ts)::INT as block_ts, from_address, publickey, withdrawal_credentials, amount, signature, merkletree_index, valid_signature
		FROM eth1_deposits WHERE publickey = $1 ORDER BY block_number ASC`, publicKey)
	if err != nil {
		return nil, err
	}
	if len(deposits.Eth1Deposits) > 0 {
		deposits.LastEth1DepositTs = deposits.Eth1Deposits[len(deposits.Eth1Deposits)-1].BlockTs
	}

	err = ReaderDb.Select(&deposits.Eth2Deposits, `
		SELECT 
			blocks_deposits.block_slot,
			blocks_deposits.block_index,
			blocks_deposits.block_root,
			blocks_deposits.proof,
			blocks_deposits.publickey,
			blocks_deposits.withdrawalcredentials,
			blocks_deposits.amount,
			blocks_deposits.signature
		FROM blocks_deposits
		INNER JOIN blocks ON (blocks_deposits.block_root = blocks.blockroot AND blocks.status = '1') OR (blocks_deposits.block_slot = 0 AND blocks_deposits.block_slot = blocks.slot AND blocks_deposits.publickey = $1)
		WHERE blocks_deposits.publickey = $1`, publicKey)
	if err != nil {
		return nil, err
	}
	return deposits, nil
}

// UpdateCanonicalBlocks will update the blocks for an epoch range in the database
func UpdateCanonicalBlocks(startEpoch, endEpoch uint64, blocks []*types.MinimalBlock) error {
	if len(blocks) == 0 {
		return nil
	}
	start := time.Now()
	defer func() {
		metrics.TaskDuration.WithLabelValues("db_update_canonical_blocks").Observe(time.Since(start).Seconds())
	}()

	tx, err := WriterDb.Begin()
	if err != nil {
		return fmt.Errorf("error starting db transactions: %w", err)
	}
	defer tx.Rollback()

	lastSlotNumber := uint64(0)
	for _, block := range blocks {
		if block.Slot > lastSlotNumber {
			lastSlotNumber = block.Slot
		}
	}

	_, err = tx.Exec("UPDATE blocks SET status = 3 WHERE epoch >= $1 AND epoch <= $2 AND (status = '1' OR status = '3') AND slot <= $3", startEpoch, endEpoch, lastSlotNumber)
	if err != nil {
		return err
	}

	for _, block := range blocks {
		if block.Canonical {
			logger.Printf("marking block %x at slot %v as canonical", block.BlockRoot, block.Slot)
			_, err = tx.Exec("UPDATE blocks SET status = '1' WHERE blockroot = $1", block.BlockRoot)
			if err != nil {
				return err
			}
		}
	}
	return tx.Commit()
}

func SetBlockStatus(blocks []*types.CanonBlock) error {
	if len(blocks) == 0 {
		return nil
	}

	tx, err := WriterDb.Begin()
	if err != nil {
		return fmt.Errorf("error starting db transactions: %w", err)
	}
	defer tx.Rollback()

	canonBlocks := make(pq.ByteaArray, 0)
	orphanedBlocks := make(pq.ByteaArray, 0)
	for _, block := range blocks {
		if !block.Canonical {
			logger.Printf("marking block %x at slot %v as orphaned", block.BlockRoot, block.Slot)
			orphanedBlocks = append(orphanedBlocks, block.BlockRoot)
		} else {
			logger.Printf("marking block %x at slot %v as canonical", block.BlockRoot, block.Slot)
			canonBlocks = append(canonBlocks, block.BlockRoot)
		}

	}

	_, err = tx.Exec("UPDATE blocks SET status = '1' WHERE blockroot = ANY($1)", canonBlocks)
	if err != nil {
		return err
	}

	_, err = tx.Exec("UPDATE blocks SET status = '3' WHERE blockroot = ANY($1)", orphanedBlocks)
	if err != nil {
		return err
	}

	return tx.Commit()
}

// SaveValidatorQueue will save the validator queue into the database
func SaveValidatorQueue(validators *types.ValidatorQueue) error {
	_, err := WriterDb.Exec(`
		INSERT INTO queue (ts, entering_validators_count, exiting_validators_count)
		VALUES (date_trunc('hour', now()), $1, $2)
		ON CONFLICT (ts) DO UPDATE SET
			entering_validators_count = excluded.entering_validators_count, 
			exiting_validators_count = excluded.exiting_validators_count`,
		validators.Activating, validators.Exititing)
	return err
}

func SaveBlock(block *types.Block) error {

	blocksMap := make(map[uint64]map[string]*types.Block)
	if blocksMap[block.Slot] == nil {
		blocksMap[block.Slot] = make(map[string]*types.Block)
	}
	blocksMap[block.Slot][fmt.Sprintf("%x", block.BlockRoot)] = block

	tx, err := WriterDb.Beginx()
	if err != nil {
		return fmt.Errorf("error starting db transactions: %v", err)
	}
	defer tx.Rollback()

	logger.Infof("exporting block data")
	err = saveBlocks(blocksMap, tx)
	if err != nil {
		logger.Fatalf("error saving blocks to db: %v", err)
		return fmt.Errorf("error saving blocks to db: %w", err)
	}

	err = tx.Commit()
	if err != nil {
		return fmt.Errorf("error committing db transaction: %w", err)
	}

	return nil
}

// SaveEpoch will stave the epoch data into the database
func SaveEpoch(data *types.EpochData, client rpc.Client) error {
	// Check if we need to export the epoch
	hasher := sha1.New()
	slots := make([]uint64, 0, len(data.Blocks))
	for slot := range data.Blocks {
		slots = append(slots, slot)
	}
	sort.Slice(slots, func(i, j int) bool {
		return slots[i] < slots[j]
	})

	for _, slot := range slots {
		for _, b := range data.Blocks[slot] {
			hasher.Write(b.BlockRoot)
		}
	}

	epochCacheKey := fmt.Sprintf("%x", hasher.Sum(nil))
	logger.Infof("cache key for epoch %v is %v", data.Epoch, epochCacheKey)

	cachedEpochKey, found := epochsCache.Get(fmt.Sprintf("%v", data.Epoch))
	if found && epochCacheKey == cachedEpochKey.(string) {
		logger.Infof("skipping export of epoch %v as it did not change compared to the previous export run", data.Epoch)
		return nil
	}

	start := time.Now()
	defer func() {
		metrics.TaskDuration.WithLabelValues("db_save_epoch").Observe(time.Since(start).Seconds())
		logger.WithFields(logrus.Fields{"epoch": data.Epoch, "duration": time.Since(start)}).Info("completed saving epoch")
	}()

	tx, err := WriterDb.Beginx()
	if err != nil {
		return fmt.Errorf("error starting db transactions: %w", err)
	}
	defer tx.Rollback()

	logger.WithFields(logrus.Fields{"chainEpoch": utils.TimeToEpoch(time.Now()), "exportEpoch": data.Epoch}).Infof("starting export of epoch %v", data.Epoch)

	logger.Infof("exporting block data")
	err = saveBlocks(data.Blocks, tx)
	if err != nil {
		logger.Fatalf("error saving blocks to db: %v", err)
		return fmt.Errorf("error saving blocks to db: %w", err)
	}

	if uint64(utils.TimeToEpoch(time.Now())) > data.Epoch+10 {
		logger.WithFields(logrus.Fields{"exportEpoch": data.Epoch, "chainEpoch": utils.TimeToEpoch(time.Now())}).Infof("skipping exporting validators because epoch is far behind head")
	} else {
		go func() {
			logger.Infof("exporting validators for epoch %v", data.Epoch)
			saveValidatorsMux.Lock()
			defer saveValidatorsMux.Unlock()
			logger.Infof("acquired saveValidatorsMux lock for epoch %v", data.Epoch)

			validatorsTx, err := WriterDb.Beginx()
			if err != nil {
				logger.Errorf("error starting validators tx: %v", err)
				return
			}
			defer validatorsTx.Rollback()

			err = saveValidators(data, validatorsTx, client)
			if err != nil {
				logger.Errorf("error saving validators to db: %v", err)
			}
			err = updateQueueDeposits()
			if err != nil {
				logger.Errorf("error updating queue deposits cache: %v", err)
			}

			if data.Epoch%9 == 0 { // update the validator performance every hour
				err = updateValidatorPerformance(validatorsTx)
				if err != nil {
					logger.Errorf("error updating validator performance: %v", err)
				}
			}

			err = validatorsTx.Commit()
			if err != nil {
				logger.Errorf("error committing validators tx: %v", err)
			}
		}()
	}
	logger.Infof("exporting proposal assignments data")
	err = saveValidatorProposalAssignments(data.Epoch, data.ValidatorAssignmentes.ProposerAssignments, tx)
	if err != nil {
		return fmt.Errorf("error saving validator proposal assignments to db: %w", err)
	}

	logger.Infof("exporting attestation assignments data")
	// only export validator balances for epoch zero (validator_balances_recent is only needed for genesis deposits)
	if data.Epoch == 0 {
		logger.Infof("exporting validator balances for epoch 0")
		err = saveValidatorBalancesRecent(data.Epoch, data.Validators, tx)
		if err != nil {
			return fmt.Errorf("error saving recent validator balances to db: %w", err)
		}
	}

	logger.Infof("exporting epoch statistics data")
	proposerSlashingsCount := 0
	attesterSlashingsCount := 0
	attestationsCount := 0
	depositCount := 0
	voluntaryExitCount := 0
	withdrawalCount := 0

	for _, slot := range data.Blocks {
		for _, b := range slot {
			proposerSlashingsCount += len(b.ProposerSlashings)
			attesterSlashingsCount += len(b.AttesterSlashings)
			attestationsCount += len(b.Attestations)
			depositCount += len(b.Deposits)
			voluntaryExitCount += len(b.VoluntaryExits)
			if b.ExecutionPayload != nil {
				withdrawalCount += len(b.ExecutionPayload.Withdrawals)
			}

		}
	}

	validatorBalanceSum := new(big.Int)
	validatorsCount := 0
	for _, v := range data.Validators {
		if v.ExitEpoch > data.Epoch && v.ActivationEpoch <= data.Epoch {
			validatorsCount++
			validatorBalanceSum = new(big.Int).Add(validatorBalanceSum, new(big.Int).SetUint64(v.Balance))
		}
	}

	validatorBalanceAverage := new(big.Int).Div(validatorBalanceSum, new(big.Int).SetInt64(int64(validatorsCount)))

	finalized := false
	if data.Epoch == 0 {
		finalized = true
	}

	_, err = tx.Exec(`
		INSERT INTO epochs (
			epoch, 
			blockscount, 
			proposerslashingscount, 
			attesterslashingscount, 
			attestationscount, 
			depositscount,
			withdrawalcount,
			voluntaryexitscount, 
			validatorscount, 
			averagevalidatorbalance, 
			totalvalidatorbalance,
			finalized, 
			eligibleether, 
			globalparticipationrate, 
			votedether
		)
		VALUES ($1, $2, $3, $4, $5, $6, $7, $8, $9, $10, $11, $12, $13, $14, $15) 
		ON CONFLICT (epoch) DO UPDATE SET 
			blockscount             = excluded.blockscount, 
			proposerslashingscount  = excluded.proposerslashingscount,
			attesterslashingscount  = excluded.attesterslashingscount,
			attestationscount       = excluded.attestationscount,
			depositscount           = excluded.depositscount,
			withdrawalcount         = excluded.withdrawalcount,
			voluntaryexitscount     = excluded.voluntaryexitscount,
			validatorscount         = excluded.validatorscount,
			averagevalidatorbalance = excluded.averagevalidatorbalance,
			totalvalidatorbalance   = excluded.totalvalidatorbalance,
			eligibleether           = excluded.eligibleether,
			globalparticipationrate = excluded.globalparticipationrate,
			votedether              = excluded.votedether`,
		data.Epoch,
		len(data.Blocks),
		proposerSlashingsCount,
		attesterSlashingsCount,
		attestationsCount,
		depositCount,
		withdrawalCount,
		voluntaryExitCount,
		validatorsCount,
		validatorBalanceAverage.Uint64(),
		validatorBalanceSum.Uint64(),
		finalized,
		data.EpochParticipationStats.EligibleEther,
		data.EpochParticipationStats.GlobalParticipationRate,
		data.EpochParticipationStats.VotedEther)

	if err != nil {
		return fmt.Errorf("error executing save epoch statement: %w", err)
	}

	err = saveGraffitiwall(data.Blocks, tx)
	if err != nil {
		return fmt.Errorf("error saving graffitiwall: %w", err)
	}
	err = tx.Commit()
	if err != nil {
		return fmt.Errorf("error committing db transaction: %w", err)
	}

<<<<<<< HEAD
	if data.Epoch >= 3 {
		// delete duplicate scheduled slots
		_, err = WriterDb.Exec("delete from blocks where slot in (select slot from blocks where epoch >= $1 group by slot having count(*) > 1) and blockroot = $2;", data.Epoch-3, []byte{0x0})
		if err != nil {
			return fmt.Errorf("error cleaning up blocks table: %w", err)
		}

		// delete duplicate missed blocks
		_, err = WriterDb.Exec("delete from blocks where slot in (select slot from blocks where epoch >= $1 group by slot having count(*) > 1) and blockroot = $2;", data.Epoch-3, []byte{0x1})
		if err != nil {
			return fmt.Errorf("error cleaning up blocks table: %w", err)
		}
=======
	lookback := uint64(0)
	if data.Epoch > 3 {
		lookback = data.Epoch - 3
	}
	// delete duplicate scheduled slots
	_, err = WriterDb.Exec("delete from blocks where slot in (select slot from blocks where epoch >= $1 group by slot having count(*) > 1) and blockroot = $2;", lookback, []byte{0x0})
	if err != nil {
		return fmt.Errorf("error cleaning up blocks table: %w", err)
	}

	// delete duplicate missed blocks
	_, err = WriterDb.Exec("delete from blocks where slot in (select slot from blocks where epoch >= $1 group by slot having count(*) > 1) and blockroot = $2;", lookback, []byte{0x1})
	if err != nil {
		return fmt.Errorf("error cleaning up blocks table: %w", err)
>>>>>>> ca1e3732
	}

	epochsCache.Set(fmt.Sprintf("%v", data.Epoch), epochCacheKey, cache.DefaultExpiration)
	return nil
}

func saveGraffitiwall(blocks map[uint64]map[string]*types.Block, tx *sqlx.Tx) error {
	start := time.Now()
	defer func() {
		metrics.TaskDuration.WithLabelValues("db_save_graffitiwall").Observe(time.Since(start).Seconds())
	}()

	stmtGraffitiwall, err := tx.Prepare(`
		INSERT INTO graffitiwall (
			x,
			y,
			color,
			slot,
			validator
		)
		VALUES ($1, $2, $3, $4, $5)
		ON CONFLICT (x, y) DO UPDATE SET
										 color         = EXCLUDED.color,
										 slot          = EXCLUDED.slot,
										 validator     = EXCLUDED.validator
		WHERE excluded.slot > graffitiwall.slot;
		`)
	if err != nil {
		return err
	}
	defer stmtGraffitiwall.Close()

	regexes := [...]*regexp.Regexp{
		regexp.MustCompile("graffitiwall:([0-9]{1,3}):([0-9]{1,3}):#([0-9a-fA-F]{6})"),
		regexp.MustCompile("gw:([0-9]{3})([0-9]{3})([0-9a-fA-F]{6})"),
	}

	for _, slot := range blocks {
		for _, block := range slot {
			var matches []string
			for _, regex := range regexes {
				matches = regex.FindStringSubmatch(string(block.Graffiti))
				if len(matches) > 0 {
					break
				}
			}
			if len(matches) == 4 {
				x, err := strconv.Atoi(matches[1])
				if err != nil || x >= 1000 {
					return fmt.Errorf("error parsing x coordinate for graffiti %v of block %v", string(block.Graffiti), block.Slot)
				}

				y, err := strconv.Atoi(matches[2])
				if err != nil || y >= 1000 {
					return fmt.Errorf("error parsing y coordinate for graffiti %v of block %v", string(block.Graffiti), block.Slot)
				}
				color := matches[3]

				logger.Infof("set graffiti at %v - %v with color %v for slot %v by validator %v", x, y, color, block.Slot, block.Proposer)
				_, err = stmtGraffitiwall.Exec(x, y, color, block.Slot, block.Proposer)

				if err != nil {
					return fmt.Errorf("error executing graffitiwall statement: %w", err)
				}
			}
		}
	}
	return nil
}

func saveValidators(data *types.EpochData, tx *sqlx.Tx, client rpc.Client) error {
	start := time.Now()
	defer func() {
		metrics.TaskDuration.WithLabelValues("db_save_validators").Observe(time.Since(start).Seconds())
	}()

	var genesisBalances map[uint64][]*types.ValidatorBalance

	if data.Epoch == 0 {
		var err error
		genesisBalances, err = BigtableClient.GetValidatorBalanceHistory([]uint64{}, 0, 1)
		if err != nil {
			return err
		}
	}

	validators := data.Validators

	validatorsByIndex := make(map[uint64]*types.Validator, len(data.Validators))
	for _, v := range data.Validators {
		validatorsByIndex[v.Index] = v
	}
	slots := make([]uint64, 0, len(data.Blocks))
	for slot := range data.Blocks {
		slots = append(slots, slot)
	}
	sort.Slice(slots, func(i, j int) bool {
		return slots[i] < slots[j]
	})
	for _, slot := range slots {
		for _, b := range data.Blocks[slot] {
			if !b.Canonical {
				continue
			}
			propVal := validatorsByIndex[b.Proposer]
			if propVal != nil {
				propVal.LastProposalSlot = sql.NullInt64{Int64: int64(b.Slot), Valid: true}
			}
			for _, a := range b.Attestations {
				for _, v := range a.Attesters {
					attVal := validatorsByIndex[v]
					if attVal != nil {
						attVal.LastAttestationSlot = sql.NullInt64{
							Int64: int64(a.Data.Slot),
							Valid: true,
						}
					}
				}
			}
		}
	}

	var currentState []*types.Validator
	err := tx.Select(&currentState, "SELECT validatorindex, withdrawableepoch, withdrawalcredentials, slashed, activationeligibilityepoch, activationepoch, exitepoch, lastattestationslot, status FROM validators;")

	if err != nil {
		return err
	}

	currentStateMap := make(map[uint64]*types.Validator, len(currentState))
	latestBlock := uint64(0)

	for _, v := range currentState {
		if uint64(v.LastAttestationSlot.Int64) > latestBlock {
			latestBlock = uint64(v.LastAttestationSlot.Int64)
		}
		currentStateMap[v.Index] = v
	}

	thresholdSlot := latestBlock - 64
	if latestBlock < 64 {
		thresholdSlot = 0
	}

	latestEpoch := latestBlock / utils.Config.Chain.Config.SlotsPerEpoch
	farFutureEpoch := uint64(18446744073709551615)
	maxSqlNumber := uint64(9223372036854775807)

	var queries strings.Builder
	updates := 0
	for _, v := range data.Validators {

		// exchange farFutureEpoch with the corresponding max sql value
		if v.WithdrawableEpoch == farFutureEpoch {
			v.WithdrawableEpoch = maxSqlNumber
		}
		if v.ExitEpoch == farFutureEpoch {
			v.ExitEpoch = maxSqlNumber
		}
		if v.ActivationEligibilityEpoch == farFutureEpoch {
			v.ActivationEligibilityEpoch = maxSqlNumber
		}
		if v.ActivationEpoch == farFutureEpoch {
			v.ActivationEpoch = maxSqlNumber
		}

		if currentStateMap[v.Index] != nil && currentStateMap[v.Index].LastAttestationSlot.Int64 > v.LastAttestationSlot.Int64 {
			v.LastAttestationSlot.Int64 = currentStateMap[v.Index].LastAttestationSlot.Int64
		}

		c := currentStateMap[v.Index]

		if c == nil {
			logger.Infof("validator %v is new", v.Index)

			_, err = tx.Exec(`INSERT INTO validators (
				validatorindex,
				pubkey,
				withdrawableepoch,
				withdrawalcredentials,
				balance,
				effectivebalance,
				slashed,
				activationeligibilityepoch,
				activationepoch,
				exitepoch,
				pubkeyhex,
				status,
				lastattestationslot
			)
			VALUES ($1, $2, $3, $4, $5, $6, $7, $8, $9, $10, $11, $12, $13);`,
				v.Index,
				v.PublicKey,
				v.WithdrawableEpoch,
				v.WithdrawalCredentials,
				0,
				0,
				v.Slashed,
				v.ActivationEligibilityEpoch,
				v.ActivationEpoch,
				v.ExitEpoch,
				fmt.Sprintf("%x", v.PublicKey),
				v.Status,
				v.LastAttestationSlot,
			)

			if err != nil {
				logger.Errorf("error saving new validator %v: %v", v.Index, err)
			}
		} else {
			// status                     =
			// CASE
			// WHEN EXCLUDED.exitepoch <= %[1]d AND EXCLUDED.slashed THEN 'slashed'
			// WHEN EXCLUDED.exitepoch <= %[1]d THEN 'exited'
			// WHEN EXCLUDED.activationeligibilityepoch = 9223372036854775807 THEN 'deposited'
			// WHEN EXCLUDED.activationepoch > %[1]d THEN 'pending'
			// WHEN EXCLUDED.slashed AND EXCLUDED.activationepoch < %[1]d AND GREATEST(EXCLUDED.lastattestationslot, validators.lastattestationslot) < %[2]d THEN 'slashing_offline'
			// WHEN EXCLUDED.slashed THEN 'slashing_online'
			// WHEN EXCLUDED.exitepoch < 9223372036854775807 AND GREATEST(EXCLUDED.lastattestationslot, validators.lastattestationslot) < %[2]d THEN 'exiting_offline'
			// WHEN EXCLUDED.exitepoch < 9223372036854775807 THEN 'exiting_online'
			// WHEN EXCLUDED.activationepoch < %[1]d AND GREATEST(EXCLUDED.lastattestationslot, validators.lastattestationslot) < %[2]d THEN 'active_offline'
			// ELSE 'active_online'
			// END

			offline := false

			lastSeen := c.LastAttestationSlot.Int64
			if v.LastAttestationSlot.Int64 > lastSeen {
				lastSeen = v.LastAttestationSlot.Int64
			}

			if lastSeen < int64(thresholdSlot) {
				offline = true
			}

			if v.ExitEpoch <= latestEpoch && v.Slashed {
				v.Status = "slashed"
			} else if v.ExitEpoch <= latestEpoch {
				v.Status = "exited"
			} else if v.ActivationEligibilityEpoch == 9223372036854775807 {
				v.Status = "deposited"
			} else if v.ActivationEpoch > latestEpoch {
				v.Status = "pending"
			} else if v.Slashed && v.ActivationEpoch < latestEpoch && offline {
				v.Status = "slashing_offline"
			} else if v.Slashed {
				v.Status = "slashing_online"
			} else if v.ExitEpoch < 9223372036854775807 && offline {
				v.Status = "exiting_offline"
			} else if v.ExitEpoch < 9223372036854775807 {
				v.Status = "exiting_online"
			} else if v.ActivationEpoch < latestEpoch && offline {
				v.Status = "active_offline"
			} else {
				v.Status = "active_online"
			}

			// if c.LastAttestationSlot != v.LastAttestationSlot && v.LastAttestationSlot.Valid {
			// 	// logger.Infof("LastAttestationSlot changed for validator %v from %v to %v", v.Index, c.LastAttestationSlot.Int64, v.LastAttestationSlot.Int64)

			// 	queries.WriteString(fmt.Sprintf("UPDATE validators SET lastattestationslot = %d WHERE validatorindex = %d;\n", v.LastAttestationSlot.Int64, c.Index))
			// 	updates++
			// }

			if c.Status != v.Status {
				logger.Infof("Status changed for validator %v from %v to %v", v.Index, c.Status, v.Status)
				queries.WriteString(fmt.Sprintf("UPDATE validators SET status = '%s' WHERE validatorindex = %d;\n", v.Status, c.Index))
				updates++
			}
			// if c.Balance != v.Balance {
			// 	// logger.Infof("Balance changed for validator %v from %v to %v", v.Index, c.Balance, v.Balance)
			// 	queries.WriteString(fmt.Sprintf("UPDATE validators SET balance = %d WHERE validatorindex = %d;\n", v.Balance, c.Index))
			// 	updates++
			// }
			// if c.EffectiveBalance != v.EffectiveBalance {
			// 	// logger.Infof("EffectiveBalance changed for validator %v from %v to %v", v.Index, c.EffectiveBalance, v.EffectiveBalance)
			// 	queries.WriteString(fmt.Sprintf("UPDATE validators SET effectivebalance = %d WHERE validatorindex = %d;\n", v.EffectiveBalance, c.Index))
			// 	updates++
			// }
			if c.Slashed != v.Slashed {
				logger.Infof("Slashed changed for validator %v from %v to %v", v.Index, c.Slashed, v.Slashed)
				queries.WriteString(fmt.Sprintf("UPDATE validators SET slashed = %v WHERE validatorindex = %d;\n", v.Slashed, c.Index))
				updates++
			}
			if c.ActivationEligibilityEpoch != v.ActivationEligibilityEpoch {
				logger.Infof("ActivationEligibilityEpoch changed for validator %v from %v to %v", v.Index, c.ActivationEligibilityEpoch, v.ActivationEligibilityEpoch)
				queries.WriteString(fmt.Sprintf("UPDATE validators SET activationeligibilityepoch = %d WHERE validatorindex = %d;\n", v.ActivationEligibilityEpoch, c.Index))
				updates++
			}
			if c.ActivationEpoch != v.ActivationEpoch {
				logger.Infof("ActivationEpoch changed for validator %v from %v to %v", v.Index, c.ActivationEpoch, v.ActivationEpoch)
				queries.WriteString(fmt.Sprintf("UPDATE validators SET activationepoch = %d WHERE validatorindex = %d;\n", v.ActivationEpoch, c.Index))
				updates++
			}
			if c.ExitEpoch != v.ExitEpoch {
				logger.Infof("ExitEpoch changed for validator %v from %v to %v", v.Index, c.ExitEpoch, v.ExitEpoch)
				queries.WriteString(fmt.Sprintf("UPDATE validators SET exitepoch = %d WHERE validatorindex = %d;\n", v.ExitEpoch, c.Index))
				updates++
			}
			if c.WithdrawableEpoch != v.WithdrawableEpoch {
				logger.Infof("WithdrawableEpoch changed for validator %v from %v to %v", v.Index, c.WithdrawableEpoch, v.WithdrawableEpoch)
				queries.WriteString(fmt.Sprintf("UPDATE validators SET withdrawableepoch = %d WHERE validatorindex = %d;\n", v.WithdrawableEpoch, c.Index))
				updates++
			}
			if !bytes.Equal(c.WithdrawalCredentials, v.WithdrawalCredentials) {
				logger.Infof("WithdrawalCredentials changed for validator %v from %x to %x", v.Index, c.WithdrawalCredentials, v.WithdrawalCredentials)
				queries.WriteString(fmt.Sprintf("UPDATE validators SET withdrawalcredentials = '\\x%x' WHERE validatorindex = %d;\n", v.WithdrawalCredentials, c.Index))
				updates++
			}
			// if c.Balance1d != v.Balance1d {
			// 	// logger.Infof("Balance1d changed for validator %v from %v to %v", v.Index, c.Balance1d, v.Balance1d)
			// 	queries.WriteString(fmt.Sprintf("UPDATE validators SET balance1d = %d WHERE validatorindex = %d;\n", v.Balance1d.Int64, c.Index))
			// 	updates++
			// }
			// if c.Balance7d != v.Balance7d {
			// 	// logger.Infof("Balance7d changed for validator %v from %v to %v", v.Index, c.Balance7d, v.Balance7d)
			// 	queries.WriteString(fmt.Sprintf("UPDATE validators SET balance7d = %d WHERE validatorindex = %d;\n", v.Balance7d.Int64, c.Index))
			// 	updates++
			// }
			// if c.Balance31d != v.Balance31d {
			// 	// logger.Infof("Balance31d changed for validator %v from %v to %v", v.Index, c.Balance31d, v.Balance31d)
			// 	queries.WriteString(fmt.Sprintf("UPDATE validators SET balance31d = %d WHERE validatorindex = %d;\n", v.Balance31d.Int64, c.Index))
			// 	updates++
			// }
		}
	}

	if updates > 0 {
		updateStart := time.Now()
		logger.Infof("applying %v update queries", updates)
		_, err = tx.Exec(queries.String())
		if err != nil {
			logger.Errorf("error executing validator update query: %v", err)
			return err
		}
		logger.Infof("update completed, took %v", time.Since(updateStart))
	}

	batchSize := 30000 // max parameters: 65535
	for b := 0; b < len(validators); b += batchSize {
		start := b
		end := b + batchSize
		if len(validators) < end {
			end = len(validators)
		}

		numArgs := 2
		valueStrings := make([]string, 0, batchSize)
		valueArgs := make([]interface{}, 0, batchSize*numArgs)
		for i, v := range validators[start:end] {
			valueStrings = append(valueStrings, fmt.Sprintf("($%d::int, $%d::int)", i*numArgs+1, i*numArgs+2))
			valueArgs = append(valueArgs, v.Index)
			valueArgs = append(valueArgs, v.LastAttestationSlot.Int64)
		}

		stmt := fmt.Sprintf(`
			UPDATE validators AS v SET
			lastattestationslot = GREATEST(v.lastattestationslot, v2.lastattestationslot)
			FROM (VALUES
				%[1]s
			) AS v2(validatorindex, lastattestationslot)
			WHERE v2.validatorindex = v.validatorindex;
	`, strings.Join(valueStrings, ","))

		_, err := tx.Exec(stmt, valueArgs...)
		if err != nil {
			logger.Error(err)
			return err
		}

		logger.Infof("saving validator batch %v completed", b)
	}

	s := time.Now()
	newValidators := []struct {
		Validatorindex  uint64
		ActivationEpoch uint64
	}{}

	err = tx.Select(&newValidators, "SELECT validatorindex, activationepoch FROM validators WHERE balanceactivation IS NULL ORDER BY activationepoch LIMIT 10000")
	if err != nil {
		return err
	}

	balanceCache := make(map[uint64]map[uint64]uint64)
	currentActivationEpoch := uint64(0)

	// get genesis balances of all validators for performance

	for _, newValidator := range newValidators {
		if newValidator.ActivationEpoch > data.Epoch {
			continue
		}

		if newValidator.ActivationEpoch != currentActivationEpoch {
			logger.Infof("removing epoch %v from the activation epoch balance cache", currentActivationEpoch)
			delete(balanceCache, currentActivationEpoch) // remove old items from the map
			currentActivationEpoch = newValidator.ActivationEpoch
		}

		var balance map[uint64][]*types.ValidatorBalance
		if newValidator.ActivationEpoch == 0 {
			balance = genesisBalances
		} else {
			balance, err = BigtableClient.GetValidatorBalanceHistory([]uint64{newValidator.Validatorindex}, newValidator.ActivationEpoch, 1)
			if err != nil {
				return err
			}
		}

		foundBalance := uint64(0)
		if balance[newValidator.Validatorindex] == nil || len(balance[newValidator.Validatorindex]) == 0 {
			logger.Errorf("no activation epoch balance found for validator %v for epoch %v in bigtable, trying node", newValidator.Validatorindex, newValidator.ActivationEpoch)

			if balanceCache[newValidator.ActivationEpoch] == nil {
				balances, err := client.GetBalancesForEpoch(int64(newValidator.ActivationEpoch))
				if err != nil {
					return fmt.Errorf("error retrieving balances for epoch %d: %v", newValidator.ActivationEpoch, err)
				}
				balanceCache[newValidator.ActivationEpoch] = balances
			}
			foundBalance = balanceCache[newValidator.ActivationEpoch][newValidator.Validatorindex]
		} else {
			foundBalance = balance[newValidator.Validatorindex][0].Balance
		}

		logger.Infof("retrieved activation epoch balance of %v for validator %v", foundBalance, newValidator.Validatorindex)

		_, err = tx.Exec("update validators set balanceactivation = $1 WHERE validatorindex = $2 AND balanceactivation IS NULL;", foundBalance, newValidator.Validatorindex)
		if err != nil {
			return err
		}
	}

	logger.Infof("updating validator activation epoch balance completed, took %v", time.Since(s))

	s = time.Now()
	_, err = tx.Exec("ANALYZE (SKIP_LOCKED) validators;")
	if err != nil {
		return err
	}
	logger.Infof("analyze of validators table completed, took %v", time.Since(s))

	return nil
}

func saveValidatorProposalAssignments(epoch uint64, assignments map[uint64]uint64, tx *sqlx.Tx) error {
	start := time.Now()
	defer func() {
		metrics.TaskDuration.WithLabelValues("db_save_proposal_assignments").Observe(time.Since(start).Seconds())
	}()

	stmt, err := tx.Prepare(`
		INSERT INTO proposal_assignments (epoch, validatorindex, proposerslot, status)
		VALUES ($1, $2, $3, $4)
		ON CONFLICT (epoch, validatorindex, proposerslot) DO NOTHING`)
	if err != nil {
		return err
	}
	defer stmt.Close()

	for slot, validator := range assignments {
		_, err := stmt.Exec(epoch, validator, slot, 0)
		if err != nil {
			return fmt.Errorf("error executing save validator proposal assignment statement: %w", err)
		}
	}

	return nil
}

func saveValidatorBalancesRecent(epoch uint64, validators []*types.Validator, tx *sqlx.Tx) error {
	start := time.Now()
	defer func() {
		metrics.TaskDuration.WithLabelValues("db_save_validator_balances_recent").Observe(time.Since(start).Seconds())
	}()

	batchSize := 10000

	for b := 0; b < len(validators); b += batchSize {
		start := b
		end := b + batchSize
		if len(validators) < end {
			end = len(validators)
		}

		valueStrings := make([]string, 0, batchSize)
		valueArgs := make([]interface{}, 0, batchSize*3)
		for i, v := range validators[start:end] {
			valueStrings = append(valueStrings, fmt.Sprintf("($%d, $%d, $%d)", i*3+1, i*3+2, i*3+3))
			valueArgs = append(valueArgs, epoch)
			valueArgs = append(valueArgs, v.Index)
			valueArgs = append(valueArgs, v.Balance)
		}
		stmt := fmt.Sprintf(`
			INSERT INTO validator_balances_recent (epoch, validatorindex, balance)
			VALUES %s
			ON CONFLICT (epoch, validatorindex) DO UPDATE SET
				balance = EXCLUDED.balance`, strings.Join(valueStrings, ","))

		_, err := tx.Exec(stmt, valueArgs...)
		if err != nil {
			return err
		}
	}

	if epoch > 10 {
		_, err := tx.Exec("DELETE FROM validator_balances_recent WHERE epoch < $1 AND epoch <> 0", epoch-10)
		if err != nil {
			return err
		}
	}

	return nil
}

func GetRelayDataForIndexedBlocks(blocks []*types.Eth1BlockIndexed) (map[common.Hash]types.RelaysData, error) {
	var execBlockHashes [][]byte
	var relaysData []types.RelaysData

	for _, block := range blocks {
		execBlockHashes = append(execBlockHashes, block.Hash)
	}
	// try to get mev rewards from relys_blocks table
	err := ReaderDb.Select(&relaysData,
		`SELECT proposer_fee_recipient, value, exec_block_hash, tag_id, builder_pubkey FROM relays_blocks WHERE relays_blocks.exec_block_hash = ANY($1)`,
		pq.ByteaArray(execBlockHashes),
	)
	if err != nil && err != sql.ErrNoRows {
		return nil, err
	}
	var relaysDataMap = make(map[common.Hash]types.RelaysData)
	for _, relayData := range relaysData {
		relaysDataMap[common.BytesToHash(relayData.ExecBlockHash)] = relayData
	}

	return relaysDataMap, nil
}

func saveBlocks(blocks map[uint64]map[string]*types.Block, tx *sqlx.Tx) error {
	start := time.Now()
	defer func() {
		metrics.TaskDuration.WithLabelValues("db_save_blocks").Observe(time.Since(start).Seconds())
	}()

	stmtBlock, err := tx.Prepare(`
		INSERT INTO blocks (epoch, slot, blockroot, parentroot, stateroot, signature, randaoreveal, graffiti, graffiti_text, eth1data_depositroot, eth1data_depositcount, eth1data_blockhash, syncaggregate_bits, syncaggregate_signature, proposerslashingscount, attesterslashingscount, attestationscount, depositscount, withdrawalcount, voluntaryexitscount, syncaggregate_participation, proposer, status, exec_parent_hash, exec_fee_recipient, exec_state_root, exec_receipts_root, exec_logs_bloom, exec_random, exec_block_number, exec_gas_limit, exec_gas_used, exec_timestamp, exec_extra_data, exec_base_fee_per_gas, exec_block_hash, exec_transactions_count)
		VALUES ($1, $2, $3, $4, $5, $6, $7, $8, $9, $10, $11, $12, $13, $14, $15, $16, $17, $18, $19, $20, $21, $22, $23, $24, $25, $26, $27, $28, $29, $30, $31, $32, $33, $34, $35, $36, $37)
		ON CONFLICT (slot, blockroot) DO NOTHING`)
	if err != nil {
		return err
	}
	defer stmtBlock.Close()

	stmtTransaction, err := tx.Prepare(`
		INSERT INTO blocks_transactions (block_slot, block_index, block_root, raw, txhash, nonce, gas_price, gas_limit, sender, recipient, amount, payload, max_priority_fee_per_gas, max_fee_per_gas)
		VALUES ($1, $2, $3, $4, $5, $6, $7, $8, $9, $10, $11, $12, $13, $14)
		ON CONFLICT (block_slot, block_index) DO NOTHING`)
	if err != nil {
		return err
	}
	defer stmtTransaction.Close()

	stmtWithdrawals, err := tx.Prepare(`
	INSERT INTO blocks_withdrawals (block_slot, block_root, withdrawalindex, validatorindex, address, amount)
	VALUES ($1, $2, $3, $4, $5, $6)
	ON CONFLICT (block_slot, block_root, withdrawalindex) DO NOTHING`)
	if err != nil {
		return err
	}
	defer stmtWithdrawals.Close()

	stmtBLSChange, err := tx.Prepare(`
	INSERT INTO blocks_bls_change (block_slot, block_root, validatorindex, signature, pubkey, address)
	VALUES ($1, $2, $3, $4, $5, $6)
	ON CONFLICT (block_slot, block_root, validatorindex) DO NOTHING`)
	if err != nil {
		return err
	}
	defer stmtBLSChange.Close()

	stmtProposerSlashing, err := tx.Prepare(`
		INSERT INTO blocks_proposerslashings (block_slot, block_index, block_root, proposerindex, header1_slot, header1_parentroot, header1_stateroot, header1_bodyroot, header1_signature, header2_slot, header2_parentroot, header2_stateroot, header2_bodyroot, header2_signature)
		VALUES ($1, $2, $3, $4, $5, $6, $7, $8, $9, $10, $11, $12, $13, $14)
		ON CONFLICT (block_slot, block_index) DO NOTHING`)
	if err != nil {
		return err
	}
	defer stmtProposerSlashing.Close()

	stmtAttesterSlashing, err := tx.Prepare(`
		INSERT INTO blocks_attesterslashings (block_slot, block_index, block_root, attestation1_indices, attestation1_signature, attestation1_slot, attestation1_index, attestation1_beaconblockroot, attestation1_source_epoch, attestation1_source_root, attestation1_target_epoch, attestation1_target_root, attestation2_indices, attestation2_signature, attestation2_slot, attestation2_index, attestation2_beaconblockroot, attestation2_source_epoch, attestation2_source_root, attestation2_target_epoch, attestation2_target_root)
		VALUES ($1, $2, $3, $4, $5, $6, $7, $8, $9, $10, $11, $12, $13, $14, $15, $16, $17, $18, $19, $20, $21)
		ON CONFLICT (block_slot, block_index) DO UPDATE SET attestation1_indices = excluded.attestation1_indices, attestation2_indices = excluded.attestation2_indices`)
	if err != nil {
		return err
	}
	defer stmtAttesterSlashing.Close()

	stmtAttestations, err := tx.Prepare(`
		INSERT INTO blocks_attestations (block_slot, block_index, block_root, aggregationbits, validators, signature, slot, committeeindex, beaconblockroot, source_epoch, source_root, target_epoch, target_root)
		VALUES ($1, $2, $3, $4, $5, $6, $7, $8, $9, $10, $11, $12, $13)
		ON CONFLICT (block_slot, block_index) DO NOTHING`)
	if err != nil {
		return err
	}
	defer stmtAttestations.Close()

	stmtDeposits, err := tx.Prepare(`
		INSERT INTO blocks_deposits (block_slot, block_index, block_root, proof, publickey, withdrawalcredentials, amount, signature)
		VALUES ($1, $2, $3, $4, $5, $6, $7, $8) 
		ON CONFLICT (block_slot, block_index) DO NOTHING`)
	if err != nil {
		return err
	}
	defer stmtDeposits.Close()

	stmtVoluntaryExits, err := tx.Prepare(`
		INSERT INTO blocks_voluntaryexits (block_slot, block_index, block_root, epoch, validatorindex, signature)
		VALUES ($1, $2, $3, $4, $5, $6)
		ON CONFLICT (block_slot, block_index) DO NOTHING`)
	if err != nil {
		return err
	}
	defer stmtVoluntaryExits.Close()

	stmtProposalAssignments, err := tx.Prepare(`
		INSERT INTO proposal_assignments (epoch, validatorindex, proposerslot, status)
		VALUES ($1, $2, $3, $4)
		ON CONFLICT (epoch, validatorindex, proposerslot) DO UPDATE SET status = excluded.status`)
	if err != nil {
		return err
	}
	defer stmtProposalAssignments.Close()

	slots := make([]uint64, 0, len(blocks))
	for slot := range blocks {
		slots = append(slots, slot)
	}
	sort.Slice(slots, func(i, j int) bool {
		return slots[i] < slots[j]
	})

	for _, slot := range slots {
		for _, b := range blocks[slot] {
			start := time.Now()
			blockLog := logger.WithFields(logrus.Fields{"slot": b.Slot, "blockRoot": fmt.Sprintf("%x", b.BlockRoot)})

			var dbBlockRootHash []byte
			err := WriterDb.Get(&dbBlockRootHash, "SELECT blockroot FROM blocks WHERE slot = $1 and blockroot = $2", b.Slot, b.BlockRoot)
			if err == nil && bytes.Equal(dbBlockRootHash, b.BlockRoot) {
				blockLog.Infof("skipping export of block as it is already present in the db")
				continue
			} else if err != nil && err != sql.ErrNoRows {
				return fmt.Errorf("error checking for block in db: %w", err)
			}

			blockLog.WithField("duration", time.Since(start)).Tracef("check if exists")
			t := time.Now()

			res, err := tx.Exec("DELETE FROM blocks WHERE slot = $1 AND length(blockroot) = 1", b.Slot) // Delete placeholder block
			if err != nil {
				return fmt.Errorf("error deleting placeholder block: %w", err)
			}
			ra, err := res.RowsAffected()
			if err != nil && ra > 0 {
				blockLog.Infof("deleted placeholder block")
			}
			blockLog.WithField("duration", time.Since(t)).Tracef("delete placeholder")
			t = time.Now()

			// Set proposer to MAX_SQL_INTEGER if it is the genesis-block (since we are using integers for validator-indices right now)
			if b.Slot == 0 {
				b.Proposer = 2147483647
			}
			syncAggBits := []byte{}
			syncAggSig := []byte{}
			syncAggParticipation := 0.0
			if b.SyncAggregate != nil {
				syncAggBits = b.SyncAggregate.SyncCommitteeBits
				syncAggSig = b.SyncAggregate.SyncCommitteeSignature
				syncAggParticipation = b.SyncAggregate.SyncAggregateParticipation
				// blockLog = blockLog.WithField("syncParticipation", b.SyncAggregate.SyncAggregateParticipation)
			}

			parentHash := []byte{}
			feeRecipient := []byte{}
			stateRoot := []byte{}
			receiptRoot := []byte{}
			logsBloom := []byte{}
			random := []byte{}
			blockNumber := uint64(0)
			gasLimit := uint64(0)
			gasUsed := uint64(0)
			timestamp := uint64(0)
			extraData := []byte{}
			baseFeePerGas := uint64(0)
			blockHash := []byte{}
			txCount := 0
			withdrawalCount := 0
			if b.ExecutionPayload != nil {
				parentHash = b.ExecutionPayload.ParentHash
				feeRecipient = b.ExecutionPayload.FeeRecipient
				stateRoot = b.ExecutionPayload.StateRoot
				receiptRoot = b.ExecutionPayload.ReceiptsRoot
				logsBloom = b.ExecutionPayload.LogsBloom
				random = b.ExecutionPayload.Random
				blockNumber = b.ExecutionPayload.BlockNumber
				gasLimit = b.ExecutionPayload.GasLimit
				gasUsed = b.ExecutionPayload.GasUsed
				timestamp = b.ExecutionPayload.Timestamp
				extraData = b.ExecutionPayload.ExtraData
				baseFeePerGas = b.ExecutionPayload.BaseFeePerGas
				blockHash = b.ExecutionPayload.BlockHash
				txCount = len(b.ExecutionPayload.Transactions)
				withdrawalCount = len(b.ExecutionPayload.Withdrawals)
			}
			_, err = stmtBlock.Exec(
				b.Slot/utils.Config.Chain.Config.SlotsPerEpoch,
				b.Slot,
				b.BlockRoot,
				b.ParentRoot,
				b.StateRoot,
				b.Signature,
				b.RandaoReveal,
				b.Graffiti,
				utils.GraffitiToSring(b.Graffiti),
				b.Eth1Data.DepositRoot,
				b.Eth1Data.DepositCount,
				b.Eth1Data.BlockHash,
				syncAggBits,
				syncAggSig,
				len(b.ProposerSlashings),
				len(b.AttesterSlashings),
				len(b.Attestations),
				len(b.Deposits),
				withdrawalCount,
				len(b.VoluntaryExits),
				syncAggParticipation,
				b.Proposer,
				strconv.FormatUint(b.Status, 10),
				parentHash,
				feeRecipient,
				stateRoot,
				receiptRoot,
				logsBloom,
				random,
				blockNumber,
				gasLimit,
				gasUsed,
				timestamp,
				extraData,
				baseFeePerGas,
				blockHash,
				txCount,
			)
			if err != nil {
				return fmt.Errorf("error executing stmtBlocks for block %v: %w", b.Slot, err)
			}
			blockLog.WithField("duration", time.Since(t)).Tracef("stmtBlock")

			n := time.Now()
			logger.Tracef("done, took %v", time.Since(n))
			logger.Tracef("writing transactions and withdrawal data")
			if payload := b.ExecutionPayload; payload != nil {
				for i, tx := range payload.Transactions {
					_, err := stmtTransaction.Exec(b.Slot, i, b.BlockRoot,
						tx.Raw, tx.TxHash, tx.AccountNonce, tx.Price, tx.GasLimit, tx.Sender, tx.Recipient, tx.Amount, tx.Payload, tx.MaxPriorityFeePerGas, tx.MaxFeePerGas)
					if err != nil {
						return fmt.Errorf("error executing stmtTransaction for block %v: %v", b.Slot, err)
					}
				}
				for _, w := range payload.Withdrawals {
					_, err := stmtWithdrawals.Exec(b.Slot, b.BlockRoot, w.Index, w.ValidatorIndex, w.Address, w.Amount)
					if err != nil {
						return fmt.Errorf("error executing stmtTransaction for block %v: %v", b.Slot, err)
					}
				}
			}
			logger.Tracef("done, took %v", time.Since(n))
			n = time.Now()
			logger.Tracef("writing proposer slashings data")
			for i, ps := range b.ProposerSlashings {
				_, err := stmtProposerSlashing.Exec(b.Slot, i, b.BlockRoot, ps.ProposerIndex, ps.Header1.Slot, ps.Header1.ParentRoot, ps.Header1.StateRoot, ps.Header1.BodyRoot, ps.Header1.Signature, ps.Header2.Slot, ps.Header2.ParentRoot, ps.Header2.StateRoot, ps.Header2.BodyRoot, ps.Header2.Signature)
				if err != nil {
					return fmt.Errorf("error executing stmtProposerSlashing for block %v: %w", b.Slot, err)
				}
			}
			blockLog.WithField("duration", time.Since(n)).Tracef("stmtProposerSlashing")

			n = time.Now()
			logger.Tracef("writing bls change data")
			for _, bls := range b.SignedBLSToExecutionChange {
				_, err := stmtBLSChange.Exec(b.Slot, b.BlockRoot, bls.Message.Validatorindex, bls.Signature, bls.Message.BlsPubkey, bls.Message.Address)
				if err != nil {
					return fmt.Errorf("error executing stmtBLSChange for block %v: %w", b.Slot, err)
				}
			}
			blockLog.WithField("duration", time.Since(n)).Tracef("stmtBLSChange")
			t = time.Now()

			for i, as := range b.AttesterSlashings {
				_, err := stmtAttesterSlashing.Exec(b.Slot, i, b.BlockRoot, pq.Array(as.Attestation1.AttestingIndices), as.Attestation1.Signature, as.Attestation1.Data.Slot, as.Attestation1.Data.CommitteeIndex, as.Attestation1.Data.BeaconBlockRoot, as.Attestation1.Data.Source.Epoch, as.Attestation1.Data.Source.Root, as.Attestation1.Data.Target.Epoch, as.Attestation1.Data.Target.Root, pq.Array(as.Attestation2.AttestingIndices), as.Attestation2.Signature, as.Attestation2.Data.Slot, as.Attestation2.Data.CommitteeIndex, as.Attestation2.Data.BeaconBlockRoot, as.Attestation2.Data.Source.Epoch, as.Attestation2.Data.Source.Root, as.Attestation2.Data.Target.Epoch, as.Attestation2.Data.Target.Root)
				if err != nil {
					return fmt.Errorf("error executing stmtAttesterSlashing for block %v: %w", b.Slot, err)
				}
			}
			blockLog.WithField("duration", time.Since(t)).Tracef("stmtAttesterSlashing")
			t = time.Now()
			for i, a := range b.Attestations {
				_, err = stmtAttestations.Exec(b.Slot, i, b.BlockRoot, a.AggregationBits, pq.Array(a.Attesters), a.Signature, a.Data.Slot, a.Data.CommitteeIndex, a.Data.BeaconBlockRoot, a.Data.Source.Epoch, a.Data.Source.Root, a.Data.Target.Epoch, a.Data.Target.Root)
				if err != nil {
					return fmt.Errorf("error executing stmtAttestations for block %v: %w", b.Slot, err)
				}
			}
			blockLog.WithField("duration", time.Since(t)).Tracef("attestations")
			t = time.Now()

			for i, d := range b.Deposits {
				_, err := stmtDeposits.Exec(b.Slot, i, b.BlockRoot, nil, d.PublicKey, d.WithdrawalCredentials, d.Amount, d.Signature)
				if err != nil {
					return fmt.Errorf("error executing stmtDeposits for block %v: %w", b.Slot, err)
				}
			}
			blockLog.WithField("duration", time.Since(t)).Tracef("deposits")
			t = time.Now()

			for i, ve := range b.VoluntaryExits {
				_, err := stmtVoluntaryExits.Exec(b.Slot, i, b.BlockRoot, ve.Epoch, ve.ValidatorIndex, ve.Signature)
				if err != nil {
					return fmt.Errorf("error executing stmtVoluntaryExits for block %v: %w", b.Slot, err)
				}
			}
			blockLog.WithField("duration", time.Since(t)).Tracef("exits")
			t = time.Now()

			_, err = stmtProposalAssignments.Exec(b.Slot/utils.Config.Chain.Config.SlotsPerEpoch, b.Proposer, b.Slot, b.Status)
			if err != nil {
				return fmt.Errorf("error executing stmtProposalAssignments for block %v: %w", b.Slot, err)
			}
			blockLog.WithField("duration", time.Since(t)).Tracef("stmtProposalAssignments")

			blockLog.Infof("! export of block completed, took %v", time.Since(start))
		}
	}

	return nil
}

// UpdateEpochStatus will update the epoch status in the database
func UpdateEpochStatus(stats *types.ValidatorParticipation) error {
	start := time.Now()
	defer func() {
		metrics.TaskDuration.WithLabelValues("db_update_epochs_status").Observe(time.Since(start).Seconds())
	}()

	_, err := WriterDb.Exec(`
		UPDATE epochs SET
			eligibleether = $1,
			globalparticipationrate = $2,
			votedether = $3
		WHERE epoch = $4`,
		stats.EligibleEther, stats.GlobalParticipationRate, stats.VotedEther, stats.Epoch)

	return err
}

// UpdateEpochFinalization will update finalized-flag of unfinalized epochs
func UpdateEpochFinalization(finality_epoch uint64) error {
	// to prevent a full table scan, the query is constrained to update only between the last epoch that was tagged finalized and the passed finality_epoch
	// will not fill gaps in the db in finalization this way, but makes the query much faster.
	_, err := WriterDb.Exec(`
	UPDATE epochs
	SET finalized = true
	WHERE epoch BETWEEN COALESCE((
			SELECT epoch
			FROM   epochs
			WHERE  finalized = true
			ORDER  BY epoch DESC
			LIMIT  1
		),0) AND $1`, finality_epoch)
	return err
}

// GetTotalValidatorsCount will return the total-validator-count
func GetTotalValidatorsCount() (uint64, error) {
	var totalCount uint64
	err := ReaderDb.Get(&totalCount, "select coalesce(max(validatorindex) + 1, 0) from validators;")
	return totalCount, err
}

// GetActiveValidatorCount will return the total-validator-count
func GetActiveValidatorCount() (uint64, error) {
	var count uint64
	err := ReaderDb.Get(&count, "select count(*) from validators where status in ('active_offline', 'active_online');")
	return count, err
}

func updateQueueDeposits() error {
	start := time.Now()
	defer func() {
		logger.Infof("took %v seconds to update queue deposits", time.Since(start).Seconds())
		metrics.TaskDuration.WithLabelValues("update_queue_deposits").Observe(time.Since(start).Seconds())
	}()

	// first we remove any validator that isn't queued anymore
	_, err := WriterDb.Exec(`
		DELETE FROM validator_queue_deposits
		WHERE validator_queue_deposits.validatorindex NOT IN (
			SELECT validatorindex 
			FROM validators 
			WHERE activationepoch=9223372036854775807 and status='pending')`)
	if err != nil {
		logger.Errorf("error removing queued publickeys from validator_queue_deposits: %v", err)
		return err
	}

	// then we add any new ones that are queued
	_, err = WriterDb.Exec(`
		INSERT INTO validator_queue_deposits
		SELECT validatorindex FROM validators WHERE activationepoch=9223372036854775807 and status='pending' ON CONFLICT DO NOTHING`)
	if err != nil {
		logger.Errorf("error adding queued publickeys to validator_queue_deposits: %v", err)
		return err
	}

	// efficiently collect the tnx that pushed each validator over 32 ETH.
	_, err = WriterDb.Exec(`
		UPDATE validator_queue_deposits 
		SET 
			block_slot=data.block_slot,
			block_index=data.block_index
		FROM (
			WITH CumSum AS
			(
				SELECT publickey, block_slot, block_index,
					/* generate partion per publickey ordered by newest to oldest. store cum sum of deposits */
					SUM(amount) OVER (partition BY publickey ORDER BY (block_slot, block_index) ASC) AS cumTotal
				FROM blocks_deposits
				WHERE publickey IN (
					/* get the pubkeys of the indexes */
					select pubkey from validators where validators.validatorindex in (
						/* get the indexes we need to update */
						select validatorindex from validator_queue_deposits where block_slot is null and block_index is null
					)
				)
				ORDER BY block_slot, block_index ASC
			)
			/* we only care about one deposit per vali */
			SELECT DISTINCT ON(publickey) validators.validatorindex, block_slot, block_index
			FROM CumSum
			/* join so we can retrieve the validator index again */
			left join validators on validators.pubkey = CumSum.publickey
			/* we want the deposit that pushed the cum sum over 32 ETH */
			WHERE cumTotal>=32000000000
			ORDER BY publickey, cumTotal asc 
		) AS data
		WHERE validator_queue_deposits.validatorindex=data.validatorindex`)
	if err != nil {
		logger.Errorf("error updating validator_queue_deposits: %v", err)
		return err
	}
	return nil
}

func GetQueueAheadOfValidator(validatorIndex uint64) (uint64, error) {
	var res uint64
	err := ReaderDb.Get(&res, `
	with SelectedValidator as (
		select block_slot, block_index, validators.activationeligibilityepoch from validator_queue_deposits vqd
		inner join validators on validators.validatorindex = $1
		where vqd.validatorindex = validators.validatorindex 
	)
	select count(*)
	from (
		select validatorindex, block_slot, block_index 
		from validator_queue_deposits
	) as vqd 
	inner join validators on
		validators.validatorindex = vqd.validatorindex and
		validators.activationeligibilityepoch <= (select activationeligibilityepoch from SelectedValidator)
	where 
		validators.activationeligibilityepoch < (select activationeligibilityepoch from SelectedValidator) or 
		vqd.block_slot < (select block_slot from SelectedValidator) or
		vqd.block_slot = (select block_slot from SelectedValidator) and vqd.block_index < (select block_index from SelectedValidator)`, validatorIndex)
	return res, err
}

func GetValidatorNames() (map[uint64]string, error) {
	rows, err := ReaderDb.Query(`
		SELECT validatorindex, validator_names.name 
		FROM validators 
		LEFT JOIN validator_names ON validators.pubkey = validator_names.publickey
		WHERE validator_names.name IS NOT NULL`)

	if err != nil {
		return nil, err
	}
	defer rows.Close()

	validatorIndexToNameMap := make(map[uint64]string, 30000)

	for rows.Next() {
		var index uint64
		var name string

		err := rows.Scan(&index, &name)

		if err != nil {
			return nil, err
		}
		validatorIndexToNameMap[index] = name
	}

	return validatorIndexToNameMap, nil
}

// GetPendingValidatorCount queries the pending validators currently in the queue
func GetPendingValidatorCount() (uint64, error) {
	count := uint64(0)
	err := ReaderDb.Get(&count, "SELECT entering_validators_count FROM queue ORDER BY ts DESC LIMIT 1")
	if err != nil && err != sql.ErrNoRows {
		return 0, fmt.Errorf("error retrieving validator queue count: %w", err)
	}
	return count, nil
}

func GetTotalEligibleEther() (uint64, error) {
	var total uint64

	err := ReaderDb.Get(&total, `
		SELECT eligibleether FROM epochs ORDER BY epoch desc LIMIT 1
	`)
	if err == sql.ErrNoRows {
		return 0, nil
	}
	if err != nil {
		return 0, err
	}
	return total / 1e9, nil
}

func GetDepositThresholdTime() (*time.Time, error) {
	var threshold *time.Time
	err := ReaderDb.Get(&threshold, `
	select min(block_ts) from (
		select block_ts, block_number, sum(amount) over (order by block_ts) as totalsum
			from (
				SELECT
					publickey,
					32e9 AS amount,
					MAX(block_ts) as block_ts,
					MAX(block_number) as block_number
				FROM eth1_deposits
				WHERE valid_signature = true
				GROUP BY publickey
				HAVING SUM(amount) >= 32e9
			) a
		) b
		where totalsum > $1;
		 `, utils.Config.Chain.Config.MinGenesisActiveValidatorCount*32e9)
	if err != nil {
		return nil, err
	}
	return threshold, nil
}

// GetValidatorsGotSlashed returns the validators that got slashed after `epoch` either by an attestation violation or a proposer violation
func GetValidatorsGotSlashed(epoch uint64) ([]struct {
	Epoch                  uint64 `db:"epoch"`
	SlasherIndex           uint64 `db:"slasher"`
	SlasherPubkey          string `db:"slasher_pubkey"`
	SlashedValidatorIndex  uint64 `db:"slashedvalidator"`
	SlashedValidatorPubkey []byte `db:"slashedvalidator_pubkey"`
	Reason                 string `db:"reason"`
}, error) {

	var dbResult []struct {
		Epoch                  uint64 `db:"epoch"`
		SlasherIndex           uint64 `db:"slasher"`
		SlasherPubkey          string `db:"slasher_pubkey"`
		SlashedValidatorIndex  uint64 `db:"slashedvalidator"`
		SlashedValidatorPubkey []byte `db:"slashedvalidator_pubkey"`
		Reason                 string `db:"reason"`
	}
	err := ReaderDb.Select(&dbResult, `
		WITH
			slashings AS (
				SELECT DISTINCT ON (slashedvalidator) 
					slot,
					epoch,
					slasher,
					slashedvalidator,
					reason
				FROM (
					SELECT
						blocks.slot, 
						blocks.epoch, 
						blocks.proposer AS slasher, 
						UNNEST(ARRAY(
							SELECT UNNEST(attestation1_indices)
								INTERSECT
							SELECT UNNEST(attestation2_indices)
						)) AS slashedvalidator, 
						'Attestation Violation' AS reason
					FROM blocks_attesterslashings 
					LEFT JOIN blocks ON blocks_attesterslashings.block_slot = blocks.slot
					WHERE blocks.status = '1' AND blocks.epoch > $1
					UNION ALL
						SELECT
							blocks.slot, 
							blocks.epoch, 
							blocks.proposer AS slasher, 
							blocks_proposerslashings.proposerindex AS slashedvalidator,
							'Proposer Violation' AS reason 
						FROM blocks_proposerslashings
						LEFT JOIN blocks ON blocks_proposerslashings.block_slot = blocks.slot
						WHERE blocks.status = '1' AND blocks.epoch > $1
				) a
				ORDER BY slashedvalidator, slot
			)
		SELECT slasher, vk.pubkey as slasher_pubkey, slashedvalidator, vv.pubkey as slashedvalidator_pubkey, epoch, reason
		FROM slashings s
	    INNER JOIN validators vk ON s.slasher = vk.validatorindex
		INNER JOIN validators vv ON s.slashedvalidator = vv.validatorindex`, epoch)
	if err != nil {
		return nil, err
	}
	return dbResult, nil
}

func GetSlotVizData(latestEpoch uint64) ([]*types.SlotVizEpochs, error) {
	type sqlBlocks struct {
		Slot                    uint64
		BlockRoot               []byte
		Epoch                   uint64
		Status                  string
		Globalparticipationrate float64
		Finalized               bool
		Justified               bool
		Previousjustified       bool
	}

	var blks []sqlBlocks = []sqlBlocks{}
	if latestEpoch > 4 {
		latestEpoch = latestEpoch - 4
	} else {
		latestEpoch = 0
	}

	err := ReaderDb.Select(&blks, `
	SELECT
		b.slot,
		b.blockroot,
		case
			when b.status = '0' then 'scheduled'
			when b.status = '1' then 'proposed'
			when b.status = '2' then 'missed'
			when b.status = '3' then 'orphaned'
			else 'unknown'
		end as status,
		b.epoch,
		COALESCE(e.globalparticipationrate, 0) as globalparticipationrate,
		COALESCE(e.finalized, false) as finalized
	FROM blocks b
		left join epochs e on e.epoch = b.epoch
	WHERE b.epoch >= $1
	ORDER BY slot desc;
`, latestEpoch)
	if err != nil {
		return nil, err
	}

	currentSlot := utils.TimeToSlot(uint64(time.Now().Unix()))

	epochMap := map[uint64]*types.SlotVizEpochs{}

	res := []*types.SlotVizEpochs{}

	for _, b := range blks {
		if b.Globalparticipationrate == 1 && !b.Finalized {
			b.Globalparticipationrate = 0
		}
		_, exists := epochMap[b.Epoch]
		if !exists {
			r := types.SlotVizEpochs{
				Epoch:          b.Epoch,
				Finalized:      b.Finalized,
				Particicpation: b.Globalparticipationrate,
				Slots:          [32]*types.SlotVizSlots{},
			}
			epochMap[b.Epoch] = &r
		}

		slotIndex := b.Slot - (b.Epoch * utils.Config.Chain.Config.SlotsPerEpoch)

		// if epochMap[b.Epoch].Slots[slotIndex] != nil && len(b.BlockRoot) > len(epochMap[b.Epoch].Slots[slotIndex].BlockRoot) {
		// 	logger.Infof("CONFLICTING block found for slotindex %v", slotIndex)
		// }

		if epochMap[b.Epoch].Slots[slotIndex] == nil || len(b.BlockRoot) > len(epochMap[b.Epoch].Slots[slotIndex].BlockRoot) {
			epochMap[b.Epoch].Slots[slotIndex] = &types.SlotVizSlots{
				Epoch:     b.Epoch,
				Slot:      b.Slot,
				Status:    b.Status,
				Active:    b.Slot == currentSlot,
				BlockRoot: b.BlockRoot,
			}
		}

	}

	for _, epoch := range epochMap {
		for i := 0; i < 32; i++ {
			if epoch.Slots[i] == nil {
				status := "scheduled"
				slot := epoch.Epoch*utils.Config.Chain.Config.SlotsPerEpoch + uint64(i)
				if slot < currentSlot {
					status = "scheduled-missed"
				}
				// logger.Infof("FILLING MISSING SLOT: %v", slot)
				epoch.Slots[i] = &types.SlotVizSlots{
					Epoch:  epoch.Epoch,
					Slot:   slot,
					Status: status,
					Active: slot == currentSlot,
				}
			}
		}
	}

	for _, epoch := range epochMap {
		for _, slot := range epoch.Slots {
			slot.Active = slot.Slot == currentSlot
			if slot.Status != "proposed" && slot.Status != "missed" {
				if slot.Status == "scheduled" && slot.Slot < currentSlot {
					slot.Status = "scheduled-missed"
				}

				if slot.Slot >= currentSlot {
					slot.Status = "scheduled"
				}
			}
		}
		if epoch.Finalized {
			epoch.Justified = true
		}
		res = append(res, epoch)
	}

	sort.Slice(res, func(i, j int) bool {
		return res[i].Epoch > res[j].Epoch
	})

	for i := 0; i < len(res); i++ {
		if !res[i].Finalized && i != 0 {
			res[i-1].Justifying = true
		}
		if res[i].Finalized && i != 0 {
			res[i-1].Justified = true
			break
		}
	}

	return res, nil
}

func updateValidatorPerformance(tx *sqlx.Tx) error {
	start := time.Now()
	defer func() {
		metrics.TaskDuration.WithLabelValues("update_validator_performance").Observe(time.Since(start).Seconds())
	}()

	var currentEpoch int64

	err := tx.Get(&currentEpoch, "SELECT MAX(epoch) FROM epochs")
	if err != nil {
		return fmt.Errorf("error retrieving latest epoch: %w", err)
	}

	lastDayEpoch := currentEpoch - int64(utils.EpochsPerDay())
	lastWeekEpoch := currentEpoch - int64(utils.EpochsPerDay())*7
	lastMonthEpoch := currentEpoch - int64(utils.EpochsPerDay())*31

	if lastDayEpoch < 0 {
		lastDayEpoch = 0
	}
	if lastWeekEpoch < 0 {
		lastWeekEpoch = 0
	}
	if lastMonthEpoch < 0 {
		lastMonthEpoch = 0
	}

	var balances []*types.Validator
	err = tx.Select(&balances, `
		SELECT 
			   validatorindex,
			   pubkey,
       		   activationepoch,
			   COALESCE(balanceactivation, 0) AS balanceactivation
		FROM validators`)
	if err != nil {
		return fmt.Errorf("error retrieving validator performance data: %w", err)
	}

	balancesMap := make(map[uint64]*types.Validator, len(balances))

	for _, balance := range balances {
		balancesMap[balance.Index] = balance
	}

	logger.Infof("retrieving validator balances for epoch %v", currentEpoch)
	latestBalances, err := BigtableClient.GetValidatorBalanceHistory([]uint64{}, uint64(currentEpoch), 1)
	if err != nil {
		return fmt.Errorf("error getting validator balance data in updateValidatorPerformance: %w", err)
	}
	logger.Infof("retrieved %v validator balances for epoch %v", len(latestBalances), currentEpoch)
	for balanceIndex, balance := range latestBalances {
		if len(balance) == 0 || balancesMap[balanceIndex] == nil {
			continue
		}
		balancesMap[balanceIndex].Balance = balance[0].Balance
	}

	logger.Infof("retrieving validator balances for epoch %v", lastDayEpoch)
	balances1d, err := BigtableClient.GetValidatorBalanceHistory([]uint64{}, uint64(lastDayEpoch), 1)
	if err != nil {
		return fmt.Errorf("error getting validator Balance1d data in updateValidatorPerformance: %w", err)
	}
	logger.Infof("retrieved %v validator balances for epoch %v", len(balances1d), lastDayEpoch)
	for balanceIndex, balance := range balances1d {
		if len(balance) == 0 || balancesMap[balanceIndex] == nil {
			continue
		}
		balancesMap[balanceIndex].Balance1d = sql.NullInt64{
			Int64: int64(balance[0].Balance),
			Valid: true,
		}
	}

	logger.Infof("retrieving validator balances for epoch %v", lastWeekEpoch)
	balances7d, err := BigtableClient.GetValidatorBalanceHistory([]uint64{}, uint64(lastWeekEpoch), 1)
	if err != nil {
		return fmt.Errorf("error getting validator Balance7d data in updateValidatorPerformance: %w", err)
	}
	logger.Infof("retrieved %v validator balances for epoch %v", len(balances7d), lastWeekEpoch)
	for balanceIndex, balance := range balances7d {
		if len(balance) == 0 || balancesMap[balanceIndex] == nil {
			continue
		}
		balancesMap[balanceIndex].Balance7d = sql.NullInt64{
			Int64: int64(balance[0].Balance),
			Valid: true,
		}
	}

	logger.Infof("retrieving validator balances for epoch %v", lastMonthEpoch)
	balances31d, err := BigtableClient.GetValidatorBalanceHistory([]uint64{}, uint64(lastMonthEpoch), 1)
	if err != nil {
		return fmt.Errorf("error getting validator Balance31d data in updateValidatorPerformance: %w", err)
	}
	logger.Infof("retrieved %v validator balances for epoch %v", len(balances31d), lastMonthEpoch)
	for balanceIndex, balance := range balances31d {
		if len(balance) == 0 || balancesMap[balanceIndex] == nil {
			continue
		}
		balancesMap[balanceIndex].Balance31d = sql.NullInt64{
			Int64: int64(balance[0].Balance),
			Valid: true,
		}
	}

	deposits := []struct {
		Publickey []byte
		Epoch     int64
		Amount    int64
	}{}

	err = tx.Select(&deposits, `SELECT block_slot / 32 AS epoch, amount, publickey FROM blocks_deposits INNER JOIN blocks ON blocks_deposits.block_root = blocks.blockroot AND blocks.status = '1'`)
	if err != nil {
		return fmt.Errorf("error retrieving validator deposits data: %w", err)
	}

	depositsMap := make(map[string]map[int64]int64)
	for _, d := range deposits {
		if _, exists := depositsMap[fmt.Sprintf("%x", d.Publickey)]; !exists {
			depositsMap[fmt.Sprintf("%x", d.Publickey)] = make(map[int64]int64)
		}
		depositsMap[fmt.Sprintf("%x", d.Publickey)][d.Epoch] += d.Amount
	}

	data := make([]*types.ValidatorPerformance, 0, len(balances))

	for _, balance := range balancesMap {

		var earningsTotal int64
		var earningsLastDay int64
		var earningsLastWeek int64
		var earningsLastMonth int64
		var totalDeposits int64

		if int64(balance.ActivationEpoch) < currentEpoch {
			for epoch, deposit := range depositsMap[fmt.Sprintf("%x", balance.PublicKey)] {
				totalDeposits += deposit

				if epoch > int64(balance.ActivationEpoch) {
					earningsTotal -= deposit
				}
				if epoch > lastDayEpoch && epoch >= int64(balance.ActivationEpoch) {
					earningsLastDay -= deposit
				}
				if epoch > lastWeekEpoch && epoch >= int64(balance.ActivationEpoch) {
					earningsLastWeek -= deposit
				}
				if epoch > lastMonthEpoch && epoch >= int64(balance.ActivationEpoch) {
					earningsLastMonth -= deposit
				}
			}

			if int64(balance.ActivationEpoch) > lastDayEpoch {
				balance.Balance1d = balance.BalanceActivation
			}
			if int64(balance.ActivationEpoch) > lastWeekEpoch {
				balance.Balance7d = balance.BalanceActivation
			}
			if int64(balance.ActivationEpoch) > lastMonthEpoch {
				balance.Balance31d = balance.BalanceActivation
			}

			earningsTotal += int64(balance.Balance) - balance.BalanceActivation.Int64
			earningsLastDay += int64(balance.Balance) - balance.Balance1d.Int64
			earningsLastWeek += int64(balance.Balance) - balance.Balance7d.Int64
			earningsLastMonth += int64(balance.Balance) - balance.Balance31d.Int64
		}

		data = append(data, &types.ValidatorPerformance{
			Rank:            0,
			Index:           balance.Index,
			PublicKey:       nil,
			Name:            "",
			Balance:         balance.Balance,
			Performance1d:   earningsLastDay,
			Performance7d:   earningsLastWeek,
			Performance31d:  earningsLastMonth,
			Performance365d: earningsTotal,
		})
	}

	sort.Slice(data, func(i, j int) bool {
		return data[i].Performance7d > data[j].Performance7d
	})

	batchSize := 5000

	rank7d := 0
	for b := 0; b < len(data); b += batchSize {

		start := b
		end := b + batchSize
		if len(data) < end {
			end = len(data)
		}

		valueStrings := make([]string, 0, batchSize)
		valueArgs := make([]interface{}, 0, batchSize*7)

		for i, d := range data[start:end] {
			rank7d++

			valueStrings = append(valueStrings, fmt.Sprintf("($%d, $%d, $%d, $%d, $%d, $%d, $%d)", i*7+1, i*7+2, i*7+3, i*7+4, i*7+5, i*7+6, i*7+7))
			valueArgs = append(valueArgs, d.Index)
			valueArgs = append(valueArgs, d.Balance)
			valueArgs = append(valueArgs, d.Performance1d)
			valueArgs = append(valueArgs, d.Performance7d)
			valueArgs = append(valueArgs, d.Performance31d)
			valueArgs = append(valueArgs, d.Performance365d)
			valueArgs = append(valueArgs, rank7d)
		}

		stmt := fmt.Sprintf(`		
			INSERT INTO validator_performance (validatorindex, balance, performance1d, performance7d, performance31d, performance365d, rank7d)
			VALUES %s
			ON CONFLICT (validatorindex) DO UPDATE SET 
			balance         = excluded.balance, 
			performance1d   = excluded.performance1d,
			performance7d   = excluded.performance7d,
			performance31d  = excluded.performance31d,
			performance365d = excluded.performance365d,
			rank7d          = excluded.rank7d;			
			`, strings.Join(valueStrings, ","))

		_, err := tx.Exec(stmt, valueArgs...)
		if err != nil {
			return err
		}

		logger.Infof("saving validator performance batch %v completed", b)
	}

	return nil
}

func GetBlockNumber(slot uint64) (block uint64, err error) {
	err = ReaderDb.Get(&block, `SELECT exec_block_number FROM blocks where slot = $1`, slot)
	return
}

func SaveChartSeriesPoint(date time.Time, indicator string, value any) error {
	_, err := WriterDb.Exec(`INSERT INTO chart_series (time, indicator, value) VALUES($1, $2, $3) ON CONFLICT (time, indicator) DO UPDATE SET value = EXCLUDED.value`, date, indicator, value)
	if err != nil {
		return fmt.Errorf("error calculating NON_FAILED_TX_GAS_USAGE chart_series: %w", err)
	}
	return err
}

func GetSlotWithdrawals(slot uint64) ([]*types.Withdrawals, error) {
	var withdrawals []*types.Withdrawals

	err := ReaderDb.Select(&withdrawals, `
		SELECT
		w.withdrawalindex as index,
		w.validatorindex, address,
		w.amount
		FROM
			blocks_withdrawals w
		LEFT JOIN blocks b ON b.blockroot = w.block_root
		WHERE w.block_slot = $1 AND b.status = '1'
		ORDER BY w.withdrawalindex
	`, slot)
	if err != nil {
		if err == sql.ErrNoRows {
			return withdrawals, nil
		}
		return nil, fmt.Errorf("error getting blocks_withdrawals: %w", err)
	}

	return withdrawals, nil
}

func GetTotalWithdrawals() (total uint64, err error) {
	err = ReaderDb.Get(&total, `
	SELECT withdrawalindex
	FROM
		blocks_withdrawals
	order by withdrawalindex desc limit 1`)
	if err == sql.ErrNoRows {
		return 0, nil
	}
	return
}

func GetWithdrawals(query string, length, start uint64, orderBy, orderDir string) ([]*types.Withdrawals, error) {
	withdrawals := []*types.Withdrawals{}

	if orderDir != "desc" && orderDir != "asc" {
		orderDir = "desc"
	}
	columns := []string{"block_slot", "withdrawalindex", "validatorindex", "address", "amount"}
	hasColumn := false
	for _, column := range columns {
		if orderBy == column {
			hasColumn = true
		}
	}
	if !hasColumn {
		orderBy = "block_slot"
	}

	if query != "" {
		bquery, _ := hex.DecodeString(strings.TrimPrefix(query, "0x"))

		err := ReaderDb.Select(&withdrawals, fmt.Sprintf(`
			SELECT 
				w.block_slot as slot,
				w.withdrawalindex as index,
				w.validatorindex,
				w.address,
				w.amount
			FROM blocks_withdrawals w
			INNER JOIN blocks b ON w.block_root = b.blockroot AND b.status = '1'
			WHERE CAST(w.validatorindex as varchar) LIKE $3 || '%%'
				OR address LIKE $4 || '%%'::bytea
				OR CAST(block_slot as varchar) LIKE $3 || '%%'
				OR CAST(block_slot / 32 as varchar) LIKE $3 || '%%'
			ORDER BY %s %s
			LIMIT $1
			OFFSET $2`, orderBy, orderDir), length, start, strings.ToLower(query), bquery)
		if err != nil {
			return nil, err
		}
	} else {
		err := ReaderDb.Select(&withdrawals, fmt.Sprintf(`
			SELECT 
				w.block_slot as slot,
				w.withdrawalindex as index,
				w.validatorindex,
				w.address,
				w.amount
			FROM blocks_withdrawals w
			INNER JOIN blocks b ON w.block_root = b.blockroot AND b.status = '1'
			ORDER BY %s %s
			LIMIT $1
			OFFSET $2`, orderBy, orderDir), length, start)
		if err != nil {
			return nil, err
		}
	}

	return withdrawals, nil
}

func GetTotalAmountWithdrawn() (uint64, uint64, error) {
	var res = struct {
		Sum   uint64 `db:"sum"`
		Count uint64 `db:"count"`
	}{}
	err := ReaderDb.Get(&res, `
	SELECT 
		COALESCE(sum(w.amount), 0) as sum,
		COALESCE(count(*), 0) as count
	FROM blocks_withdrawals w
	INNER JOIN blocks b ON b.blockroot = w.block_root AND b.status = '1'`)
	return res.Sum, res.Count, err
}

func GetTotalAmountDeposited() (uint64, error) {
	var total uint64
	err := ReaderDb.Get(&total, `
	SELECT 
		COALESCE(sum(d.amount), 0) as sum 
	FROM blocks_deposits d
	INNER JOIN blocks b ON b.blockroot = d.block_root AND b.status = '1'`)
	return total, err
}

func GetBLSChangeCount() (uint64, error) {
	var total uint64
	err := ReaderDb.Get(&total, `
	SELECT 
		COALESCE(count(*), 0) as count
	FROM blocks_bls_change bls
	INNER JOIN blocks b ON b.blockroot = bls.block_root AND b.status = '1'`)
	return total, err
}

func GetEpochWithdrawalsTotal(epoch uint64) (total uint64, err error) {
	err = ReaderDb.Get(&total, `
	SELECT 
		COALESCE(sum(w.amount), 0) as sum 
	FROM blocks_withdrawals w
	INNER JOIN blocks b ON b.blockroot = w.block_root AND b.status = '1'
	WHERE w.block_slot >= $1 AND w.block_slot < $2`, epoch*utils.Config.Chain.Config.SlotsPerEpoch, (epoch+1)*utils.Config.Chain.Config.SlotsPerEpoch)
	return
}

// GetAddressWithdrawals returns the withdrawals for an address
func GetAddressWithdrawals(address []byte, limit uint64, offset uint64) ([]*types.Withdrawals, error) {
	var withdrawals []*types.Withdrawals
	if limit == 0 {
		limit = 100
	}

	if limit > (offset + 100) {
		limit = offset + 100
	}

	err := ReaderDb.Select(&withdrawals, `
	SELECT 
		w.block_slot as slot, 
		w.withdrawalindex as index, 
		w.validatorindex, 
		w.address, 
		w.amount 
	FROM blocks_withdrawals w
	INNER JOIN blocks b ON b.blockroot = w.block_root AND b.status = '1'
	WHERE w.address = $1 ORDER BY w.withdrawalindex desc limit $2 offset $3`, address, limit, offset)
	if err != nil {
		if err == sql.ErrNoRows {
			return withdrawals, nil
		}
		return nil, fmt.Errorf("error getting blocks_withdrawals for address: %x: %w", address, err)
	}

	return withdrawals, nil
}

func GetEpochWithdrawals(epoch uint64) ([]*types.WithdrawalsNotification, error) {
	var withdrawals []*types.WithdrawalsNotification

	err := ReaderDb.Select(&withdrawals, `
	SELECT 
		w.block_slot as slot, 
		w.withdrawalindex as index, 
		w.validatorindex, 
		w.address, 
		w.amount,
		v.pubkey as pubkey
	FROM blocks_withdrawals w
	INNER JOIN blocks b ON b.blockroot = w.block_root AND b.status = '1'
	LEFT JOIN validators v on v.validatorindex = w.validatorindex
	WHERE w.block_slot >= $1 AND w.block_slot < $2 ORDER BY w.withdrawalindex`, epoch*utils.Config.Chain.Config.SlotsPerEpoch, (epoch+1)*utils.Config.Chain.Config.SlotsPerEpoch)
	if err != nil {
		if err == sql.ErrNoRows {
			return nil, nil
		}
		return nil, fmt.Errorf("error getting blocks_withdrawals: %w", err)
	}

	return withdrawals, nil
}

func GetValidatorWithdrawals(validator uint64, limit uint64, offset uint64) ([]*types.Withdrawals, error) {
	var withdrawals []*types.Withdrawals
	if limit == 0 {
		limit = 100
	}

	if limit > (offset + 100) {
		limit = offset + 100
	}

	err := ReaderDb.Select(&withdrawals, `
	SELECT 
		w.block_slot as slot, 
		w.withdrawalindex as index, 
		w.validatorindex, 
		w.address, 
		w.amount 
	FROM blocks_withdrawals w
	INNER JOIN blocks b ON b.blockroot = w.block_root AND b.status = '1'
	WHERE validatorindex = $1 
	ORDER BY w.withdrawalindex desc limit $2 offset $3`, validator, limit, offset)
	if err != nil {
		if err == sql.ErrNoRows {
			return withdrawals, nil
		}
		return nil, fmt.Errorf("error getting blocks_withdrawals for validator: %d: %w", validator, err)
	}

	return withdrawals, nil
}

func GetValidatorsWithdrawalsByEpoch(validator []uint64, limit uint64, offset uint64) ([]*types.WithdrawalsByEpoch, error) {
	var withdrawals []*types.WithdrawalsByEpoch
	if limit == 0 {
		limit = 100
	}

	if limit > (offset + 100) {
		limit = offset + 100
	}

	err := ReaderDb.Select(&withdrawals, `
	SELECT 
		w.validatorindex,
		w.block_slot / 32 as epoch, 
		sum(w.amount) as amount
	FROM blocks_withdrawals w
	INNER JOIN blocks b ON b.blockroot = w.block_root AND b.status = '1'
	WHERE validatorindex = ANY($1)
	GROUP BY w.validatorindex, w.block_slot / 32
	ORDER BY w.block_slot / 32 desc limit $2 offset $3`, pq.Array(validator), limit, offset)
	if err != nil {
		if err == sql.ErrNoRows {
			return withdrawals, nil
		}
		return nil, fmt.Errorf("error getting blocks_withdrawals for validator: %d: %w", validator, err)
	}
	return withdrawals, nil
}

// GetAddressWithdrawalsTotal returns the total withdrawals for an address
func GetAddressWithdrawalsTotal(address []byte) (uint64, error) {
	var total uint64

	err := ReaderDb.Get(&total, `
	SELECT 
		COALESCE(sum(w.amount), 0) as total
	FROM blocks_withdrawals w
	INNER JOIN blocks b ON b.blockroot = w.block_root AND b.status = '1'
	WHERE w.address = $1`, address)
	if err != nil {
		if err == sql.ErrNoRows {
			return 0, nil
		}
		return 0, fmt.Errorf("error getting blocks_withdrawals for address: %x: %w", address, err)
	}

	return total, nil
}

func GetValidatorWithdrawalsTotal(validator uint64) (uint64, error) {
	var total uint64

	err := ReaderDb.Get(&total, `
		SELECT sum(w.amount) as total 
		FROM blocks_withdrawals w
		INNER JOIN blocks b ON b.blockroot = w.block_root AND b.status = '1'
		WHERE w.validatorindex = $1`, validator)
	if err != nil {
		if err == sql.ErrNoRows {
			return 0, nil
		}
		return 0, fmt.Errorf("error getting total blocks_withdrawals for validator: %d: %w", validator, err)
	}

	return total, nil
}

func GetValidatorWithdrawalsCount(validator uint64) (uint64, error) {
	var count uint64

	err := ReaderDb.Get(&count, `
	SELECT count(*) 
	FROM blocks_withdrawals w
	INNER JOIN blocks b ON b.blockroot = w.block_root AND b.status = '1'
	WHERE w.validatorindex = $1`, validator)
	if err != nil {
		if err == sql.ErrNoRows {
			return 0, nil
		}
		return 0, fmt.Errorf("error getting validator blocks_withdrawals count for validator: %d: %w", validator, err)
	}

	return count, nil
}

func GetMostRecentWithdrawalValidator() (uint64, error) {
	var validatorindex uint64

	err := ReaderDb.Get(&validatorindex, `
	SELECT 
		w.validatorindex 
	FROM 
		blocks_withdrawals w
	INNER JOIN blocks b ON b.blockroot = w.block_root AND b.status = '1'
	ORDER BY 
		withdrawalindex DESC limit 1;`)
	if err != nil {
		if err == sql.ErrNoRows {
			return 0, nil
		}
		return 0, fmt.Errorf("error getting most recent blocks_withdrawals validatorindex: %w", err)
	}

	return validatorindex, nil
}

func GetTotalBLSChanges() (uint64, error) {
	var count uint64
	err := ReaderDb.Get(&count, `
		SELECT count(*) FROM blocks_bls_change`)
	if err != nil {
		if err == sql.ErrNoRows {
			return 0, nil
		}
		return 0, fmt.Errorf("error getting total blocks_bls_change: %w", err)
	}

	return count, nil
}

func GetBLSChanges(query string, length, start uint64, orderBy, orderDir string) ([]*types.BLSChange, error) {
	blsChange := []*types.BLSChange{}

	if orderDir != "desc" && orderDir != "asc" {
		orderDir = "desc"
	}
	columns := []string{"block_slot", "validatorindex"}
	hasColumn := false
	for _, column := range columns {
		if orderBy == column {
			hasColumn = true
		}
	}
	if !hasColumn {
		orderBy = "block_slot"
	}

	if query != "" {

		bquery, _ := hex.DecodeString(strings.TrimPrefix(query, "0x"))
		err := ReaderDb.Select(&blsChange, fmt.Sprintf(`
			SELECT 
				bls.block_slot as slot,
				bls.validatorindex,
				bls.signature,
				bls.pubkey,
				bls.address
			FROM blocks_bls_change bls
			INNER JOIN blocks b ON bls.block_root = b.blockroot AND b.status = '1'
			WHERE CAST(bls.validatorindex as varchar) LIKE $3 || '%%'
				OR pubkey LIKE $4::bytea || '%%'::bytea
				OR CAST(block_slot as varchar) LIKE $3 || '%%'
				OR CAST((block_slot / 32) as varchar) LIKE $3 || '%%'
			ORDER BY bls.%s %s
			LIMIT $1
			OFFSET $2`, orderBy, orderDir), length, start, strings.ToLower(query), bquery)
		if err != nil {
			return nil, err
		}
	} else {
		err := ReaderDb.Select(&blsChange, fmt.Sprintf(`
			SELECT 
				bls.block_slot as slot,
				bls.validatorindex,
				bls.signature,
				bls.pubkey,
				bls.address
			FROM blocks_bls_change bls
			INNER JOIN blocks b ON bls.block_root = b.blockroot AND b.status = '1'
			ORDER BY %s %s
			LIMIT $1
			OFFSET $2`, orderBy, orderDir), length, start)
		if err != nil {
			return nil, err
		}
	}

	return blsChange, nil
}

func GetSlotBLSChange(slot uint64) ([]*types.BLSChange, error) {
	var change []*types.BLSChange

	err := ReaderDb.Select(&change, `
	SELECT 
		bls.validatorindex, 
		bls.signature, 
		bls.pubkey, 
		bls.address 
	FROM blocks_bls_change bls 
	INNER JOIN blocks b ON b.blockroot = bls.block_root AND b.status = '1'
	WHERE block_slot = $1
	ORDER BY bls.validatorindex`, slot)
	if err != nil {
		if err == sql.ErrNoRows {
			return change, nil
		}
		return nil, fmt.Errorf("error getting slot blocks_bls_change: %w", err)
	}

	return change, nil
}

func GetValidatorBLSChange(validatorindex uint64) (*types.BLSChange, error) {
	change := &types.BLSChange{}

	err := ReaderDb.Get(change, `
	SELECT 
		bls.block_slot as slot, 
		bls.signature, 
		bls.pubkey, 
		bls.address 
	FROM blocks_bls_change bls
	INNER JOIN blocks b ON b.blockroot = bls.block_root AND b.status = '1'
	WHERE validatorindex = $1 
	ORDER BY bls.block_slot`, validatorindex)
	if err != nil {
		if err == sql.ErrNoRows {
			return nil, nil
		}
		return nil, fmt.Errorf("error getting validator blocks_bls_change: %w", err)
	}

	return change, nil
}

func GetWithdrawableValidatorCount(epoch uint64) (uint64, error) {
	var count uint64
	err := ReaderDb.Get(&count, `
	SELECT 
		count(*) 
	FROM 
		validators 
	WHERE 
		withdrawalcredentials LIKE '\x01' || '%'::bytea AND ((effectivebalance = $1 AND balance > $1) OR (withdrawableepoch <= $2 AND balance > 0));`, utils.Config.Chain.Config.MaxEffectiveBalance, epoch)
	if err != nil {
		if err == sql.ErrNoRows {
			return 0, nil
		}
		return 0, fmt.Errorf("error getting withdrawable validator count: %w", err)
	}

	return count, nil
}

func GetPendingBLSChangeValidatorCount() (uint64, error) {
	var count uint64

	err := ReaderDb.Get(&count, `
	SELECT 
		count(*) 
	FROM 
		validators 
	WHERE 
		withdrawalcredentials LIKE '\x00' || '%'::bytea`)
	if err != nil {
		if err == sql.ErrNoRows {
			return 0, nil
		}
		return 0, fmt.Errorf("error getting withdrawable validator count: %w", err)
	}

	return count, nil
}

func GetWithdrawableCountFromCursor(epoch uint64, validatorindex uint64, cursor uint64) (uint64, error) {
	var count uint64

	err := ReaderDb.Get(&count, `
	SELECT 
		count(*) 
	FROM 
		validators 
	WHERE 
		withdrawalcredentials LIKE '\x01' || '%'::bytea 
		AND 
		((effectivebalance = $1 AND balance > $1) OR (withdrawableepoch <= $2 AND balance > 0))
		AND
		validatorindex > $4 AND validatorindex < $3
		AND (
			(
				$3::int > $4 AND validatorindex > $4 AND validatorindex < $3
			)
			OR
			(
				$3::int < $4 AND (validatorindex > $4 OR validatorindex < $3)
			)
		);`, utils.Config.Chain.Config.MaxEffectiveBalance, epoch, validatorindex, cursor)
	if err != nil {
		if err == sql.ErrNoRows {
			return 0, nil
		}
		return 0, fmt.Errorf("error getting withdrawable validator count from cursor: %w", err)
	}

	return count, nil
}<|MERGE_RESOLUTION|>--- conflicted
+++ resolved
@@ -841,20 +841,6 @@
 		return fmt.Errorf("error committing db transaction: %w", err)
 	}
 
-<<<<<<< HEAD
-	if data.Epoch >= 3 {
-		// delete duplicate scheduled slots
-		_, err = WriterDb.Exec("delete from blocks where slot in (select slot from blocks where epoch >= $1 group by slot having count(*) > 1) and blockroot = $2;", data.Epoch-3, []byte{0x0})
-		if err != nil {
-			return fmt.Errorf("error cleaning up blocks table: %w", err)
-		}
-
-		// delete duplicate missed blocks
-		_, err = WriterDb.Exec("delete from blocks where slot in (select slot from blocks where epoch >= $1 group by slot having count(*) > 1) and blockroot = $2;", data.Epoch-3, []byte{0x1})
-		if err != nil {
-			return fmt.Errorf("error cleaning up blocks table: %w", err)
-		}
-=======
 	lookback := uint64(0)
 	if data.Epoch > 3 {
 		lookback = data.Epoch - 3
@@ -869,7 +855,6 @@
 	_, err = WriterDb.Exec("delete from blocks where slot in (select slot from blocks where epoch >= $1 group by slot having count(*) > 1) and blockroot = $2;", lookback, []byte{0x1})
 	if err != nil {
 		return fmt.Errorf("error cleaning up blocks table: %w", err)
->>>>>>> ca1e3732
 	}
 
 	epochsCache.Set(fmt.Sprintf("%v", data.Epoch), epochCacheKey, cache.DefaultExpiration)
