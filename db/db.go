package db

import (
	"bytes"
	"crypto/sha1"
	"database/sql"
	"embed"
	"eth2-exporter/metrics"
	"eth2-exporter/types"
	"eth2-exporter/utils"
	"fmt"
	"math/big"
	"regexp"
	"sort"
	"strconv"
	"strings"
	"sync"
	"time"

	"github.com/ethereum/go-ethereum/common"
	"github.com/jmoiron/sqlx"
	"github.com/lib/pq"
	"github.com/patrickmn/go-cache"
	"github.com/pressly/goose/v3"
	prysm_deposit "github.com/prysmaticlabs/prysm/v3/contracts/deposit"
	ethpb "github.com/prysmaticlabs/prysm/v3/proto/prysm/v1alpha1"
	"github.com/sirupsen/logrus"

	"eth2-exporter/rpc"

	"github.com/jackc/pgx/v4/pgxpool"
)

//go:embed migrations/*.sql
var EmbedMigrations embed.FS

var DBPGX *pgxpool.Conn

// DB is a pointer to the explorer-database
var WriterDb *sqlx.DB
var ReaderDb *sqlx.DB

var logger = logrus.StandardLogger().WithField("module", "db")

var epochsCache = cache.New(time.Hour, time.Minute)
var saveValidatorsMux = &sync.Mutex{}

var farFutureEpoch = uint64(18446744073709551615)
var maxSqlNumber = uint64(9223372036854775807)

var addressLikeRE = regexp.MustCompile(`^(0x)?[0-9a-fA-F]{0,40}$`)
var blsLikeRE = regexp.MustCompile(`^(0x)?[0-9a-fA-F]{0,96}$`)

func dbTestConnection(dbConn *sqlx.DB, dataBaseName string) {
	// The golang sql driver does not properly implement PingContext
	// therefore we use a timer to catch db connection timeouts
	dbConnectionTimeout := time.NewTimer(15 * time.Second)

	go func() {
		<-dbConnectionTimeout.C
		logger.Fatalf("timeout while connecting to %s", dataBaseName)
	}()

	err := dbConn.Ping()
	if err != nil {
		logger.Fatalf("unable to Ping %s: %s", dataBaseName, err)
	}

	dbConnectionTimeout.Stop()
}

func mustInitDB(writer *types.DatabaseConfig, reader *types.DatabaseConfig) (*sqlx.DB, *sqlx.DB) {

	if writer.MaxOpenConns == 0 {
		writer.MaxOpenConns = 50
	}
	if writer.MaxIdleConns == 0 {
		writer.MaxIdleConns = 10
	}

	if reader.MaxOpenConns == 0 {
		reader.MaxOpenConns = 50
	}
	if reader.MaxIdleConns == 0 {
		reader.MaxIdleConns = 10
	}

	dbConnWriter, err := sqlx.Open("pgx", fmt.Sprintf("postgres://%s:%s@%s:%s/%s?sslmode=disable", writer.Username, writer.Password, writer.Host, writer.Port, writer.Name))
	if err != nil {
		utils.LogFatal(err, "error getting Connection Writer database", 0)
	}

	dbTestConnection(dbConnWriter, "database")
	dbConnWriter.SetConnMaxIdleTime(time.Second * 30)
	dbConnWriter.SetConnMaxLifetime(time.Second * 60)
	dbConnWriter.SetMaxOpenConns(writer.MaxOpenConns)
	dbConnWriter.SetMaxIdleConns(writer.MaxIdleConns)

	if reader == nil {
		return dbConnWriter, dbConnWriter
	}

	dbConnReader, err := sqlx.Open("pgx", fmt.Sprintf("postgres://%s:%s@%s:%s/%s?sslmode=disable", reader.Username, reader.Password, reader.Host, reader.Port, reader.Name))
	if err != nil {
		utils.LogFatal(err, "error getting Connection Reader database", 0)
	}

	dbTestConnection(dbConnReader, "read replica database")
	dbConnReader.SetConnMaxIdleTime(time.Second * 30)
	dbConnReader.SetConnMaxLifetime(time.Second * 60)
	dbConnReader.SetMaxOpenConns(reader.MaxOpenConns)
	dbConnReader.SetMaxIdleConns(reader.MaxIdleConns)
	return dbConnWriter, dbConnReader
}

func MustInitDB(writer *types.DatabaseConfig, reader *types.DatabaseConfig) {
	WriterDb, ReaderDb = mustInitDB(writer, reader)
}

func ApplyEmbeddedDbSchema(version int64) error {
	goose.SetBaseFS(EmbedMigrations)

	if err := goose.SetDialect("postgres"); err != nil {
		return err
	}

	if version == -2 {
		if err := goose.Up(WriterDb.DB, "migrations"); err != nil {
			return err
		}
	} else if version == -1 {
		if err := goose.UpByOne(WriterDb.DB, "migrations"); err != nil {
			return err
		}
	} else {
		if err := goose.UpTo(WriterDb.DB, "migrations", version); err != nil {
			return err
		}
	}

	return nil
}

func GetEth1Deposits(address string, length, start uint64) ([]*types.EthOneDepositsData, error) {
	deposits := []*types.EthOneDepositsData{}

	err := ReaderDb.Select(&deposits, `
	SELECT 
		tx_hash,
		tx_input,
		tx_index,
		block_number,
		block_ts as block_ts,
		from_address,
		publickey,
		withdrawal_credentials,
		amount,
		signature,
		merkletree_index
	FROM 
		eth1_deposits
	ORDER BY block_ts DESC
	LIMIT $1
	OFFSET $2`, length, start)
	if err != nil {
		return nil, err
	}

	return deposits, nil
}

var searchLikeHash = regexp.MustCompile(`^(0x)?[0-9a-fA-F]{2,96}`) // only search for pubkeys if string consists of 96 hex-chars

func GetEth1DepositsJoinEth2Deposits(query string, length, start uint64, orderBy, orderDir string, latestEpoch, validatorOnlineThresholdSlot uint64) ([]*types.EthOneDepositsData, uint64, error) {
	deposits := []*types.EthOneDepositsData{}

	if orderDir != "desc" && orderDir != "asc" {
		orderDir = "desc"
	}
	columns := []string{"tx_hash", "tx_input", "tx_index", "block_number", "block_ts", "from_address", "publickey", "withdrawal_credentials", "amount", "signature", "merkletree_index", "state", "valid_signature"}
	hasColumn := false
	for _, column := range columns {
		if orderBy == column {
			hasColumn = true
			break
		}
	}
	if !hasColumn {
		orderBy = "block_ts"
	}

	var totalCount uint64
	var err error

	query = strings.Replace(query, "0x", "", -1)

	if searchLikeHash.MatchString(query) {
		if query != "" {
			err = ReaderDb.Get(&totalCount, `
				SELECT COUNT(*) FROM eth1_deposits as eth1
				WHERE 
					ENCODE(eth1.publickey, 'hex') LIKE LOWER($1)
					OR ENCODE(eth1.withdrawal_credentials, 'hex') LIKE LOWER($1)
					OR ENCODE(eth1.from_address, 'hex') LIKE LOWER($1)
					OR ENCODE(tx_hash, 'hex') LIKE LOWER($1)
					OR CAST(eth1.block_number AS text) LIKE LOWER($1)`, query+"%")
		}
	} else {
		if query != "" {
			err = ReaderDb.Get(&totalCount, `
				SELECT COUNT(*) FROM eth1_deposits as eth1
				WHERE 
				CAST(eth1.block_number AS text) LIKE LOWER($1)`, query+"%")
		}
	}

	if query == "" {
		err = ReaderDb.Get(&totalCount, "SELECT COUNT(*) FROM eth1_deposits")
	}

	if err != nil && err != sql.ErrNoRows {
		return nil, 0, err
	}

	if query != "" {
		wholeQuery := fmt.Sprintf(`
		SELECT 
			eth1.tx_hash as tx_hash,
			eth1.tx_input as tx_input,
			eth1.tx_index as tx_index,
			eth1.block_number as block_number,
			eth1.block_ts as block_ts,
			eth1.from_address as from_address,
			eth1.publickey as publickey,
			eth1.withdrawal_credentials as withdrawal_credentials,
			eth1.amount as amount,
			eth1.signature as signature,
			eth1.merkletree_index as merkletree_index,
			eth1.valid_signature as valid_signature,
			COALESCE(v.state, 'deposited') as state
		FROM
			eth1_deposits as eth1
		LEFT JOIN
			(
				SELECT pubkey, status AS state
				FROM validators
			) as v
		ON
			v.pubkey = eth1.publickey
		WHERE
			ENCODE(eth1.publickey, 'hex') LIKE LOWER($3)
			OR ENCODE(eth1.withdrawal_credentials, 'hex') LIKE LOWER($3)
			OR ENCODE(eth1.from_address, 'hex') LIKE LOWER($3)
			OR ENCODE(tx_hash, 'hex') LIKE LOWER($3)
			OR CAST(eth1.block_number AS text) LIKE LOWER($3)
		ORDER BY %s %s
		LIMIT $1
		OFFSET $2`, orderBy, orderDir)
		err = ReaderDb.Select(&deposits, wholeQuery, length, start, query+"%")
	} else {
		err = ReaderDb.Select(&deposits, fmt.Sprintf(`
		SELECT 
			eth1.tx_hash as tx_hash,
			eth1.tx_input as tx_input,
			eth1.tx_index as tx_index,
			eth1.block_number as block_number,
			eth1.block_ts as block_ts,
			eth1.from_address as from_address,
			eth1.publickey as publickey,
			eth1.withdrawal_credentials as withdrawal_credentials,
			eth1.amount as amount,
			eth1.signature as signature,
			eth1.merkletree_index as merkletree_index,
			eth1.valid_signature as valid_signature,
			COALESCE(v.state, 'deposited') as state
		FROM
			eth1_deposits as eth1
			LEFT JOIN
			(
				SELECT pubkey, status AS state
				FROM validators
			) as v
		ON
			v.pubkey = eth1.publickey
		ORDER BY %s %s
		LIMIT $1
		OFFSET $2`, orderBy, orderDir), length, start)
	}
	if err != nil && err != sql.ErrNoRows {
		return nil, 0, err
	}

	return deposits, totalCount, nil
}

func GetEth1DepositsCount() (uint64, error) {
	deposits := uint64(0)
	err := ReaderDb.Get(&deposits, `SELECT COUNT(*) FROM eth1_deposits`)
	if err != nil {
		return 0, err
	}
	return deposits, nil
}

func GetEth1DepositsLeaderboard(query string, length, start uint64, orderBy, orderDir string) ([]*types.EthOneDepositLeaderboardData, uint64, error) {
	deposits := []*types.EthOneDepositLeaderboardData{}

	if orderDir != "desc" && orderDir != "asc" {
		orderDir = "desc"
	}
	columns := []string{
		"from_address",
		"amount",
		"validcount",
		"invalidcount",
		"slashedcount",
		"totalcount",
		"activecount",
		"pendingcount",
		"voluntary_exit_count",
	}
	hasColumn := false
	for _, column := range columns {
		if orderBy == column {
			hasColumn = true
			break
		}
	}
	if !hasColumn {
		orderBy = "amount"
	}

	var err error
	var totalCount uint64
	if query != "" {
		err = ReaderDb.Get(&totalCount, `
		SELECT COUNT(*) FROM eth1_deposits_aggregated WHERE ENCODE(from_address, 'hex') LIKE LOWER($1)`, query+"%")
	} else {
		err = ReaderDb.Get(&totalCount, "SELECT COUNT(*) FROM eth1_deposits_aggregated AS count")
	}
	if err != nil && err != sql.ErrNoRows {
		return nil, 0, err
	}

	if query != "" {
		err = ReaderDb.Select(&deposits, fmt.Sprintf(`
			SELECT from_address, amount, validcount, invalidcount, slashedcount, totalcount, activecount, pendingcount, voluntary_exit_count
			FROM eth1_deposits_aggregated
			WHERE ENCODE(from_address, 'hex') LIKE LOWER($3)
			ORDER BY %s %s
			LIMIT $1
			OFFSET $2`, orderBy, orderDir), length, start, query+"%")
	} else {
		err = ReaderDb.Select(&deposits, fmt.Sprintf(`
			SELECT from_address, amount, validcount, invalidcount, slashedcount, totalcount, activecount, pendingcount, voluntary_exit_count
			FROM eth1_deposits_aggregated
			ORDER BY %s %s
			LIMIT $1
			OFFSET $2`, orderBy, orderDir), length, start)
	}
	if err != nil && err != sql.ErrNoRows {
		return nil, 0, err
	}
	return deposits, totalCount, nil
}

func GetEth2Deposits(query string, length, start uint64, orderBy, orderDir string) ([]*types.EthTwoDepositData, error) {
	deposits := []*types.EthTwoDepositData{}
	// ENCODE(publickey, 'hex') LIKE $3 OR ENCODE(withdrawalcredentials, 'hex') LIKE $3 OR
	if orderDir != "desc" && orderDir != "asc" {
		orderDir = "desc"
	}
	columns := []string{"block_slot", "publickey", "amount", "withdrawalcredentials", "signature"}
	hasColumn := false
	for _, column := range columns {
		if orderBy == column {
			hasColumn = true
			break
		}
	}
	if !hasColumn {
		orderBy = "block_slot"
	}

	if query != "" {
		err := ReaderDb.Select(&deposits, fmt.Sprintf(`
			SELECT 
				blocks_deposits.block_slot,
				blocks_deposits.block_index,
				blocks_deposits.proof,
				blocks_deposits.publickey,
				blocks_deposits.withdrawalcredentials,
				blocks_deposits.amount,
				blocks_deposits.signature
			FROM blocks_deposits
			INNER JOIN blocks ON blocks_deposits.block_root = blocks.blockroot AND blocks.status = '1'
			LEFT JOIN eth1_deposits ON blocks_deposits.publickey = eth1_deposits.publickey
			WHERE ENCODE(blocks_deposits.publickey, 'hex') LIKE LOWER($3)
				OR ENCODE(blocks_deposits.withdrawalcredentials, 'hex') LIKE LOWER($3)
				OR CAST(blocks_deposits.block_slot as varchar) LIKE LOWER($3)
				OR ENCODE(eth1_deposits.from_address, 'hex') LIKE LOWER($3)
			ORDER BY %s %s
			LIMIT $1
			OFFSET $2`, orderBy, orderDir), length, start, query+"%")
		if err != nil {
			return nil, err
		}
	} else {
		err := ReaderDb.Select(&deposits, fmt.Sprintf(`
			SELECT 
				blocks_deposits.block_slot,
				blocks_deposits.block_index,
				blocks_deposits.proof,
				blocks_deposits.publickey,
				blocks_deposits.withdrawalcredentials,
				blocks_deposits.amount,
				blocks_deposits.signature
			FROM blocks_deposits
			INNER JOIN blocks ON blocks_deposits.block_root = blocks.blockroot AND blocks.status = '1'
			ORDER BY %s %s
			LIMIT $1
			OFFSET $2`, orderBy, orderDir), length, start)
		if err != nil {
			return nil, err
		}
	}

	return deposits, nil
}

func GetEth2DepositsCount(search string) (uint64, error) {
	deposits := uint64(0)
	var err error
	if search == "" {
		err = ReaderDb.Get(&deposits, `
		SELECT COUNT(*)
		FROM blocks_deposits
		INNER JOIN blocks ON blocks_deposits.block_root = blocks.blockroot AND blocks.status = '1'`)
	} else {
		err = ReaderDb.Get(&deposits, `
		SELECT COUNT(*)
		FROM blocks_deposits
		INNER JOIN blocks ON blocks_deposits.block_root = blocks.blockroot AND blocks.status = '1'
		LEFT JOIN eth1_deposits ON blocks_deposits.publickey = eth1_deposits.publickey
		WHERE ENCODE(blocks_deposits.publickey, 'hex') LIKE LOWER($1)
			OR ENCODE(blocks_deposits.withdrawalcredentials, 'hex') LIKE LOWER($1)
			OR CAST(blocks_deposits.block_slot as varchar) LIKE LOWER($1)
			OR ENCODE(eth1_deposits.from_address, 'hex') LIKE LOWER($1)
		`, search+"%")
	}
	if err != nil {
		return 0, err
	}

	return deposits, nil
}
func GetSlashingCount() (uint64, error) {
	slashings := uint64(0)

	err := ReaderDb.Get(&slashings, `
		SELECT SUM(count)
		FROM 
		(
			SELECT COUNT(*) 
			FROM 
				blocks_attesterslashings 
				INNER JOIN blocks on blocks.slot = blocks_attesterslashings.block_slot and blocks.status = '1'
			UNION 
			SELECT COUNT(*) 
			FROM 
				blocks_proposerslashings
				INNER JOIN blocks on blocks.slot = blocks_proposerslashings.block_slot and blocks.status = '1'
		) as tbl`)
	if err != nil {
		return 0, err
	}

	return slashings, nil
}

// GetLatestEpoch will return the latest epoch from the database
func GetLatestEpoch() (uint64, error) {
	var epoch uint64
	err := WriterDb.Get(&epoch, "SELECT COALESCE(MAX(epoch), 0) FROM epochs")

	if err != nil {
		return 0, fmt.Errorf("error retrieving latest epoch from DB: %w", err)
	}

	return epoch, nil
}

// GetAllEpochs will return a collection of all of the epochs from the database
func GetAllEpochs() ([]uint64, error) {
	var epochs []uint64
	err := WriterDb.Select(&epochs, "SELECT epoch FROM epochs ORDER BY epoch")

	if err != nil {
		return nil, fmt.Errorf("error retrieving all epochs from DB: %w", err)
	}

	return epochs, nil
}

// Count finalized epochs in range (including start and end epoch)
func CountFinalizedEpochs(startEpoch uint64, endEpoch uint64) (uint64, error) {
	var count uint64
	err := WriterDb.Get(&count, "SELECT COUNT(*) FROM epochs WHERE epoch >= $1 AND epoch <= $2 AND finalized", startEpoch, endEpoch)

	if err != nil {
		return 0, fmt.Errorf("error counting finalized epochs [%v -> %v] from DB: %w", startEpoch, endEpoch, err)
	}

	return count, nil
}

// GetLastPendingAndProposedBlocks will return all proposed and pending blocks (ignores missed slots) from the database
func GetLastPendingAndProposedBlocks(startEpoch, endEpoch uint64) ([]*types.MinimalBlock, error) {
	var blocks []*types.MinimalBlock

	err := WriterDb.Select(&blocks, "SELECT epoch, slot, blockroot FROM blocks WHERE epoch >= $1 AND epoch <= $2 AND blockroot != '\x01' ORDER BY slot DESC", startEpoch, endEpoch)

	if err != nil {
		return nil, fmt.Errorf("error retrieving last blocks (%v-%v) from DB: %w", startEpoch, endEpoch, err)
	}

	return blocks, nil
}

// GetBlocks will return all blocks for a range of epochs from the database
func GetBlocks(startEpoch, endEpoch uint64) ([]*types.MinimalBlock, error) {
	var blocks []*types.MinimalBlock

	err := ReaderDb.Select(&blocks, "SELECT epoch, slot, blockroot, parentroot FROM blocks WHERE epoch >= $1 AND epoch <= $2 AND length(blockroot) = 32 ORDER BY slot DESC", startEpoch, endEpoch)

	if err != nil {
		return nil, fmt.Errorf("error retrieving blocks for epoch %v to %v from DB: %v", startEpoch, endEpoch, err)
	}

	return blocks, nil
}

// GetValidatorPublicKey will return the public key for a specific validator from the database
func GetValidatorPublicKey(index uint64) ([]byte, error) {
	var publicKey []byte
	err := ReaderDb.Get(&publicKey, "SELECT pubkey FROM validators WHERE validatorindex = $1", index)

	return publicKey, err
}

// GetValidatorIndex will return the validator-index for a public key from the database
func GetValidatorIndex(publicKey []byte) (uint64, error) {
	var index uint64
	err := ReaderDb.Get(&index, "SELECT validatorindex FROM validators WHERE pubkey = $1", publicKey)

	return index, err
}

// GetValidatorDeposits will return eth1- and eth2-deposits for a public key from the database
func GetValidatorDeposits(publicKey []byte) (*types.ValidatorDeposits, error) {
	deposits := &types.ValidatorDeposits{}
	err := ReaderDb.Select(&deposits.Eth1Deposits, `
		SELECT tx_hash, tx_input, tx_index, block_number, EXTRACT(epoch FROM block_ts)::INT as block_ts, from_address, publickey, withdrawal_credentials, amount, signature, merkletree_index, valid_signature
		FROM eth1_deposits WHERE publickey = $1 ORDER BY block_number ASC`, publicKey)
	if err != nil {
		return nil, err
	}
	if len(deposits.Eth1Deposits) > 0 {
		deposits.LastEth1DepositTs = deposits.Eth1Deposits[len(deposits.Eth1Deposits)-1].BlockTs
	}

	err = ReaderDb.Select(&deposits.Eth2Deposits, `
		SELECT 
			blocks_deposits.block_slot,
			blocks_deposits.block_index,
			blocks_deposits.block_root,
			blocks_deposits.proof,
			blocks_deposits.publickey,
			blocks_deposits.withdrawalcredentials,
			blocks_deposits.amount,
			blocks_deposits.signature
		FROM blocks_deposits
		INNER JOIN blocks ON (blocks_deposits.block_root = blocks.blockroot AND blocks.status = '1') OR (blocks_deposits.block_slot = 0 AND blocks_deposits.block_slot = blocks.slot AND blocks_deposits.publickey = $1)
		WHERE blocks_deposits.publickey = $1`, publicKey)
	if err != nil {
		return nil, err
	}
	return deposits, nil
}

// UpdateMissedBlocks will update the missed blocks for an epoch range in the database
func UpdateMissedBlocks(startEpoch, endEpoch uint64) error {
	_, err := WriterDb.Exec(`UPDATE blocks SET status = '2', blockroot = '\x01' WHERE status = '0' AND epoch >= $1 AND epoch <= $2`, startEpoch, endEpoch)
	return err
}

func UpdateMissedBlocksInEpochWithSlotCutoff(slot uint64) error {
	_, err := WriterDb.Exec(`UPDATE blocks SET status = '2', blockroot = '\x01' WHERE status = '0' AND epoch = $1 AND slot < $2`, slot/utils.Config.Chain.Config.SlotsPerEpoch, slot)
	return err
}

// UpdateCanonicalBlocks will update the blocks for an epoch range in the database
func UpdateCanonicalBlocks(startEpoch, endEpoch uint64, blocks []*types.MinimalBlock) error {
	if len(blocks) == 0 {
		return nil
	}
	start := time.Now()
	defer func() {
		metrics.TaskDuration.WithLabelValues("db_update_canonical_blocks").Observe(time.Since(start).Seconds())
	}()

	tx, err := WriterDb.Begin()
	if err != nil {
		return fmt.Errorf("error starting db transactions: %w", err)
	}
	defer tx.Rollback()

	lastSlotNumber := uint64(0)
	for _, block := range blocks {
		if block.Slot > lastSlotNumber {
			lastSlotNumber = block.Slot
		}
	}

	_, err = tx.Exec("UPDATE blocks SET status = 3 WHERE epoch >= $1 AND epoch <= $2 AND (status = '1' OR status = '3') AND slot <= $3", startEpoch, endEpoch, lastSlotNumber)
	if err != nil {
		return err
	}

	for _, block := range blocks {
		if block.Canonical {
			logger.Printf("marking block %x at slot %v as canonical", block.BlockRoot, block.Slot)
			_, err = tx.Exec("UPDATE blocks SET status = '1' WHERE blockroot = $1", block.BlockRoot)
			if err != nil {
				return err
			}
		}
	}
	return tx.Commit()
}

func SetBlockStatus(blocks []*types.CanonBlock) error {
	if len(blocks) == 0 {
		return nil
	}

	tx, err := WriterDb.Begin()
	if err != nil {
		return fmt.Errorf("error starting db transactions: %w", err)
	}
	defer tx.Rollback()

	canonBlocks := make(pq.ByteaArray, 0)
	orphanedBlocks := make(pq.ByteaArray, 0)
	for _, block := range blocks {
		if !block.Canonical {
			logger.Printf("marking block %x at slot %v as orphaned", block.BlockRoot, block.Slot)
			orphanedBlocks = append(orphanedBlocks, block.BlockRoot)
		} else {
			logger.Printf("marking block %x at slot %v as canonical", block.BlockRoot, block.Slot)
			canonBlocks = append(canonBlocks, block.BlockRoot)
		}

	}

	_, err = tx.Exec("UPDATE blocks SET status = '1' WHERE blockroot = ANY($1)", canonBlocks)
	if err != nil {
		return err
	}

	_, err = tx.Exec("UPDATE blocks SET status = '3' WHERE blockroot = ANY($1)", orphanedBlocks)
	if err != nil {
		return err
	}

	return tx.Commit()
}

// SaveValidatorQueue will save the validator queue into the database
func SaveValidatorQueue(validators *types.ValidatorQueue) error {
	_, err := WriterDb.Exec(`
		INSERT INTO queue (ts, entering_validators_count, exiting_validators_count)
		VALUES (date_trunc('hour', now()), $1, $2)
		ON CONFLICT (ts) DO UPDATE SET
			entering_validators_count = excluded.entering_validators_count, 
			exiting_validators_count = excluded.exiting_validators_count`,
		validators.Activating, validators.Exiting)
	return err
}

func SaveBlock(block *types.Block) error {

	blocksMap := make(map[uint64]map[string]*types.Block)
	if blocksMap[block.Slot] == nil {
		blocksMap[block.Slot] = make(map[string]*types.Block)
	}
	blocksMap[block.Slot][fmt.Sprintf("%x", block.BlockRoot)] = block

	tx, err := WriterDb.Beginx()
	if err != nil {
		return fmt.Errorf("error starting db transactions: %v", err)
	}
	defer tx.Rollback()

	logger.Infof("exporting block data")
	err = saveBlocks(blocksMap, tx)
	if err != nil {
		logger.Fatalf("error saving blocks to db: %v", err)
		return fmt.Errorf("error saving blocks to db: %w", err)
	}

	if err = tx.Commit(); err != nil {
		return fmt.Errorf("error committing db transaction: %w", err)
	}

	return nil
}

// SaveEpoch will save the epoch data into the database
func SaveEpoch(data *types.EpochData, client rpc.Client) error {
	// Check if we need to export the epoch
	hasher := sha1.New()
	slots := make([]uint64, 0, len(data.Blocks))
	for slot := range data.Blocks {
		slots = append(slots, slot)
	}
	sort.Slice(slots, func(i, j int) bool {
		return slots[i] < slots[j]
	})

	for _, slot := range slots {
		for _, b := range data.Blocks[slot] {
			hasher.Write(b.BlockRoot)
		}
	}

	epochCacheKey := fmt.Sprintf("%x", hasher.Sum(nil))
	logger.Infof("cache key for epoch %v is %v", data.Epoch, epochCacheKey)

	cachedEpochKey, found := epochsCache.Get(fmt.Sprintf("%v", data.Epoch))
	if found && epochCacheKey == cachedEpochKey.(string) {
		logger.Infof("skipping export of epoch %v as it did not change compared to the previous export run", data.Epoch)
		return nil
	}

	start := time.Now()
	defer func() {
		metrics.TaskDuration.WithLabelValues("db_save_epoch").Observe(time.Since(start).Seconds())
		logger.WithFields(logrus.Fields{"epoch": data.Epoch, "duration": time.Since(start)}).Info("completed saving epoch")
	}()

	tx, err := WriterDb.Beginx()
	if err != nil {
		return fmt.Errorf("error starting db transactions: %w", err)
	}
	defer tx.Rollback()

	logger.WithFields(logrus.Fields{"chainEpoch": utils.TimeToEpoch(time.Now()), "exportEpoch": data.Epoch}).Infof("starting export of epoch %v", data.Epoch)

	logger.Infof("exporting block data")
	err = saveBlocks(data.Blocks, tx)
	if err != nil {
		logger.Fatalf("error saving blocks to db: %v", err)
		return fmt.Errorf("error saving blocks to db: %w", err)
	}

	if uint64(utils.TimeToEpoch(time.Now())) > data.Epoch+10 {
		logger.WithFields(logrus.Fields{"exportEpoch": data.Epoch, "chainEpoch": utils.TimeToEpoch(time.Now())}).Infof("skipping exporting validators because epoch is far behind head")
	} else {
		go func() {
			logger.Infof("exporting validators for epoch %v", data.Epoch)
			saveValidatorsMux.Lock()
			defer saveValidatorsMux.Unlock()
			logger.Infof("acquired saveValidatorsMux lock for epoch %v", data.Epoch)

			validatorsTx, err := WriterDb.Beginx()
			if err != nil {
				logger.Errorf("error starting validators tx: %v", err)
				return
			}
			defer validatorsTx.Rollback()

			err = saveValidators(data, validatorsTx, client)
			if err != nil {
				logger.Errorf("error saving validators to db: %v", err)
			}
			err = updateQueueDeposits()
			if err != nil {
				logger.Errorf("error updating queue deposits cache: %v", err)
			}

			err = validatorsTx.Commit()
			if err != nil {
				logger.Errorf("error committing validators tx: %v", err)
			}
		}()
	}
	logger.Infof("exporting proposal assignments data")
	err = saveValidatorProposalAssignments(data.Epoch, data.ValidatorAssignmentes.ProposerAssignments, tx)
	if err != nil {
		return fmt.Errorf("error saving validator proposal assignments to db: %w", err)
	}

	logger.Infof("exporting attestation assignments data")
	// only export validator balances for epoch zero (validator_balances_recent is only needed for genesis deposits)
	if data.Epoch == 0 {
		logger.Infof("exporting validator balances for epoch 0")
		err = saveValidatorBalancesRecent(data.Epoch, data.Validators, tx)
		if err != nil {
			return fmt.Errorf("error saving recent validator balances to db: %w", err)
		}
	}

	logger.Infof("exporting epoch statistics data")
	proposerSlashingsCount := 0
	attesterSlashingsCount := 0
	attestationsCount := 0
	depositCount := 0
	voluntaryExitCount := 0
	withdrawalCount := 0

	for _, slot := range data.Blocks {
		for _, b := range slot {
			proposerSlashingsCount += len(b.ProposerSlashings)
			attesterSlashingsCount += len(b.AttesterSlashings)
			attestationsCount += len(b.Attestations)
			depositCount += len(b.Deposits)
			voluntaryExitCount += len(b.VoluntaryExits)
			if b.ExecutionPayload != nil {
				withdrawalCount += len(b.ExecutionPayload.Withdrawals)
			}

		}
	}

	validatorBalanceSum := new(big.Int)
	validatorsCount := 0
	for _, v := range data.Validators {
		if v.ExitEpoch > data.Epoch && v.ActivationEpoch <= data.Epoch {
			validatorsCount++
			validatorBalanceSum = new(big.Int).Add(validatorBalanceSum, new(big.Int).SetUint64(v.Balance))
		}
	}

	validatorBalanceAverage := new(big.Int).Div(validatorBalanceSum, new(big.Int).SetInt64(int64(validatorsCount)))

	finalized := false
	if data.Epoch == 0 {
		finalized = true
	}

	_, err = tx.Exec(`
		INSERT INTO epochs (
			epoch, 
			blockscount, 
			proposerslashingscount, 
			attesterslashingscount, 
			attestationscount, 
			depositscount,
			withdrawalcount,
			voluntaryexitscount, 
			validatorscount, 
			averagevalidatorbalance, 
			totalvalidatorbalance,
			finalized, 
			eligibleether, 
			globalparticipationrate, 
			votedether
		)
		VALUES ($1, $2, $3, $4, $5, $6, $7, $8, $9, $10, $11, $12, $13, $14, $15) 
		ON CONFLICT (epoch) DO UPDATE SET 
			blockscount             = excluded.blockscount, 
			proposerslashingscount  = excluded.proposerslashingscount,
			attesterslashingscount  = excluded.attesterslashingscount,
			attestationscount       = excluded.attestationscount,
			depositscount           = excluded.depositscount,
			withdrawalcount         = excluded.withdrawalcount,
			voluntaryexitscount     = excluded.voluntaryexitscount,
			validatorscount         = excluded.validatorscount,
			averagevalidatorbalance = excluded.averagevalidatorbalance,
			totalvalidatorbalance   = excluded.totalvalidatorbalance,
			eligibleether           = excluded.eligibleether,
			globalparticipationrate = excluded.globalparticipationrate,
			votedether              = excluded.votedether`,
		data.Epoch,
		len(data.Blocks),
		proposerSlashingsCount,
		attesterSlashingsCount,
		attestationsCount,
		depositCount,
		withdrawalCount,
		voluntaryExitCount,
		validatorsCount,
		validatorBalanceAverage.Uint64(),
		validatorBalanceSum.Uint64(),
		finalized,
		data.EpochParticipationStats.EligibleEther,
		data.EpochParticipationStats.GlobalParticipationRate,
		data.EpochParticipationStats.VotedEther)

	if err != nil {
		return fmt.Errorf("error executing save epoch statement: %w", err)
	}

	if err = saveGraffitiwall(data.Blocks, tx); err != nil {
		return fmt.Errorf("error saving graffitiwall: %w", err)
	}

	if err = tx.Commit(); err != nil {
		return fmt.Errorf("error committing db transaction: %w", err)
	}

	lookback := uint64(0)
	if data.Epoch > 3 {
		lookback = data.Epoch - 3
	}
	// delete duplicate scheduled slots
	_, err = WriterDb.Exec("delete from blocks where slot in (select slot from blocks where epoch >= $1 group by slot having count(*) > 1) and blockroot = $2;", lookback, []byte{0x0})
	if err != nil {
		return fmt.Errorf("error cleaning up blocks table: %w", err)
	}

	// delete duplicate missed blocks
	_, err = WriterDb.Exec("delete from blocks where slot in (select slot from blocks where epoch >= $1 group by slot having count(*) > 1) and blockroot = $2;", lookback, []byte{0x1})
	if err != nil {
		return fmt.Errorf("error cleaning up blocks table: %w", err)
	}

	epochsCache.Set(fmt.Sprintf("%v", data.Epoch), epochCacheKey, cache.DefaultExpiration)
	return nil
}

func saveGraffitiwall(blocks map[uint64]map[string]*types.Block, tx *sqlx.Tx) error {
	start := time.Now()
	defer func() {
		metrics.TaskDuration.WithLabelValues("db_save_graffitiwall").Observe(time.Since(start).Seconds())
	}()

	stmtGraffitiwall, err := tx.Prepare(`
		INSERT INTO graffitiwall (
            x,
            y,
            color,
            slot,
            validator
        )
        VALUES ($1, $2, $3, $4, $5)
        ON CONFLICT (slot) DO UPDATE SET
            x = EXCLUDED.x,
            y = EXCLUDED.y,
            color = EXCLUDED.color,
            validator = EXCLUDED.validator;
		`)
	if err != nil {
		return err
	}
	defer stmtGraffitiwall.Close()

	regexes := [...]*regexp.Regexp{
		regexp.MustCompile("graffitiwall:([0-9]{1,3}):([0-9]{1,3}):#([0-9a-fA-F]{6})"),
		regexp.MustCompile("gw:([0-9]{3})([0-9]{3})([0-9a-fA-F]{6})"),
	}

	for _, slot := range blocks {
		for _, block := range slot {
			var matches []string
			for _, regex := range regexes {
				matches = regex.FindStringSubmatch(string(block.Graffiti))
				if len(matches) > 0 {
					break
				}
			}
			if len(matches) == 4 {
				x, err := strconv.Atoi(matches[1])
				if err != nil || x >= 1000 {
					return fmt.Errorf("error parsing x coordinate for graffiti %v of block %v", string(block.Graffiti), block.Slot)
				}

				y, err := strconv.Atoi(matches[2])
				if err != nil || y >= 1000 {
					return fmt.Errorf("error parsing y coordinate for graffiti %v of block %v", string(block.Graffiti), block.Slot)
				}
				color := matches[3]

				logger.Infof("set graffiti at %v - %v with color %v for slot %v by validator %v", x, y, color, block.Slot, block.Proposer)
				_, err = stmtGraffitiwall.Exec(x, y, color, block.Slot, block.Proposer)

				if err != nil {
					return fmt.Errorf("error executing graffitiwall statement: %w", err)
				}
			}
		}
	}
	return nil
}

func saveValidators(data *types.EpochData, tx *sqlx.Tx, client rpc.Client) error {
	start := time.Now()
	defer func() {
		metrics.TaskDuration.WithLabelValues("db_save_validators").Observe(time.Since(start).Seconds())
	}()

	var genesisBalances map[uint64][]*types.ValidatorBalance

	if data.Epoch == 0 {
		var err error
		genesisBalances, err = BigtableClient.GetValidatorBalanceHistory([]uint64{}, 0, 0)
		if err != nil {
			return err
		}
	}

	validatorsByIndex := make(map[uint64]*types.Validator, len(data.Validators))
	for _, v := range data.Validators {
		validatorsByIndex[v.Index] = v
	}
	slots := make([]uint64, 0, len(data.Blocks))
	for slot := range data.Blocks {
		slots = append(slots, slot)
	}
	sort.Slice(slots, func(i, j int) bool {
		return slots[i] < slots[j]
	})
	for _, slot := range slots {
		for _, b := range data.Blocks[slot] {
			if !b.Canonical {
				continue
			}
			propVal := validatorsByIndex[b.Proposer]
			if propVal != nil {
				propVal.LastProposalSlot = sql.NullInt64{Int64: int64(b.Slot), Valid: true}
			}
			for _, a := range b.Attestations {
				for _, v := range a.Attesters {
					attVal := validatorsByIndex[v]
					if attVal != nil {
						attVal.LastAttestationSlot = sql.NullInt64{
							Int64: int64(a.Data.Slot),
							Valid: true,
						}
					}
				}
			}
		}
	}

	var currentState []*types.Validator
	err := tx.Select(&currentState, "SELECT validatorindex, withdrawableepoch, withdrawalcredentials, slashed, activationeligibilityepoch, activationepoch, exitepoch, lastattestationslot, status FROM validators;")

	if err != nil {
		return err
	}

	currentStateMap := make(map[uint64]*types.Validator, len(currentState))
	latestBlock := uint64(0)

	for _, v := range currentState {
		if uint64(v.LastAttestationSlot.Int64) > latestBlock {
			latestBlock = uint64(v.LastAttestationSlot.Int64)
		}
		currentStateMap[v.Index] = v
	}

	thresholdSlot := latestBlock - 64
	if latestBlock < 64 {
		thresholdSlot = 0
	}

	latestEpoch := latestBlock / utils.Config.Chain.Config.SlotsPerEpoch

	var queries strings.Builder

	type ValidatorLastAttestationSlot struct {
		Validator           uint64
		LastAttestationSlot int64
	}
	validatorLastAttestationSlotUpdate := make([]ValidatorLastAttestationSlot, 0, len(data.Validators))
	updates := 0
	for _, v := range data.Validators {

		// exchange farFutureEpoch with the corresponding max sql value
		if v.WithdrawableEpoch == farFutureEpoch {
			v.WithdrawableEpoch = maxSqlNumber
		}
		if v.ExitEpoch == farFutureEpoch {
			v.ExitEpoch = maxSqlNumber
		}
		if v.ActivationEligibilityEpoch == farFutureEpoch {
			v.ActivationEligibilityEpoch = maxSqlNumber
		}
		if v.ActivationEpoch == farFutureEpoch {
			v.ActivationEpoch = maxSqlNumber
		}

		if currentStateMap[v.Index] != nil && currentStateMap[v.Index].LastAttestationSlot.Int64 > v.LastAttestationSlot.Int64 {
			v.LastAttestationSlot.Int64 = currentStateMap[v.Index].LastAttestationSlot.Int64
		}

		c := currentStateMap[v.Index]

		if c == nil {
			logger.Infof("validator %v is new", v.Index)

			_, err = tx.Exec(`INSERT INTO validators (
				validatorindex,
				pubkey,
				withdrawableepoch,
				withdrawalcredentials,
				balance,
				effectivebalance,
				slashed,
				activationeligibilityepoch,
				activationepoch,
				exitepoch,
				pubkeyhex,
				status,
				lastattestationslot
			)
			VALUES ($1, $2, $3, $4, $5, $6, $7, $8, $9, $10, $11, $12, $13);`,
				v.Index,
				v.PublicKey,
				v.WithdrawableEpoch,
				v.WithdrawalCredentials,
				0,
				0,
				v.Slashed,
				v.ActivationEligibilityEpoch,
				v.ActivationEpoch,
				v.ExitEpoch,
				fmt.Sprintf("%x", v.PublicKey),
				v.Status,
				v.LastAttestationSlot,
			)

			if err != nil {
				logger.Errorf("error saving new validator %v: %v", v.Index, err)
			}
		} else {
			// status                     =
			// CASE
			// WHEN EXCLUDED.exitepoch <= %[1]d AND EXCLUDED.slashed THEN 'slashed'
			// WHEN EXCLUDED.exitepoch <= %[1]d THEN 'exited'
			// WHEN EXCLUDED.activationeligibilityepoch = 9223372036854775807 THEN 'deposited'
			// WHEN EXCLUDED.activationepoch > %[1]d THEN 'pending'
			// WHEN EXCLUDED.slashed AND EXCLUDED.activationepoch < %[1]d AND GREATEST(EXCLUDED.lastattestationslot, validators.lastattestationslot) < %[2]d THEN 'slashing_offline'
			// WHEN EXCLUDED.slashed THEN 'slashing_online'
			// WHEN EXCLUDED.exitepoch < 9223372036854775807 AND GREATEST(EXCLUDED.lastattestationslot, validators.lastattestationslot) < %[2]d THEN 'exiting_offline'
			// WHEN EXCLUDED.exitepoch < 9223372036854775807 THEN 'exiting_online'
			// WHEN EXCLUDED.activationepoch < %[1]d AND GREATEST(EXCLUDED.lastattestationslot, validators.lastattestationslot) < %[2]d THEN 'active_offline'
			// ELSE 'active_online'
			// END

			offline := false

			lastSeen := c.LastAttestationSlot.Int64
			if v.LastAttestationSlot.Int64 > lastSeen {
				lastSeen = v.LastAttestationSlot.Int64
			}

			if lastSeen < int64(thresholdSlot) {
				offline = true
			}

			if v.ExitEpoch <= latestEpoch && v.Slashed {
				v.Status = "slashed"
			} else if v.ExitEpoch <= latestEpoch {
				v.Status = "exited"
			} else if v.ActivationEligibilityEpoch == 9223372036854775807 {
				v.Status = "deposited"
			} else if v.ActivationEpoch > latestEpoch {
				v.Status = "pending"
			} else if v.Slashed && v.ActivationEpoch < latestEpoch && offline {
				v.Status = "slashing_offline"
			} else if v.Slashed {
				v.Status = "slashing_online"
			} else if v.ExitEpoch < 9223372036854775807 && offline {
				v.Status = "exiting_offline"
			} else if v.ExitEpoch < 9223372036854775807 {
				v.Status = "exiting_online"
			} else if v.ActivationEpoch < latestEpoch && offline {
				v.Status = "active_offline"
			} else {
				v.Status = "active_online"
			}

			if c.LastAttestationSlot != v.LastAttestationSlot && v.LastAttestationSlot.Valid && c.LastAttestationSlot.Int64 < v.LastAttestationSlot.Int64 {
				// logger.Infof("LastAttestationSlot changed for validator %v from %v to %v", v.Index, c.LastAttestationSlot.Int64, v.LastAttestationSlot.Int64)

				// queries.WriteString(fmt.Sprintf("UPDATE validators SET lastattestationslot = %d WHERE validatorindex = %d;\n", v.LastAttestationSlot.Int64, c.Index))
				// updates++
				validatorLastAttestationSlotUpdate = append(validatorLastAttestationSlotUpdate, ValidatorLastAttestationSlot{
					Validator:           v.Index,
					LastAttestationSlot: v.LastAttestationSlot.Int64,
				})
			}

			if c.Status != v.Status {
				logger.Tracef("Status changed for validator %v from %v to %v", v.Index, c.Status, v.Status)
				queries.WriteString(fmt.Sprintf("UPDATE validators SET status = '%s' WHERE validatorindex = %d;\n", v.Status, c.Index))
				updates++
			}
			// if c.Balance != v.Balance {
			// 	// logger.Infof("Balance changed for validator %v from %v to %v", v.Index, c.Balance, v.Balance)
			// 	queries.WriteString(fmt.Sprintf("UPDATE validators SET balance = %d WHERE validatorindex = %d;\n", v.Balance, c.Index))
			// 	updates++
			// }
			// if c.EffectiveBalance != v.EffectiveBalance {
			// 	// logger.Infof("EffectiveBalance changed for validator %v from %v to %v", v.Index, c.EffectiveBalance, v.EffectiveBalance)
			// 	queries.WriteString(fmt.Sprintf("UPDATE validators SET effectivebalance = %d WHERE validatorindex = %d;\n", v.EffectiveBalance, c.Index))
			// 	updates++
			// }
			if c.Slashed != v.Slashed {
				logger.Infof("Slashed changed for validator %v from %v to %v", v.Index, c.Slashed, v.Slashed)
				queries.WriteString(fmt.Sprintf("UPDATE validators SET slashed = %v WHERE validatorindex = %d;\n", v.Slashed, c.Index))
				updates++
			}
			if c.ActivationEligibilityEpoch != v.ActivationEligibilityEpoch {
				logger.Infof("ActivationEligibilityEpoch changed for validator %v from %v to %v", v.Index, c.ActivationEligibilityEpoch, v.ActivationEligibilityEpoch)
				queries.WriteString(fmt.Sprintf("UPDATE validators SET activationeligibilityepoch = %d WHERE validatorindex = %d;\n", v.ActivationEligibilityEpoch, c.Index))
				updates++
			}
			if c.ActivationEpoch != v.ActivationEpoch {
				logger.Infof("ActivationEpoch changed for validator %v from %v to %v", v.Index, c.ActivationEpoch, v.ActivationEpoch)
				queries.WriteString(fmt.Sprintf("UPDATE validators SET activationepoch = %d WHERE validatorindex = %d;\n", v.ActivationEpoch, c.Index))
				updates++
			}
			if c.ExitEpoch != v.ExitEpoch {
				logger.Infof("ExitEpoch changed for validator %v from %v to %v", v.Index, c.ExitEpoch, v.ExitEpoch)
				queries.WriteString(fmt.Sprintf("UPDATE validators SET exitepoch = %d WHERE validatorindex = %d;\n", v.ExitEpoch, c.Index))
				updates++
			}
			if c.WithdrawableEpoch != v.WithdrawableEpoch {
				logger.Infof("WithdrawableEpoch changed for validator %v from %v to %v", v.Index, c.WithdrawableEpoch, v.WithdrawableEpoch)
				queries.WriteString(fmt.Sprintf("UPDATE validators SET withdrawableepoch = %d WHERE validatorindex = %d;\n", v.WithdrawableEpoch, c.Index))
				updates++
			}
			if !bytes.Equal(c.WithdrawalCredentials, v.WithdrawalCredentials) {
				logger.Infof("WithdrawalCredentials changed for validator %v from %x to %x", v.Index, c.WithdrawalCredentials, v.WithdrawalCredentials)
				queries.WriteString(fmt.Sprintf("UPDATE validators SET withdrawalcredentials = '\\x%x' WHERE validatorindex = %d;\n", v.WithdrawalCredentials, c.Index))
				updates++
			}
		}
	}

	if updates > 0 {
		updateStart := time.Now()
		logger.Infof("applying %v update queries", updates)
		_, err = tx.Exec(queries.String())
		if err != nil {
			logger.Errorf("error executing validator update query: %v", err)
			return err
		}
		logger.Infof("update completed, took %v", time.Since(updateStart))
	}

	logger.Infof("updating the last attestation slot for %v validators", len(validatorLastAttestationSlotUpdate))
	s := time.Now()
	validatorIndexArray := make([]int64, 0, len(validatorLastAttestationSlotUpdate))
	lastAttestationSlotArray := make([]int64, 0, len(validatorLastAttestationSlotUpdate))

	for _, u := range validatorLastAttestationSlotUpdate {
		validatorIndexArray = append(validatorIndexArray, int64(u.Validator))
		lastAttestationSlotArray = append(lastAttestationSlotArray, u.LastAttestationSlot)
	}

	_, err = tx.Exec(`UPDATE validators AS v SET
	lastattestationslot = GREATEST(v.lastattestationslot, v2.lastattestationslot)
	FROM (SELECT * FROM UNNEST($1::INT[], $2::INT[])) AS v2(validatorindex, lastattestationslot)
	WHERE v2.validatorindex = v.validatorindex;
	`, validatorIndexArray, lastAttestationSlotArray)
	if err != nil {
		utils.LogError(err, "error executing transaction", 0)
		return err
	}

	logger.Infof("last attestation slot update completed, took %v", time.Since(s))

	s = time.Now()
	newValidators := []struct {
		Validatorindex  uint64
		ActivationEpoch uint64
	}{}

	err = tx.Select(&newValidators, "SELECT validatorindex, activationepoch FROM validators WHERE balanceactivation IS NULL ORDER BY activationepoch LIMIT 10000")
	if err != nil {
		return err
	}

	balanceCache := make(map[uint64]map[uint64]uint64)
	currentActivationEpoch := uint64(0)

	// get genesis balances of all validators for performance

	for _, newValidator := range newValidators {
		if newValidator.ActivationEpoch > data.Epoch {
			continue
		}

		if newValidator.ActivationEpoch != currentActivationEpoch {
			logger.Infof("removing epoch %v from the activation epoch balance cache", currentActivationEpoch)
			delete(balanceCache, currentActivationEpoch) // remove old items from the map
			currentActivationEpoch = newValidator.ActivationEpoch
		}

		var balance map[uint64][]*types.ValidatorBalance
		if newValidator.ActivationEpoch == 0 {
			balance = genesisBalances
		} else {
			balance, err = BigtableClient.GetValidatorBalanceHistory([]uint64{newValidator.Validatorindex}, newValidator.ActivationEpoch, newValidator.ActivationEpoch)
			if err != nil {
				return err
			}
		}

		foundBalance := uint64(0)
		if balance[newValidator.Validatorindex] == nil || len(balance[newValidator.Validatorindex]) == 0 {
			logger.Errorf("no activation epoch balance found for validator %v for epoch %v in bigtable, trying node", newValidator.Validatorindex, newValidator.ActivationEpoch)

			if balanceCache[newValidator.ActivationEpoch] == nil {
				balances, err := client.GetBalancesForEpoch(int64(newValidator.ActivationEpoch))
				if err != nil {
					return fmt.Errorf("error retrieving balances for epoch %d: %v", newValidator.ActivationEpoch, err)
				}
				balanceCache[newValidator.ActivationEpoch] = balances
			}
			foundBalance = balanceCache[newValidator.ActivationEpoch][newValidator.Validatorindex]
		} else {
			foundBalance = balance[newValidator.Validatorindex][0].Balance
		}

		logger.Infof("retrieved activation epoch balance of %v for validator %v", foundBalance, newValidator.Validatorindex)

		_, err = tx.Exec("update validators set balanceactivation = $1 WHERE validatorindex = $2 AND balanceactivation IS NULL;", foundBalance, newValidator.Validatorindex)
		if err != nil {
			return err
		}
	}

	logger.Infof("updating validator activation epoch balance completed, took %v", time.Since(s))

	s = time.Now()
	_, err = tx.Exec("ANALYZE (SKIP_LOCKED) validators;")
	if err != nil {
		return err
	}
	logger.Infof("analyze of validators table completed, took %v", time.Since(s))

	return nil
}

func saveValidatorProposalAssignments(epoch uint64, assignments map[uint64]uint64, tx *sqlx.Tx) error {
	start := time.Now()
	defer func() {
		metrics.TaskDuration.WithLabelValues("db_save_proposal_assignments").Observe(time.Since(start).Seconds())
	}()

	stmt, err := tx.Prepare(`
		INSERT INTO proposal_assignments (epoch, validatorindex, proposerslot, status)
		VALUES ($1, $2, $3, $4)
		ON CONFLICT (epoch, validatorindex, proposerslot) DO NOTHING`)
	if err != nil {
		return err
	}
	defer stmt.Close()

	for slot, validator := range assignments {
		_, err := stmt.Exec(epoch, validator, slot, 0)
		if err != nil {
			return fmt.Errorf("error executing save validator proposal assignment statement: %w", err)
		}
	}

	return nil
}

func saveValidatorBalancesRecent(epoch uint64, validators []*types.Validator, tx *sqlx.Tx) error {
	start := time.Now()
	defer func() {
		metrics.TaskDuration.WithLabelValues("db_save_validator_balances_recent").Observe(time.Since(start).Seconds())
	}()

	batchSize := 10000

	for b := 0; b < len(validators); b += batchSize {
		start := b
		end := b + batchSize
		if len(validators) < end {
			end = len(validators)
		}

		valueStrings := make([]string, 0, batchSize)
		valueArgs := make([]interface{}, 0, batchSize*3)
		for i, v := range validators[start:end] {
			valueStrings = append(valueStrings, fmt.Sprintf("($%d, $%d, $%d)", i*3+1, i*3+2, i*3+3))
			valueArgs = append(valueArgs, epoch)
			valueArgs = append(valueArgs, v.Index)
			valueArgs = append(valueArgs, v.Balance)
		}
		stmt := fmt.Sprintf(`
			INSERT INTO validator_balances_recent (epoch, validatorindex, balance)
			VALUES %s
			ON CONFLICT (epoch, validatorindex) DO UPDATE SET
				balance = EXCLUDED.balance`, strings.Join(valueStrings, ","))

		_, err := tx.Exec(stmt, valueArgs...)
		if err != nil {
			return err
		}
	}

	if epoch > 10 {
		_, err := tx.Exec("DELETE FROM validator_balances_recent WHERE epoch < $1 AND epoch <> 0", epoch-10)
		if err != nil {
			return err
		}
	}

	return nil
}

func GetRelayDataForIndexedBlocks(blocks []*types.Eth1BlockIndexed) (map[common.Hash]types.RelaysData, error) {
	var execBlockHashes [][]byte
	var relaysData []types.RelaysData

	for _, block := range blocks {
		execBlockHashes = append(execBlockHashes, block.Hash)
	}
	// try to get mev rewards from relys_blocks table
	err := ReaderDb.Select(&relaysData,
		`SELECT proposer_fee_recipient, value, exec_block_hash, tag_id, builder_pubkey FROM relays_blocks WHERE relays_blocks.exec_block_hash = ANY($1)`,
		pq.ByteaArray(execBlockHashes),
	)
	if err != nil && err != sql.ErrNoRows {
		return nil, err
	}
	var relaysDataMap = make(map[common.Hash]types.RelaysData)
	for _, relayData := range relaysData {
		relaysDataMap[common.BytesToHash(relayData.ExecBlockHash)] = relayData
	}

	return relaysDataMap, nil
}

func saveBlocks(blocks map[uint64]map[string]*types.Block, tx *sqlx.Tx) error {
	start := time.Now()
	defer func() {
		metrics.TaskDuration.WithLabelValues("db_save_blocks").Observe(time.Since(start).Seconds())
	}()

	domain, err := utils.GetSigningDomain()
	if err != nil {
		return err
	}

	stmtBlock, err := tx.Prepare(`
		INSERT INTO blocks (epoch, slot, blockroot, parentroot, stateroot, signature, randaoreveal, graffiti, graffiti_text, eth1data_depositroot, eth1data_depositcount, eth1data_blockhash, syncaggregate_bits, syncaggregate_signature, proposerslashingscount, attesterslashingscount, attestationscount, depositscount, withdrawalcount, voluntaryexitscount, syncaggregate_participation, proposer, status, exec_parent_hash, exec_fee_recipient, exec_state_root, exec_receipts_root, exec_logs_bloom, exec_random, exec_block_number, exec_gas_limit, exec_gas_used, exec_timestamp, exec_extra_data, exec_base_fee_per_gas, exec_block_hash, exec_transactions_count)
		VALUES ($1, $2, $3, $4, $5, $6, $7, $8, $9, $10, $11, $12, $13, $14, $15, $16, $17, $18, $19, $20, $21, $22, $23, $24, $25, $26, $27, $28, $29, $30, $31, $32, $33, $34, $35, $36, $37)
		ON CONFLICT (slot, blockroot) DO NOTHING`)
	if err != nil {
		return err
	}
	defer stmtBlock.Close()

	stmtTransaction, err := tx.Prepare(`
		INSERT INTO blocks_transactions (block_slot, block_index, block_root, raw, txhash, nonce, gas_price, gas_limit, sender, recipient, amount, payload, max_priority_fee_per_gas, max_fee_per_gas)
		VALUES ($1, $2, $3, $4, $5, $6, $7, $8, $9, $10, $11, $12, $13, $14)
		ON CONFLICT (block_slot, block_index) DO NOTHING`)
	if err != nil {
		return err
	}
	defer stmtTransaction.Close()

	stmtWithdrawals, err := tx.Prepare(`
	INSERT INTO blocks_withdrawals (block_slot, block_root, withdrawalindex, validatorindex, address, amount)
	VALUES ($1, $2, $3, $4, $5, $6)
	ON CONFLICT (block_slot, block_root, withdrawalindex) DO NOTHING`)
	if err != nil {
		return err
	}
	defer stmtWithdrawals.Close()

	stmtBLSChange, err := tx.Prepare(`
	INSERT INTO blocks_bls_change (block_slot, block_root, validatorindex, signature, pubkey, address)
	VALUES ($1, $2, $3, $4, $5, $6)
	ON CONFLICT (block_slot, block_root, validatorindex) DO NOTHING`)
	if err != nil {
		return err
	}
	defer stmtBLSChange.Close()

	stmtProposerSlashing, err := tx.Prepare(`
		INSERT INTO blocks_proposerslashings (block_slot, block_index, block_root, proposerindex, header1_slot, header1_parentroot, header1_stateroot, header1_bodyroot, header1_signature, header2_slot, header2_parentroot, header2_stateroot, header2_bodyroot, header2_signature)
		VALUES ($1, $2, $3, $4, $5, $6, $7, $8, $9, $10, $11, $12, $13, $14)
		ON CONFLICT (block_slot, block_index) DO NOTHING`)
	if err != nil {
		return err
	}
	defer stmtProposerSlashing.Close()

	stmtAttesterSlashing, err := tx.Prepare(`
		INSERT INTO blocks_attesterslashings (block_slot, block_index, block_root, attestation1_indices, attestation1_signature, attestation1_slot, attestation1_index, attestation1_beaconblockroot, attestation1_source_epoch, attestation1_source_root, attestation1_target_epoch, attestation1_target_root, attestation2_indices, attestation2_signature, attestation2_slot, attestation2_index, attestation2_beaconblockroot, attestation2_source_epoch, attestation2_source_root, attestation2_target_epoch, attestation2_target_root)
		VALUES ($1, $2, $3, $4, $5, $6, $7, $8, $9, $10, $11, $12, $13, $14, $15, $16, $17, $18, $19, $20, $21)
		ON CONFLICT (block_slot, block_index) DO UPDATE SET attestation1_indices = excluded.attestation1_indices, attestation2_indices = excluded.attestation2_indices`)
	if err != nil {
		return err
	}
	defer stmtAttesterSlashing.Close()

	stmtAttestations, err := tx.Prepare(`
		INSERT INTO blocks_attestations (block_slot, block_index, block_root, aggregationbits, validators, signature, slot, committeeindex, beaconblockroot, source_epoch, source_root, target_epoch, target_root)
		VALUES ($1, $2, $3, $4, $5, $6, $7, $8, $9, $10, $11, $12, $13)
		ON CONFLICT (block_slot, block_index) DO NOTHING`)
	if err != nil {
		return err
	}
	defer stmtAttestations.Close()

	stmtDeposits, err := tx.Prepare(`
		INSERT INTO blocks_deposits (block_slot, block_index, block_root, proof, publickey, withdrawalcredentials, amount, signature, valid_signature)
		VALUES ($1, $2, $3, $4, $5, $6, $7, $8, $9) 
		ON CONFLICT (block_slot, block_index) DO NOTHING`)
	if err != nil {
		return err
	}
	defer stmtDeposits.Close()

	stmtVoluntaryExits, err := tx.Prepare(`
		INSERT INTO blocks_voluntaryexits (block_slot, block_index, block_root, epoch, validatorindex, signature)
		VALUES ($1, $2, $3, $4, $5, $6)
		ON CONFLICT (block_slot, block_index) DO NOTHING`)
	if err != nil {
		return err
	}
	defer stmtVoluntaryExits.Close()

	stmtProposalAssignments, err := tx.Prepare(`
		INSERT INTO proposal_assignments (epoch, validatorindex, proposerslot, status)
		VALUES ($1, $2, $3, $4)
		ON CONFLICT (epoch, validatorindex, proposerslot) DO UPDATE SET status = excluded.status`)
	if err != nil {
		return err
	}
	defer stmtProposalAssignments.Close()

	slots := make([]uint64, 0, len(blocks))
	for slot := range blocks {
		slots = append(slots, slot)
	}
	sort.Slice(slots, func(i, j int) bool {
		return slots[i] < slots[j]
	})

	for _, slot := range slots {
		for _, b := range blocks[slot] {
			start := time.Now()
			blockLog := logger.WithFields(logrus.Fields{"slot": b.Slot, "blockRoot": fmt.Sprintf("%x", b.BlockRoot)})

			var dbBlockRootHash []byte
			err := WriterDb.Get(&dbBlockRootHash, "SELECT blockroot FROM blocks WHERE slot = $1 and blockroot = $2", b.Slot, b.BlockRoot)
			if err == nil && bytes.Equal(dbBlockRootHash, b.BlockRoot) {
				blockLog.Infof("skipping export of block as it is already present in the db")
				continue
			} else if err != nil && err != sql.ErrNoRows {
				return fmt.Errorf("error checking for block in db: %w", err)
			}

			blockLog.WithField("duration", time.Since(start)).Tracef("check if exists")
			t := time.Now()

			res, err := tx.Exec("DELETE FROM blocks WHERE slot = $1 AND length(blockroot) = 1", b.Slot) // Delete placeholder block
			if err != nil {
				return fmt.Errorf("error deleting placeholder block: %w", err)
			}
			ra, err := res.RowsAffected()
			if err != nil && ra > 0 {
				blockLog.Infof("deleted placeholder block")
			}
			blockLog.WithField("duration", time.Since(t)).Tracef("delete placeholder")
			t = time.Now()

			// Set proposer to MAX_SQL_INTEGER if it is the genesis-block (since we are using integers for validator-indices right now)
			if b.Slot == 0 {
				b.Proposer = 2147483647
			}
			syncAggBits := []byte{}
			syncAggSig := []byte{}
			syncAggParticipation := 0.0
			if b.SyncAggregate != nil {
				syncAggBits = b.SyncAggregate.SyncCommitteeBits
				syncAggSig = b.SyncAggregate.SyncCommitteeSignature
				syncAggParticipation = b.SyncAggregate.SyncAggregateParticipation
				// blockLog = blockLog.WithField("syncParticipation", b.SyncAggregate.SyncAggregateParticipation)
			}

			parentHash := []byte{}
			feeRecipient := []byte{}
			stateRoot := []byte{}
			receiptRoot := []byte{}
			logsBloom := []byte{}
			random := []byte{}
			blockNumber := uint64(0)
			gasLimit := uint64(0)
			gasUsed := uint64(0)
			timestamp := uint64(0)
			extraData := []byte{}
			baseFeePerGas := uint64(0)
			blockHash := []byte{}
			txCount := 0
			withdrawalCount := 0
			if b.ExecutionPayload != nil {
				parentHash = b.ExecutionPayload.ParentHash
				feeRecipient = b.ExecutionPayload.FeeRecipient
				stateRoot = b.ExecutionPayload.StateRoot
				receiptRoot = b.ExecutionPayload.ReceiptsRoot
				logsBloom = b.ExecutionPayload.LogsBloom
				random = b.ExecutionPayload.Random
				blockNumber = b.ExecutionPayload.BlockNumber
				gasLimit = b.ExecutionPayload.GasLimit
				gasUsed = b.ExecutionPayload.GasUsed
				timestamp = b.ExecutionPayload.Timestamp
				extraData = b.ExecutionPayload.ExtraData
				baseFeePerGas = b.ExecutionPayload.BaseFeePerGas
				blockHash = b.ExecutionPayload.BlockHash
				txCount = len(b.ExecutionPayload.Transactions)
				withdrawalCount = len(b.ExecutionPayload.Withdrawals)
			}
			_, err = stmtBlock.Exec(
				b.Slot/utils.Config.Chain.Config.SlotsPerEpoch,
				b.Slot,
				b.BlockRoot,
				b.ParentRoot,
				b.StateRoot,
				b.Signature,
				b.RandaoReveal,
				b.Graffiti,
				utils.GraffitiToSring(b.Graffiti),
				b.Eth1Data.DepositRoot,
				b.Eth1Data.DepositCount,
				b.Eth1Data.BlockHash,
				syncAggBits,
				syncAggSig,
				len(b.ProposerSlashings),
				len(b.AttesterSlashings),
				len(b.Attestations),
				len(b.Deposits),
				withdrawalCount,
				len(b.VoluntaryExits),
				syncAggParticipation,
				b.Proposer,
				strconv.FormatUint(b.Status, 10),
				parentHash,
				feeRecipient,
				stateRoot,
				receiptRoot,
				logsBloom,
				random,
				blockNumber,
				gasLimit,
				gasUsed,
				timestamp,
				extraData,
				baseFeePerGas,
				blockHash,
				txCount,
			)
			if err != nil {
				return fmt.Errorf("error executing stmtBlocks for block %v: %w", b.Slot, err)
			}
			blockLog.WithField("duration", time.Since(t)).Tracef("stmtBlock")

			n := time.Now()
			logger.Tracef("done, took %v", time.Since(n))
			logger.Tracef("writing transactions and withdrawal data")
			if payload := b.ExecutionPayload; payload != nil {
				for i, tx := range payload.Transactions {
					_, err := stmtTransaction.Exec(b.Slot, i, b.BlockRoot,
						tx.Raw, tx.TxHash, tx.AccountNonce, tx.Price, tx.GasLimit, tx.Sender, tx.Recipient, tx.Amount, tx.Payload, tx.MaxPriorityFeePerGas, tx.MaxFeePerGas)
					if err != nil {
						return fmt.Errorf("error executing stmtTransaction for block %v: %v", b.Slot, err)
					}
				}
				for _, w := range payload.Withdrawals {
					_, err := stmtWithdrawals.Exec(b.Slot, b.BlockRoot, w.Index, w.ValidatorIndex, w.Address, w.Amount)
					if err != nil {
						return fmt.Errorf("error executing stmtTransaction for block %v: %v", b.Slot, err)
					}
				}
			}
			logger.Tracef("done, took %v", time.Since(n))
			n = time.Now()
			logger.Tracef("writing proposer slashings data")
			for i, ps := range b.ProposerSlashings {
				_, err := stmtProposerSlashing.Exec(b.Slot, i, b.BlockRoot, ps.ProposerIndex, ps.Header1.Slot, ps.Header1.ParentRoot, ps.Header1.StateRoot, ps.Header1.BodyRoot, ps.Header1.Signature, ps.Header2.Slot, ps.Header2.ParentRoot, ps.Header2.StateRoot, ps.Header2.BodyRoot, ps.Header2.Signature)
				if err != nil {
					return fmt.Errorf("error executing stmtProposerSlashing for block %v: %w", b.Slot, err)
				}
			}
			blockLog.WithField("duration", time.Since(n)).Tracef("stmtProposerSlashing")

			n = time.Now()
			logger.Tracef("writing bls change data")
			for _, bls := range b.SignedBLSToExecutionChange {
				_, err := stmtBLSChange.Exec(b.Slot, b.BlockRoot, bls.Message.Validatorindex, bls.Signature, bls.Message.BlsPubkey, bls.Message.Address)
				if err != nil {
					return fmt.Errorf("error executing stmtBLSChange for block %v: %w", b.Slot, err)
				}
			}
			blockLog.WithField("duration", time.Since(n)).Tracef("stmtBLSChange")
			t = time.Now()

			for i, as := range b.AttesterSlashings {
				_, err := stmtAttesterSlashing.Exec(b.Slot, i, b.BlockRoot, pq.Array(as.Attestation1.AttestingIndices), as.Attestation1.Signature, as.Attestation1.Data.Slot, as.Attestation1.Data.CommitteeIndex, as.Attestation1.Data.BeaconBlockRoot, as.Attestation1.Data.Source.Epoch, as.Attestation1.Data.Source.Root, as.Attestation1.Data.Target.Epoch, as.Attestation1.Data.Target.Root, pq.Array(as.Attestation2.AttestingIndices), as.Attestation2.Signature, as.Attestation2.Data.Slot, as.Attestation2.Data.CommitteeIndex, as.Attestation2.Data.BeaconBlockRoot, as.Attestation2.Data.Source.Epoch, as.Attestation2.Data.Source.Root, as.Attestation2.Data.Target.Epoch, as.Attestation2.Data.Target.Root)
				if err != nil {
					return fmt.Errorf("error executing stmtAttesterSlashing for block %v: %w", b.Slot, err)
				}
			}
			blockLog.WithField("duration", time.Since(t)).Tracef("stmtAttesterSlashing")
			t = time.Now()
			for i, a := range b.Attestations {
				_, err = stmtAttestations.Exec(b.Slot, i, b.BlockRoot, a.AggregationBits, pq.Array(a.Attesters), a.Signature, a.Data.Slot, a.Data.CommitteeIndex, a.Data.BeaconBlockRoot, a.Data.Source.Epoch, a.Data.Source.Root, a.Data.Target.Epoch, a.Data.Target.Root)
				if err != nil {
					return fmt.Errorf("error executing stmtAttestations for block %v: %w", b.Slot, err)
				}
			}
			blockLog.WithField("duration", time.Since(t)).Tracef("attestations")
			t = time.Now()

			for i, d := range b.Deposits {

				err := prysm_deposit.VerifyDepositSignature(&ethpb.Deposit_Data{
					PublicKey:             d.PublicKey,
					WithdrawalCredentials: d.WithdrawalCredentials,
					Amount:                d.Amount,
					Signature:             d.Signature,
				}, domain)

				signatureValid := err == nil

				_, err = stmtDeposits.Exec(b.Slot, i, b.BlockRoot, nil, d.PublicKey, d.WithdrawalCredentials, d.Amount, d.Signature, signatureValid)
				if err != nil {
					return fmt.Errorf("error executing stmtDeposits for block %v: %w", b.Slot, err)
				}
			}
			blockLog.WithField("duration", time.Since(t)).Tracef("deposits")
			t = time.Now()

			for i, ve := range b.VoluntaryExits {
				_, err := stmtVoluntaryExits.Exec(b.Slot, i, b.BlockRoot, ve.Epoch, ve.ValidatorIndex, ve.Signature)
				if err != nil {
					return fmt.Errorf("error executing stmtVoluntaryExits for block %v: %w", b.Slot, err)
				}
			}
			blockLog.WithField("duration", time.Since(t)).Tracef("exits")
			t = time.Now()

			_, err = stmtProposalAssignments.Exec(b.Slot/utils.Config.Chain.Config.SlotsPerEpoch, b.Proposer, b.Slot, b.Status)
			if err != nil {
				return fmt.Errorf("error executing stmtProposalAssignments for block %v: %w", b.Slot, err)
			}
			blockLog.WithField("duration", time.Since(t)).Tracef("stmtProposalAssignments")

			blockLog.Infof("! export of block completed, took %v", time.Since(start))
		}
	}

	return nil
}

// UpdateEpochStatus will update the epoch status in the database
func UpdateEpochStatus(stats *types.ValidatorParticipation) error {
	start := time.Now()
	defer func() {
		metrics.TaskDuration.WithLabelValues("db_update_epochs_status").Observe(time.Since(start).Seconds())
	}()

	_, err := WriterDb.Exec(`
		UPDATE epochs SET
			eligibleether = $1,
			globalparticipationrate = $2,
			votedether = $3
		WHERE epoch = $4`,
		stats.EligibleEther, stats.GlobalParticipationRate, stats.VotedEther, stats.Epoch)

	return err
}

// UpdateEpochFinalization will update finalized-flag of unfinalized epochs
func UpdateEpochFinalization(finality_epoch uint64) error {
	// to prevent a full table scan, the query is constrained to update only between the last epoch that was tagged finalized and the passed finality_epoch
	// will not fill gaps in the db in finalization this way, but makes the query much faster.
	_, err := WriterDb.Exec(`
	UPDATE epochs
	SET finalized = true
	WHERE epoch BETWEEN COALESCE((
			SELECT epoch
			FROM   epochs
			WHERE  finalized = true
			ORDER  BY epoch DESC
			LIMIT  1
		),0) AND $1`, finality_epoch)
	return err
}

// GetTotalValidatorsCount will return the total-validator-count
func GetTotalValidatorsCount() (uint64, error) {
	var totalCount uint64
	err := ReaderDb.Get(&totalCount, "select coalesce(max(validatorindex) + 1, 0) from validators;")
	return totalCount, err
}

// GetActiveValidatorCount will return the total-validator-count
func GetActiveValidatorCount() (uint64, error) {
	var count uint64
	err := ReaderDb.Get(&count, "select count(*) from validators where status in ('active_offline', 'active_online');")
	return count, err
}

func updateQueueDeposits() error {
	start := time.Now()
	defer func() {
		logger.Infof("took %v seconds to update queue deposits", time.Since(start).Seconds())
		metrics.TaskDuration.WithLabelValues("update_queue_deposits").Observe(time.Since(start).Seconds())
	}()

	// first we remove any validator that isn't queued anymore
	_, err := WriterDb.Exec(`
		DELETE FROM validator_queue_deposits
		WHERE validator_queue_deposits.validatorindex NOT IN (
			SELECT validatorindex 
			FROM validators 
			WHERE activationepoch=9223372036854775807 and status='pending')`)
	if err != nil {
		logger.Errorf("error removing queued publickeys from validator_queue_deposits: %v", err)
		return err
	}

	// then we add any new ones that are queued
	_, err = WriterDb.Exec(`
		INSERT INTO validator_queue_deposits
		SELECT validatorindex FROM validators WHERE activationepoch=$1 and status='pending' ON CONFLICT DO NOTHING
	`, maxSqlNumber)
	if err != nil {
		logger.Errorf("error adding queued publickeys to validator_queue_deposits: %v", err)
		return err
	}

	// now we add the activationeligibilityepoch where it is missing
	_, err = WriterDb.Exec(`
		UPDATE validator_queue_deposits 
		SET 
			activationeligibilityepoch=validators.activationeligibilityepoch
		FROM validators
		WHERE 
			validator_queue_deposits.activationeligibilityepoch IS NULL AND
			validator_queue_deposits.validatorindex = validators.validatorindex
	`)
	if err != nil {
		logger.Errorf("error updating activationeligibilityepoch on validator_queue_deposits: %v", err)
		return err
	}

	// efficiently collect the tnx that pushed each validator over 32 ETH.
	_, err = WriterDb.Exec(`
		UPDATE validator_queue_deposits 
		SET 
			block_slot=data.block_slot,
			block_index=data.block_index
		FROM (
			WITH CumSum AS
			(
				SELECT publickey, block_slot, block_index,
					/* generate partion per publickey ordered by newest to oldest. store cum sum of deposits */
					SUM(amount) OVER (partition BY publickey ORDER BY (block_slot, block_index) ASC) AS cumTotal
				FROM blocks_deposits
				WHERE publickey IN (
					/* get the pubkeys of the indexes */
					select pubkey from validators where validators.validatorindex in (
						/* get the indexes we need to update */
						select validatorindex from validator_queue_deposits where block_slot is null or block_index is null
					)
				)
				ORDER BY block_slot, block_index ASC
			)
			/* we only care about one deposit per vali */
			SELECT DISTINCT ON(publickey) validators.validatorindex, block_slot, block_index
			FROM CumSum
			/* join so we can retrieve the validator index again */
			left join validators on validators.pubkey = CumSum.publickey
			/* we want the deposit that pushed the cum sum over 32 ETH */
			WHERE cumTotal>=32000000000
			ORDER BY publickey, cumTotal asc 
		) AS data
		WHERE validator_queue_deposits.validatorindex=data.validatorindex`)
	if err != nil {
		logger.Errorf("error updating validator_queue_deposits: %v", err)
		return err
	}
	return nil
}

func GetQueueAheadOfValidator(validatorIndex uint64) (uint64, error) {
	var res uint64
	var selected struct {
		BlockSlot                  uint64 `db:"block_slot"`
		BlockIndex                 uint64 `db:"block_index"`
		ActivationEligibilityEpoch uint64 `db:"activationeligibilityepoch"`
	}
	err := ReaderDb.Get(&selected, `
		SELECT 
			COALESCE(block_index, 0) as block_index, 
			COALESCE(block_slot, 0) as block_slot, 
			COALESCE(activationeligibilityepoch, $2) as activationeligibilityepoch
		FROM validator_queue_deposits
		WHERE 
			validatorindex = $1
		`, validatorIndex, maxSqlNumber)
	if err == sql.ErrNoRows {
		// If we did not find our validator in the queue it is most likly that he has not yet been added so we put him as last
		err = ReaderDb.Get(&res, `
			SELECT count(*)
			FROM validator_queue_deposits
		`)
		if err == nil {
			return res, nil
		}
	}
	if err != nil {
		return res, err
	}
	err = ReaderDb.Get(&res, `
	SELECT count(*)
	FROM validator_queue_deposits
	WHERE 
		COALESCE(activationeligibilityepoch, 0) < $1 OR 
		block_slot < $2 OR
		block_slot = $2 AND block_index < $3`, selected.ActivationEligibilityEpoch, selected.BlockSlot, selected.BlockIndex)
	return res, err
}

func GetValidatorNames() (map[uint64]string, error) {
	rows, err := ReaderDb.Query(`
		SELECT validatorindex, validator_names.name 
		FROM validators 
		LEFT JOIN validator_names ON validators.pubkey = validator_names.publickey
		WHERE validator_names.name IS NOT NULL`)

	if err != nil {
		return nil, err
	}
	defer rows.Close()

	validatorIndexToNameMap := make(map[uint64]string, 30000)

	for rows.Next() {
		var index uint64
		var name string

		err := rows.Scan(&index, &name)

		if err != nil {
			return nil, err
		}
		validatorIndexToNameMap[index] = name
	}

	return validatorIndexToNameMap, nil
}

// GetPendingValidatorCount queries the pending validators currently in the queue
func GetPendingValidatorCount() (uint64, error) {
	count := uint64(0)
	err := ReaderDb.Get(&count, "SELECT entering_validators_count FROM queue ORDER BY ts DESC LIMIT 1")
	if err != nil && err != sql.ErrNoRows {
		return 0, fmt.Errorf("error retrieving validator queue count: %w", err)
	}
	return count, nil
}

func GetTotalEligibleEther() (uint64, error) {
	var total uint64

	err := ReaderDb.Get(&total, `
		SELECT eligibleether FROM epochs ORDER BY epoch DESC LIMIT 1
	`)
	if err == sql.ErrNoRows {
		return 0, nil
	}
	if err != nil {
		return 0, err
	}
	return total / 1e9, nil
}

func GetDepositThresholdTime() (*time.Time, error) {
	var threshold *time.Time
	err := ReaderDb.Get(&threshold, `
	select min(block_ts) from (
		select block_ts, block_number, sum(amount) over (order by block_ts) as totalsum
			from (
				SELECT
					publickey,
					32e9 AS amount,
					MAX(block_ts) as block_ts,
					MAX(block_number) as block_number
				FROM eth1_deposits
				WHERE valid_signature = true
				GROUP BY publickey
				HAVING SUM(amount) >= 32e9
			) a
		) b
		where totalsum > $1;
		 `, utils.Config.Chain.Config.MinGenesisActiveValidatorCount*32e9)
	if err != nil {
		return nil, err
	}
	return threshold, nil
}

// GetValidatorsGotSlashed returns the validators that got slashed after `epoch` either by an attestation violation or a proposer violation
func GetValidatorsGotSlashed(epoch uint64) ([]struct {
	Epoch                  uint64 `db:"epoch"`
	SlasherIndex           uint64 `db:"slasher"`
	SlasherPubkey          string `db:"slasher_pubkey"`
	SlashedValidatorIndex  uint64 `db:"slashedvalidator"`
	SlashedValidatorPubkey []byte `db:"slashedvalidator_pubkey"`
	Reason                 string `db:"reason"`
}, error) {

	var dbResult []struct {
		Epoch                  uint64 `db:"epoch"`
		SlasherIndex           uint64 `db:"slasher"`
		SlasherPubkey          string `db:"slasher_pubkey"`
		SlashedValidatorIndex  uint64 `db:"slashedvalidator"`
		SlashedValidatorPubkey []byte `db:"slashedvalidator_pubkey"`
		Reason                 string `db:"reason"`
	}
	err := ReaderDb.Select(&dbResult, `
		WITH
			slashings AS (
				SELECT DISTINCT ON (slashedvalidator) 
					slot,
					epoch,
					slasher,
					slashedvalidator,
					reason
				FROM (
					SELECT
						blocks.slot, 
						blocks.epoch, 
						blocks.proposer AS slasher, 
						UNNEST(ARRAY(
							SELECT UNNEST(attestation1_indices)
								INTERSECT
							SELECT UNNEST(attestation2_indices)
						)) AS slashedvalidator, 
						'Attestation Violation' AS reason
					FROM blocks_attesterslashings 
					LEFT JOIN blocks ON blocks_attesterslashings.block_slot = blocks.slot
					WHERE blocks.status = '1' AND blocks.epoch > $1
					UNION ALL
						SELECT
							blocks.slot, 
							blocks.epoch, 
							blocks.proposer AS slasher, 
							blocks_proposerslashings.proposerindex AS slashedvalidator,
							'Proposer Violation' AS reason 
						FROM blocks_proposerslashings
						LEFT JOIN blocks ON blocks_proposerslashings.block_slot = blocks.slot
						WHERE blocks.status = '1' AND blocks.epoch > $1
				) a
				ORDER BY slashedvalidator, slot
			)
		SELECT slasher, vk.pubkey as slasher_pubkey, slashedvalidator, vv.pubkey as slashedvalidator_pubkey, epoch, reason
		FROM slashings s
	    INNER JOIN validators vk ON s.slasher = vk.validatorindex
		INNER JOIN validators vv ON s.slashedvalidator = vv.validatorindex`, epoch)
	if err != nil {
		return nil, err
	}
	return dbResult, nil
}

func GetSlotVizData(latestEpoch uint64) ([]*types.SlotVizEpochs, error) {
	type sqlBlocks struct {
		Slot                    uint64
		BlockRoot               []byte
		Epoch                   uint64
		Status                  string
		Globalparticipationrate float64
		Finalized               bool
		Justified               bool
		Previousjustified       bool
	}

	var blks []sqlBlocks = []sqlBlocks{}
	if latestEpoch > 4 {
		latestEpoch = latestEpoch - 4
	} else {
		latestEpoch = 0
	}

	err := ReaderDb.Select(&blks, `
	SELECT
		b.slot,
		b.blockroot,
		CASE
			WHEN b.status = '0' THEN 'scheduled'
			WHEN b.status = '1' THEN 'proposed'
			WHEN b.status = '2' THEN 'missed'
			WHEN b.status = '3' THEN 'orphaned'
			ELSE 'unknown'
		END AS status,
		b.epoch,
		COALESCE(e.globalparticipationrate, 0) AS globalparticipationrate,
		COALESCE(e.finalized, false) AS finalized
	FROM blocks b
		LEFT JOIN epochs e ON e.epoch = b.epoch
	WHERE b.epoch >= $1
	ORDER BY slot DESC;
`, latestEpoch)
	if err != nil {
		return nil, err
	}

	currentSlot := utils.TimeToSlot(uint64(time.Now().Unix()))

	epochMap := map[uint64]*types.SlotVizEpochs{}

	res := []*types.SlotVizEpochs{}

	for _, b := range blks {
		if b.Globalparticipationrate == 1 && !b.Finalized {
			b.Globalparticipationrate = 0
		}
		_, exists := epochMap[b.Epoch]
		if !exists {
			r := types.SlotVizEpochs{
				Epoch:          b.Epoch,
				Finalized:      b.Finalized,
				Particicpation: b.Globalparticipationrate,
				Slots:          []*types.SlotVizSlots{},
			}
			r.Slots = make([]*types.SlotVizSlots, utils.Config.Chain.Config.SlotsPerEpoch)
			epochMap[b.Epoch] = &r
		}

		slotIndex := b.Slot - (b.Epoch * utils.Config.Chain.Config.SlotsPerEpoch)

		// if epochMap[b.Epoch].Slots[slotIndex] != nil && len(b.BlockRoot) > len(epochMap[b.Epoch].Slots[slotIndex].BlockRoot) {
		// 	logger.Infof("CONFLICTING block found for slotindex %v", slotIndex)
		// }

		if epochMap[b.Epoch].Slots[slotIndex] == nil || len(b.BlockRoot) > len(epochMap[b.Epoch].Slots[slotIndex].BlockRoot) {
			epochMap[b.Epoch].Slots[slotIndex] = &types.SlotVizSlots{
				Epoch:     b.Epoch,
				Slot:      b.Slot,
				Status:    b.Status,
				Active:    b.Slot == currentSlot,
				BlockRoot: b.BlockRoot,
			}
		}

	}

	for _, epoch := range epochMap {
		for i := uint64(0); i < utils.Config.Chain.Config.SlotsPerEpoch; i++ {
			if epoch.Slots[i] == nil {
				status := "scheduled"
				slot := (epoch.Epoch * utils.Config.Chain.Config.SlotsPerEpoch) + i
				if slot < currentSlot {
					status = "scheduled-missed"
				}
				// logger.Infof("FILLING MISSING SLOT: %v", slot)
				epoch.Slots[i] = &types.SlotVizSlots{
					Epoch:  epoch.Epoch,
					Slot:   slot,
					Status: status,
					Active: slot == currentSlot,
				}
			}
		}
	}

	for _, epoch := range epochMap {
		for _, slot := range epoch.Slots {
			slot.Active = slot.Slot == currentSlot
			if slot.Status != "proposed" && slot.Status != "missed" {
				if slot.Status == "scheduled" && slot.Slot < currentSlot {
					slot.Status = "scheduled-missed"
				}

				if slot.Slot >= currentSlot {
					slot.Status = "scheduled"
				}
			}
		}
		if epoch.Finalized {
			epoch.Justified = true
		}
		res = append(res, epoch)
	}

	sort.Slice(res, func(i, j int) bool {
		return res[i].Epoch > res[j].Epoch
	})

	for i := 0; i < len(res); i++ {
		if !res[i].Finalized && i != 0 {
			res[i-1].Justifying = true
		}
		if res[i].Finalized && i != 0 {
			res[i-1].Justified = true
			break
		}
	}

	return res, nil
}

func GetBlockNumber(slot uint64) (block uint64, err error) {
	err = ReaderDb.Get(&block, `SELECT exec_block_number FROM blocks where slot = $1`, slot)
	return
}

func SaveChartSeriesPoint(date time.Time, indicator string, value any) error {
	_, err := WriterDb.Exec(`INSERT INTO chart_series (time, indicator, value) VALUES($1, $2, $3) ON CONFLICT (time, indicator) DO UPDATE SET value = EXCLUDED.value`, date, indicator, value)
	if err != nil {
		return fmt.Errorf("error calculating NON_FAILED_TX_GAS_USAGE chart_series: %w", err)
	}
	return err
}

func GetSlotWithdrawals(slot uint64) ([]*types.Withdrawals, error) {
	var withdrawals []*types.Withdrawals

	err := ReaderDb.Select(&withdrawals, `
		SELECT
			w.withdrawalindex as index,
			w.validatorindex,
			w.address,
			w.amount
		FROM
			blocks_withdrawals w
		LEFT JOIN blocks b ON b.blockroot = w.block_root
		WHERE w.block_slot = $1 AND b.status = '1'
		ORDER BY w.withdrawalindex
	`, slot)
	if err != nil {
		if err == sql.ErrNoRows {
			return withdrawals, nil
		}
		return nil, fmt.Errorf("error getting blocks_withdrawals for slot: %d: %w", slot, err)
	}

	return withdrawals, nil
}

func GetTotalWithdrawals() (total uint64, err error) {
	err = ReaderDb.Get(&total, `
	SELECT
		COALESCE(MAX(withdrawalindex), 0)
	FROM 
		blocks_withdrawals`)
	if err == sql.ErrNoRows {
		return 0, nil
	}
	return
}

func GetWithdrawals(query string, length, start uint64, orderBy, orderDir string) ([]*types.Withdrawals, error) {
	withdrawals := []*types.Withdrawals{}

	if orderDir != "desc" && orderDir != "asc" {
		orderDir = "desc"
	}
	columns := []string{"block_slot", "withdrawalindex", "validatorindex", "address", "amount"}
	hasColumn := false
	for _, column := range columns {
		if orderBy == column {
			hasColumn = true
			break
		}
	}
	if !hasColumn {
		orderBy = "block_slot"
	}

	withdrawalsQuery := `
		SELECT 
			w.block_slot as slot,
			w.withdrawalindex as index,
			w.validatorindex,
			w.address,
			w.amount
		FROM blocks_withdrawals w
		INNER JOIN blocks b ON w.block_root = b.blockroot AND b.status = '1'
		%s
		ORDER BY %s %s
		LIMIT $1
		OFFSET $2`

	trimmedQuery := strings.ToLower(strings.TrimPrefix(query, "0x"))
	var err error = nil

	if trimmedQuery != "" {
		// Check whether the query can be used for a validator, slot or epoch search
		if uiQuery, parseErr := strconv.ParseUint(query, 10, 64); parseErr == nil {
			searchQuery := `
				WHERE w.validatorindex = $3
					OR block_slot = $3
					OR (block_slot / $5) = $3
					OR ENCODE(address, 'hex') LIKE ($4 || '%')`

			err = ReaderDb.Select(&withdrawals, fmt.Sprintf(withdrawalsQuery, searchQuery, orderBy, orderDir),
				length, start, uiQuery, trimmedQuery, utils.Config.Chain.Config.SlotsPerEpoch)
		} else if addressLikeRE.MatchString(query) {
			searchQuery := `WHERE ENCODE(address, 'hex') LIKE ($3 || '%')`

			err = ReaderDb.Select(&withdrawals, fmt.Sprintf(withdrawalsQuery, searchQuery, orderBy, orderDir),
				length, start, trimmedQuery)
		}
		if err != nil {
			return nil, err
		}
	} else {
		err := ReaderDb.Select(&withdrawals, fmt.Sprintf(withdrawalsQuery, "", orderBy, orderDir), length, start)
		if err != nil {
			return nil, err
		}
	}

	return withdrawals, nil
}

func GetTotalAmountWithdrawn() (sum uint64, count uint64, err error) {
	var res = struct {
		Sum   uint64 `db:"sum"`
		Count uint64 `db:"count"`
	}{}
	err = ReaderDb.Get(&res, `
	SELECT 
		COALESCE(sum(w.amount), 0) as sum,
		COALESCE(count(*), 0) as count
	FROM blocks_withdrawals w
	INNER JOIN blocks b ON b.blockroot = w.block_root AND b.status = '1'`)
	return res.Sum, res.Count, err
}

func GetTotalAmountDeposited() (uint64, error) {
	var total uint64
	err := ReaderDb.Get(&total, `
	SELECT 
		COALESCE(sum(d.amount), 0) as sum 
	FROM blocks_deposits d
	INNER JOIN blocks b ON b.blockroot = d.block_root AND b.status = '1'`)
	return total, err
}

func GetBLSChangeCount() (uint64, error) {
	var total uint64
	err := ReaderDb.Get(&total, `
	SELECT 
		COALESCE(count(*), 0) as count
	FROM blocks_bls_change bls
	INNER JOIN blocks b ON b.blockroot = bls.block_root AND b.status = '1'`)
	return total, err
}

func GetEpochWithdrawalsTotal(epoch uint64) (total uint64, err error) {
	err = ReaderDb.Get(&total, `
	SELECT 
		COALESCE(sum(w.amount), 0) as sum 
	FROM blocks_withdrawals w
	INNER JOIN blocks b ON b.blockroot = w.block_root AND b.status = '1'
	WHERE w.block_slot >= $1 AND w.block_slot < $2`, epoch*utils.Config.Chain.Config.SlotsPerEpoch, (epoch+1)*utils.Config.Chain.Config.SlotsPerEpoch)
	return
}

// GetAddressWithdrawals returns the withdrawals for an address
func GetAddressWithdrawals(address []byte, limit uint64, pageToken string) ([]*types.Withdrawals, string, error) {
	const endOfWithdrawalsData = "End of withdrawals data"

	var withdrawals []*types.Withdrawals
	if limit == 0 {
		limit = 100
	}

	var withdrawalindex uint64
	var err error
	if pageToken == "" {
		// Start from the beginning
		withdrawalindex, err = GetTotalWithdrawals()
		if err != nil {
			return nil, "", fmt.Errorf("error getting total withdrawals for address: %x, %w", address, err)
		}
	} else if pageToken == endOfWithdrawalsData {
		// Last page already shown, end the infinite scroll
		return nil, "", nil
	} else {
		withdrawalindex, err = strconv.ParseUint(pageToken, 10, 64)
		if err != nil {
			return nil, "", fmt.Errorf("error parsing page token: %w", err)
		}
	}

	err = ReaderDb.Select(&withdrawals, `
	SELECT 
		w.block_slot as slot, 
		w.withdrawalindex as index, 
		w.validatorindex, 
		w.address, 
		w.amount 
	FROM blocks_withdrawals w
	INNER JOIN blocks b ON b.blockroot = w.block_root AND b.status = '1'
	WHERE w.address = $1 AND w.withdrawalindex <= $2
	ORDER BY w.withdrawalindex DESC LIMIT $3`, address, withdrawalindex, limit+1)
	if err != nil {
		if err == sql.ErrNoRows {
			return withdrawals, "", nil
		}
		return nil, "", fmt.Errorf("error getting blocks_withdrawals for address: %x: %w", address, err)
	}

	// Get the next page token and remove that withdrawal from the results
	nextPageToken := endOfWithdrawalsData
	if len(withdrawals) == int(limit+1) {
		nextPageToken = fmt.Sprintf("%d", withdrawals[limit].Index)
		withdrawals = withdrawals[:limit]
	}

	return withdrawals, nextPageToken, nil
}

func GetEpochWithdrawals(epoch uint64) ([]*types.WithdrawalsNotification, error) {
	var withdrawals []*types.WithdrawalsNotification

	err := ReaderDb.Select(&withdrawals, `
	SELECT 
		w.block_slot as slot, 
		w.withdrawalindex as index, 
		w.validatorindex, 
		w.address, 
		w.amount,
		v.pubkey as pubkey
	FROM blocks_withdrawals w
	INNER JOIN blocks b ON b.blockroot = w.block_root AND b.status = '1'
	LEFT JOIN validators v on v.validatorindex = w.validatorindex
	WHERE w.block_slot >= $1 AND w.block_slot < $2 ORDER BY w.withdrawalindex`, epoch*utils.Config.Chain.Config.SlotsPerEpoch, (epoch+1)*utils.Config.Chain.Config.SlotsPerEpoch)
	if err != nil {
		if err == sql.ErrNoRows {
			return nil, nil
		}
		return nil, fmt.Errorf("error getting blocks_withdrawals for epoch: %d: %w", epoch, err)
	}

	return withdrawals, nil
}

func GetValidatorWithdrawals(validator uint64, limit uint64, offset uint64, orderBy string, orderDir string) ([]*types.Withdrawals, error) {
	var withdrawals []*types.Withdrawals
	if limit == 0 {
		limit = 100
	}

	err := ReaderDb.Select(&withdrawals, fmt.Sprintf(`
	SELECT 
		w.block_slot as slot, 
		w.withdrawalindex as index, 
		w.validatorindex, 
		w.address, 
		w.amount 
	FROM blocks_withdrawals w
	INNER JOIN blocks b ON b.blockroot = w.block_root AND b.status = '1'
	WHERE validatorindex = $1 
	ORDER BY  w.%s %s 
	LIMIT $2 OFFSET $3`, orderBy, orderDir), validator, limit, offset)
	if err != nil {
		if err == sql.ErrNoRows {
			return withdrawals, nil
		}
		return nil, fmt.Errorf("error getting blocks_withdrawals for validator: %d: %w", validator, err)
	}

	return withdrawals, nil
}

func GetValidatorsWithdrawals(validators []uint64, fromEpoch uint64, toEpoch uint64) ([]*types.Withdrawals, error) {
	var withdrawals []*types.Withdrawals

	err := ReaderDb.Select(&withdrawals, `
	SELECT 
		w.block_slot as slot, 
		w.withdrawalindex as index, 
		w.block_root as blockroot,
		w.validatorindex, 
		w.address, 
		w.amount 
	FROM blocks_withdrawals w
	INNER JOIN blocks b ON b.blockroot = w.block_root AND b.status = '1'
	WHERE validatorindex = ANY($1)
	AND (w.block_slot / $4) >= $2 AND (w.block_slot / $4) <= $3 
	ORDER BY w.withdrawalindex`, pq.Array(validators), fromEpoch, toEpoch, utils.Config.Chain.Config.SlotsPerEpoch)
	if err != nil {
		if err == sql.ErrNoRows {
			return withdrawals, nil
		}
		return nil, fmt.Errorf("error getting blocks_withdrawals for validators: %+v: %w", validators, err)
	}

	return withdrawals, nil
}

func GetValidatorsWithdrawalsByEpoch(validator []uint64, startEpoch uint64, endEpoch uint64) ([]*types.WithdrawalsByEpoch, error) {
	if startEpoch > endEpoch {
		startEpoch = 0
	}

	var withdrawals []*types.WithdrawalsByEpoch

	err := ReaderDb.Select(&withdrawals, `
	SELECT 
		w.validatorindex,
		w.block_slot / $4 as epoch, 
		sum(w.amount) as amount
	FROM blocks_withdrawals w
	INNER JOIN blocks b ON b.blockroot = w.block_root AND b.status = '1' AND b.slot >= $2 AND b.slot <= $3
	WHERE validatorindex = ANY($1) 
	GROUP BY w.validatorindex, w.block_slot / $4
	ORDER BY w.block_slot / $4 DESC LIMIT 100`, pq.Array(validator), startEpoch*utils.Config.Chain.Config.SlotsPerEpoch, endEpoch*utils.Config.Chain.Config.SlotsPerEpoch+utils.Config.Chain.Config.SlotsPerEpoch-1, utils.Config.Chain.Config.SlotsPerEpoch)
	if err != nil {
		if err == sql.ErrNoRows {
			return withdrawals, nil
		}
		return nil, fmt.Errorf("error getting blocks_withdrawals for validator: %d: %w", validator, err)
	}
	return withdrawals, nil
}

// GetAddressWithdrawalsTotal returns the total withdrawals for an address
func GetAddressWithdrawalsTotal(address []byte) (uint64, error) {
	var total uint64

	err := ReaderDb.Get(&total, `
	SELECT 
		COALESCE(sum(w.amount), 0) as total
	FROM blocks_withdrawals w
	INNER JOIN blocks b ON b.blockroot = w.block_root AND b.status = '1'
	WHERE w.address = $1`, address)
	if err != nil {
		if err == sql.ErrNoRows {
			return 0, nil
		}
		return 0, fmt.Errorf("error getting blocks_withdrawals for address: %x: %w", address, err)
	}

	return total, nil
}

func GetDashboardWithdrawalsCount(validators []uint64) (uint64, error) {
	var count uint64
	validatorFilter := pq.Array(validators)
	err := ReaderDb.Get(&count, `
	SELECT count(*) 
	FROM blocks_withdrawals w
	INNER JOIN blocks b ON b.blockroot = w.block_root AND b.status = '1'
	WHERE w.validatorindex = Any($1)`, validatorFilter)
	if err != nil {
		if err == sql.ErrNoRows {
			return 0, nil
		}
		return 0, fmt.Errorf("error getting dashboard validator blocks_withdrawals count for validators: %d: %w", validators, err)
	}

	return count, nil
}

func GetDashboardWithdrawals(validators []uint64, limit uint64, offset uint64, orderBy string, orderDir string) ([]*types.Withdrawals, error) {
	var withdrawals []*types.Withdrawals
	if limit == 0 {
		limit = 100
	}
	validatorFilter := pq.Array(validators)
	err := ReaderDb.Select(&withdrawals, fmt.Sprintf(`
		SELECT 
			w.block_slot as slot, 
			w.withdrawalindex as index, 
			w.validatorindex, 
			w.address, 
			w.amount 
		FROM blocks_withdrawals w
		INNER JOIN blocks b ON b.blockroot = w.block_root AND b.status = '1'
		WHERE validatorindex = ANY($1)
		ORDER BY  w.%s %s 
		LIMIT $2 OFFSET $3`, orderBy, orderDir), validatorFilter, limit, offset)
	if err != nil {
		if err == sql.ErrNoRows {
			return withdrawals, nil
		}
		return nil, fmt.Errorf("error getting dashboard blocks_withdrawals for validators: %d: %w", validators, err)
	}

	return withdrawals, nil
}

func GetValidatorWithdrawalsCount(validator uint64) (count, lastWithdrawalEpoch uint64, err error) {

	type dbResponse struct {
		Count              uint64 `db:"withdrawals_count"`
		LastWithdrawalSlot uint64 `db:"last_withdawal_slot"`
	}

	r := &dbResponse{}
	err = ReaderDb.Get(r, `
	SELECT count(*) as withdrawals_count, COALESCE(max(block_slot), 0) as last_withdawal_slot
	FROM blocks_withdrawals w
	INNER JOIN blocks b ON b.blockroot = w.block_root AND b.status = '1'
	WHERE w.validatorindex = $1`, validator)
	if err != nil {
		if err == sql.ErrNoRows {
			return 0, 0, nil
		}
		return 0, 0, fmt.Errorf("error getting validator blocks_withdrawals count for validator: %d: %w", validator, err)
	}

	return r.Count, r.LastWithdrawalSlot / utils.Config.Chain.Config.SlotsPerEpoch, nil
}

func GetLastWithdrawalEpoch(validators []uint64) (map[uint64]uint64, error) {

	type dbResponse struct {
		ValidatorIndex     uint64 `db:"validatorindex"`
		LastWithdrawalSlot uint64 `db:"last_withdawal_slot"`
	}

	res := make(map[uint64]uint64)

	r := make([]*dbResponse, 0)
	err := ReaderDb.Get(r, `
	SELECT w.validatorindex, COALESCE(max(block_slot), 0) as last_withdawal_slot
	FROM blocks_withdrawals w
	INNER JOIN blocks b ON b.blockroot = w.block_root AND b.status = '1'
	WHERE w.validatorindex = ANY($1)
	GROUP BY w.validatorindex`, validators)
	if err != nil {
		if err == sql.ErrNoRows {
			return res, nil
		}
		return nil, fmt.Errorf("error getting validator blocks_withdrawals count for validators: %d: %w", validators, err)
	}

	for _, row := range r {
		res[row.ValidatorIndex] = row.LastWithdrawalSlot / utils.Config.Chain.Config.SlotsPerEpoch
	}

	return res, nil
}

func GetMostRecentWithdrawalValidator() (uint64, error) {
	var validatorindex uint64

	err := ReaderDb.Get(&validatorindex, `
	SELECT 
		w.validatorindex 
	FROM 
		blocks_withdrawals w
	INNER JOIN blocks b ON b.blockroot = w.block_root AND b.status = '1'
	ORDER BY 
		withdrawalindex DESC LIMIT 1;`)
	if err != nil {
		if err == sql.ErrNoRows {
			return 0, nil
		}
		return 0, fmt.Errorf("error getting most recent blocks_withdrawals validatorindex: %w", err)
	}

	return validatorindex, nil
}

// get all ad configurations
func GetAdConfigurations() ([]*types.AdConfig, error) {
	var adConfigs []*types.AdConfig

	err := ReaderDb.Select(&adConfigs, `
	SELECT 
		id, 
		template_id, 
		jquery_selector, 
		insert_mode, 
		refresh_interval, 
		enabled, 
		for_all_users,
		banner_id, 
		html_content
	FROM 
		ad_configurations`)
	if err != nil {
		if err == sql.ErrNoRows {
			return []*types.AdConfig{}, nil
		}
		return nil, fmt.Errorf("error getting ad configurations: %w", err)
	}

	return adConfigs, nil
}

// get the ad configuration for a specific template that are active
func GetAdConfigurationsForTemplate(ids []string, noAds bool) ([]*types.AdConfig, error) {
	var adConfigs []*types.AdConfig
	forAllUsers := ""
	if noAds {
		forAllUsers = " AND for_all_users = true"
	}
	err := ReaderDb.Select(&adConfigs, fmt.Sprintf(`
	SELECT 
		id, 
		template_id, 
		jquery_selector, 
		insert_mode, 
		refresh_interval, 
		enabled, 
		for_all_users,
		banner_id, 
		html_content
	FROM 
		ad_configurations
	WHERE 
		template_id = ANY($1) AND
		enabled = true %v`, forAllUsers), pq.Array(ids))
	if err != nil {
		if err == sql.ErrNoRows {
			return []*types.AdConfig{}, nil
		}
		return nil, fmt.Errorf("error getting ad configurations for template: %v %s", err, ids)
	}

	return adConfigs, nil
}

// insert new ad configuration
func InsertAdConfigurations(adConfig types.AdConfig) error {
	_, err := WriterDb.Exec(`
		INSERT INTO ad_configurations (
			id, 
			template_id, 
			jquery_selector,
			insert_mode,
			refresh_interval, 
			enabled,
			for_all_users,
			banner_id,
			html_content) 
		VALUES($1, $2, $3, $4, $5, $6, $7, $8, $9) 
		ON CONFLICT DO NOTHING`,
		adConfig.Id,
		adConfig.TemplateId,
		adConfig.JQuerySelector,
		adConfig.InsertMode,
		adConfig.RefreshInterval,
		adConfig.Enabled,
		adConfig.ForAllUsers,
		adConfig.BannerId,
		adConfig.HtmlContent)
	if err != nil {
		return fmt.Errorf("error inserting ad configuration: %w", err)
	}
	return nil
}

// update exisiting ad configuration
func UpdateAdConfiguration(adConfig types.AdConfig) error {
	tx, err := WriterDb.Begin()
	if err != nil {
		return fmt.Errorf("error starting db transactions: %w", err)
	}
	defer tx.Rollback()
	_, err = tx.Exec(`
		UPDATE ad_configurations SET 
			template_id = $2,
			jquery_selector = $3,
			insert_mode = $4,
			refresh_interval = $5,
			enabled = $6,
			for_all_users = $7,
			banner_id = $8,
			html_content = $9
		WHERE id = $1;`,
		adConfig.Id,
		adConfig.TemplateId,
		adConfig.JQuerySelector,
		adConfig.InsertMode,
		adConfig.RefreshInterval,
		adConfig.Enabled,
		adConfig.ForAllUsers,
		adConfig.BannerId,
		adConfig.HtmlContent)
	if err != nil {
		return fmt.Errorf("error updating ad configuration: %w", err)
	}
	return tx.Commit()
}

// delete ad configuration
func DeleteAdConfiguration(id string) error {

	tx, err := WriterDb.Beginx()
	if err != nil {
		return fmt.Errorf("error starting db transactions: %w", err)
	}
	defer tx.Rollback()

	// delete ad configuration
	_, err = WriterDb.Exec(`
		DELETE FROM ad_configurations 
		WHERE 
			id = $1;`,
		id)
	return err
}

// get all explorer configurations
func GetExplorerConfigurations() ([]*types.ExplorerConfig, error) {
	var configs []*types.ExplorerConfig

	err := ReaderDb.Select(&configs, `
	SELECT 
		category, 
		key, 
		value, 
		data_type 
	FROM 
		explorer_configurations`)
	if err != nil {
		if err == sql.ErrNoRows {
			return []*types.ExplorerConfig{}, nil
		}
		return nil, fmt.Errorf("error getting explorer configurations: %w", err)
	}

	return configs, nil
}

// save current configurations
func SaveExplorerConfiguration(configs []types.ExplorerConfig) error {
	valueStrings := []string{}
	valueArgs := []interface{}{}
	for i, config := range configs {
		valueStrings = append(valueStrings, fmt.Sprintf("($%v, $%v, $%v, $%v)", i*4+1, i*4+2, i*4+3, i*4+4))

		valueArgs = append(valueArgs, config.Category)
		valueArgs = append(valueArgs, config.Key)
		valueArgs = append(valueArgs, config.Value)
		valueArgs = append(valueArgs, config.DataType)
	}
	query := fmt.Sprintf(`
		INSERT INTO explorer_configurations (
			category, 
			key, 
			value, 
			data_type)
    	VALUES %s 
		ON CONFLICT 
			(category, key) 
		DO UPDATE SET 
			value = excluded.value,
			data_type = excluded.data_type
			`, strings.Join(valueStrings, ","))

	_, err := WriterDb.Exec(query, valueArgs...)
	if err != nil {
		return fmt.Errorf("error inserting/updating explorer configurations: %w", err)
	}
	return nil
}

func GetTotalBLSChanges() (uint64, error) {
	var count uint64
	err := ReaderDb.Get(&count, `
		SELECT count(*) FROM blocks_bls_change`)
	if err != nil {
		if err == sql.ErrNoRows {
			return 0, nil
		}
		return 0, fmt.Errorf("error getting total blocks_bls_change: %w", err)
	}

	return count, nil
}

func GetBLSChanges(query string, length, start uint64, orderBy, orderDir string) ([]*types.BLSChange, error) {
	blsChange := []*types.BLSChange{}

	if orderDir != "desc" && orderDir != "asc" {
		orderDir = "desc"
	}
	columns := []string{"block_slot", "validatorindex"}
	hasColumn := false
	for _, column := range columns {
		if orderBy == column {
			hasColumn = true
			break
		}
	}
	if !hasColumn {
		orderBy = "block_slot"
	}

	blsQuery := `
		SELECT 
			bls.block_slot as slot,
			bls.validatorindex,
			bls.signature,
			bls.pubkey,
			bls.address
		FROM blocks_bls_change bls
		INNER JOIN blocks b ON bls.block_root = b.blockroot AND b.status = '1'
		%s
		ORDER BY bls.%s %s
		LIMIT $1
		OFFSET $2`

<<<<<<< HEAD
	trimmedQuery := strings.ToLower(strings.TrimPrefix(query, "0x"))
	var err error = nil

	if trimmedQuery != "" {
		// Check whether the query can be used for a validator, slot or epoch search
		if uiQuery, parseErr := strconv.ParseUint(query, 10, 64); parseErr == nil {
			searchQuery := `
				WHERE bls.validatorindex = $3			
					OR block_slot = $3
					OR (block_slot / $5) = $3
					OR ENCODE(pubkey, 'hex') LIKE ($4 || '%')`

			err = ReaderDb.Select(&blsChange, fmt.Sprintf(blsQuery, searchQuery, orderBy, orderDir),
				length, start, uiQuery, trimmedQuery, utils.Config.Chain.Config.SlotsPerEpoch)
		} else if blsLikeRE.MatchString(query) {
			searchQuery := `WHERE ENCODE(pubkey, 'hex') LIKE ($3 || '%')`

			err = ReaderDb.Select(&blsChange, fmt.Sprintf(blsQuery, searchQuery, orderBy, orderDir),
				length, start, trimmedQuery)
		}
=======
		bquery, _ := hex.DecodeString(strings.TrimPrefix(query, "0x"))
		err := ReaderDb.Select(&blsChange, fmt.Sprintf(`
			SELECT 
				bls.block_slot as slot,
				bls.validatorindex,
				bls.signature,
				bls.pubkey,
				bls.address
			FROM blocks_bls_change bls
			INNER JOIN blocks b ON bls.block_root = b.blockroot AND b.status = '1'
			LEFT JOIN (
				SELECT 
					validators.validatorindex as validatorindex,
					eth1_deposits.from_address as deposit_adress
				FROM validators 
				INNER JOIN eth1_deposits ON validators.pubkey = eth1_deposits.publickey
			) AS val ON val.validatorindex = bls.validatorindex
			WHERE CAST(bls.validatorindex as varchar) LIKE $3 || '%%'
				OR pubkey LIKE $4::bytea || '%%'::bytea
				OR CAST(block_slot as varchar) LIKE $3 || '%%'
				OR CAST((block_slot / $5) as varchar) LIKE $3 || '%%'
				OR val.deposit_adress LIKE $4::bytea || '%%'::bytea
			ORDER BY bls.%s %s
			LIMIT $1
			OFFSET $2`, orderBy, orderDir), length, start, strings.ToLower(query), bquery, utils.Config.Chain.Config.SlotsPerEpoch)
>>>>>>> 0286b71e
		if err != nil {
			return nil, err
		}

	} else {
		err := ReaderDb.Select(&blsChange, fmt.Sprintf(blsQuery, "", orderBy, orderDir), length, start)
		if err != nil {
			return nil, err
		}
	}

	return blsChange, nil
}

func GetSlotBLSChange(slot uint64) ([]*types.BLSChange, error) {
	var change []*types.BLSChange

	err := ReaderDb.Select(&change, `
	SELECT 
		bls.validatorindex, 
		bls.signature, 
		bls.pubkey, 
		bls.address 
	FROM blocks_bls_change bls 
	INNER JOIN blocks b ON b.blockroot = bls.block_root AND b.status = '1'
	WHERE block_slot = $1
	ORDER BY bls.validatorindex`, slot)
	if err != nil {
		if err == sql.ErrNoRows {
			return change, nil
		}
		return nil, fmt.Errorf("error getting slot blocks_bls_change: %w", err)
	}

	return change, nil
}

func GetValidatorBLSChange(validatorindex uint64) (*types.BLSChange, error) {
	change := &types.BLSChange{}

	err := ReaderDb.Get(change, `
	SELECT 
		bls.block_slot as slot, 
		bls.signature, 
		bls.pubkey, 
		bls.address 
	FROM blocks_bls_change bls
	INNER JOIN blocks b ON b.blockroot = bls.block_root AND b.status = '1'
	WHERE validatorindex = $1 
	ORDER BY bls.block_slot`, validatorindex)
	if err != nil {
		if err == sql.ErrNoRows {
			return nil, nil
		}
		return nil, fmt.Errorf("error getting validator blocks_bls_change: %w", err)
	}

	return change, nil
}

// GetValidatorsBLSChange returns the BLS change for a list of validators
func GetValidatorsBLSChange(validators []uint64) ([]*types.ValidatorsBLSChange, error) {
	change := make([]*types.ValidatorsBLSChange, 0, len(validators))

	err := ReaderDb.Select(&change, `	
	SELECT
		bls.block_slot AS slot,
		bls.block_root,
		bls.signature,
		bls.pubkey,
		bls.validatorindex,
		bls.address,
		d.withdrawalcredentials
	FROM blocks_bls_change bls
	INNER JOIN blocks b ON b.blockroot = bls.block_root AND b.status = '1'
	LEFT JOIN validators v ON v.validatorindex = bls.validatorindex
	LEFT JOIN (
		SELECT ROW_NUMBER() OVER (PARTITION BY publickey ORDER BY block_slot) AS rn, withdrawalcredentials, publickey, block_root FROM blocks_deposits d
		INNER JOIN blocks b ON b.blockroot = d.block_root AND b.status = '1'
	) AS d ON d.publickey = v.pubkey AND rn = 1
	WHERE bls.validatorindex = ANY($1)
	ORDER BY bls.block_slot DESC
	`, pq.Array(validators))
	if err != nil {
		if err == sql.ErrNoRows {
			return nil, nil
		}
		return nil, fmt.Errorf("error getting validators blocks_bls_change: %w", err)
	}

	return change, nil
}

func GetValidatorsInitialWithdrawalCredentials(validators []uint64) ([][]byte, error) {
	var withdrawalCredentials [][]byte

	err := ReaderDb.Select(&withdrawalCredentials, `
	SELECT 
		withdrawalcredentials 
	FROM 
		blocks_deposits d
	LEFT JOIN blocks b ON b.blockroot = d.block_root AND b.status = '1'
	WHERE
		validatorindex = ANY($1)`, pq.Array(validators))
	if err != nil {
		if err == sql.ErrNoRows {
			return nil, nil
		}
		return nil, fmt.Errorf("error getting validator initial withdrawal credentials: %w", err)
	}

	return withdrawalCredentials, nil
}

func GetWithdrawableValidatorCount(epoch uint64) (uint64, error) {
	var count uint64
	err := ReaderDb.Get(&count, `
	SELECT 
		count(*) 
	FROM 
		validators 
	INNER JOIN (
		SELECT validatorindex, 
                end_effective_balance, 
                end_balance,
                DAY
        FROM
                validator_stats
        WHERE DAY = (SELECT COALESCE(MAX(day), 0) FROM validator_stats_status)) as stats 
	ON stats.validatorindex = validators.validatorindex
	WHERE 
		validators.withdrawalcredentials LIKE '\x01' || '%'::bytea AND ((stats.end_effective_balance = $1 AND stats.end_balance > $1) OR (validators.withdrawableepoch <= $2 AND stats.end_balance > 0));`, utils.Config.Chain.Config.MaxEffectiveBalance, epoch)
	if err != nil {
		if err == sql.ErrNoRows {
			return 0, nil
		}
		return 0, fmt.Errorf("error getting withdrawable validator count: %w", err)
	}

	return count, nil
}

func GetPendingBLSChangeValidatorCount() (uint64, error) {
	var count uint64

	err := ReaderDb.Get(&count, `
	SELECT 
		count(*) 
	FROM 
		validators 
	WHERE 
		withdrawalcredentials LIKE '\x00' || '%'::bytea`)
	if err != nil {
		if err == sql.ErrNoRows {
			return 0, nil
		}
		return 0, fmt.Errorf("error getting withdrawable validator count: %w", err)
	}

	return count, nil
}

func GetLastExportedStatisticDay() (uint64, error) {
	var lastStatsDay uint64
	err := ReaderDb.Get(&lastStatsDay, "SELECT COALESCE(MAX(day),0) FROM validator_stats_status WHERE status")

	if err != nil {
		return 0, fmt.Errorf("error getting lastStatsDay %v", err)
	}
	return lastStatsDay, nil
}

func GetValidatorIncomePerforamance(validators []uint64, incomePerformance *types.ValidatorIncomePerformance) error {
	validatorsPQArray := pq.Array(validators)
	// el rewards are converted from wei to gwei
	return ReaderDb.Get(incomePerformance, `
		SELECT 
		COALESCE(SUM(cl_performance_1d), 0) AS cl_performance_1d,
		COALESCE(SUM(cl_performance_7d), 0) AS cl_performance_7d,
		COALESCE(SUM(cl_performance_31d), 0) AS cl_performance_31d,
		COALESCE(SUM(cl_performance_365d), 0) AS cl_performance_365d,
		COALESCE(SUM(cl_performance_total), 0) AS cl_performance_total,
		COALESCE(SUM(cl_proposer_performance_total), 0) AS cl_proposer_performance_total,
		CAST(COALESCE(SUM(mev_performance_1d), 0) / 1e9 AS bigint) AS el_performance_1d,
		CAST(COALESCE(SUM(mev_performance_7d), 0) / 1e9 AS bigint) AS el_performance_7d,
		CAST(COALESCE(SUM(mev_performance_31d), 0) / 1e9 AS bigint) AS el_performance_31d,
		CAST(COALESCE(SUM(mev_performance_365d), 0) / 1e9 AS bigint) AS el_performance_365d,
		CAST(COALESCE(SUM(mev_performance_total), 0) / 1e9 AS bigint) AS el_performance_total
		FROM validator_performance WHERE validatorindex = ANY($1)`, validatorsPQArray)
}

func GetTotalValidatorDeposits(validators []uint64, totalDeposits *uint64) error {
	validatorsPQArray := pq.Array(validators)
	return ReaderDb.Get(totalDeposits, `
		SELECT 
			COALESCE(SUM(amount), 0) 
		FROM blocks_deposits d
		INNER JOIN blocks b ON b.blockroot = d.block_root AND b.status = '1' 
		WHERE publickey IN (SELECT pubkey FROM validators WHERE validatorindex = ANY($1))
	`, validatorsPQArray)
}

func GetTotalValidatorWithdrawals(validators []uint64, totalWithdrawals *uint64) error {
	validatorsPQArray := pq.Array(validators)
	return ReaderDb.Get(totalWithdrawals, `
		SELECT 
			COALESCE(sum(w.amount), 0)
		FROM blocks_withdrawals w
		INNER JOIN blocks b ON b.blockroot = w.block_root AND b.status = '1'
		WHERE validatorindex = ANY($1)
	`, validatorsPQArray)
}

func GetValidatorDepositsForEpochs(validators []uint64, fromEpoch uint64, toEpoch uint64, deposits *uint64) error {
	validatorsPQArray := pq.Array(validators)
	return ReaderDb.Get(deposits, `
		SELECT 
			COALESCE(SUM(amount), 0) 
		FROM blocks_deposits d
		INNER JOIN blocks b ON b.blockroot = d.block_root AND b.status = '1' and b.epoch >= $2 and b.epoch <= $3
		WHERE publickey IN (SELECT pubkey FROM validators WHERE validatorindex = ANY($1))
	`, validatorsPQArray, fromEpoch, toEpoch)
}

func GetValidatorWithdrawalsForEpochs(validators []uint64, fromEpoch uint64, toEpoch uint64, withdrawals *uint64) error {
	validatorsPQArray := pq.Array(validators)
	return ReaderDb.Get(withdrawals, `
		SELECT 
			COALESCE(SUM(amount), 0) 
		FROM blocks_withdrawals d
		INNER JOIN blocks b ON b.blockroot = d.block_root AND b.status = '1' and b.epoch >= $2 and b.epoch <= $3        
		WHERE validatorindex = ANY($1)
	`, validatorsPQArray, fromEpoch, toEpoch)
}

func GetValidatorBalanceForDay(validators []uint64, day uint64, balance *uint64) error {
	validatorsPQArray := pq.Array(validators)
	return ReaderDb.Get(balance, `
		SELECT 
			COALESCE(SUM(end_balance), 0) 
		FROM validator_stats     
		WHERE day=$2 AND validatorindex = ANY($1)
	`, validatorsPQArray, day)
}

func GetValidatorPropsosals(validators []uint64, proposals *[]types.ValidatorProposalInfo) error {
	validatorsPQArray := pq.Array(validators)

	return ReaderDb.Select(proposals, `
		SELECT
			slot,
			status,
			COALESCE(exec_block_number, 0) as exec_block_number
		FROM blocks
		WHERE proposer = ANY($1)
		ORDER BY slot ASC
		`, validatorsPQArray)
}

func GetOrphanedSlots(slots []uint64) ([]uint64, error) {
	slotsPQArray := pq.Array(slots)
	orphaned := []uint64{}

	err := ReaderDb.Select(&orphaned, `
		SELECT
			slot
		FROM blocks
		WHERE slot = ANY($1) AND status = '3'
		`, slotsPQArray)

	return orphaned, err
}<|MERGE_RESOLUTION|>--- conflicted
+++ resolved
@@ -2913,12 +2913,18 @@
 			bls.address
 		FROM blocks_bls_change bls
 		INNER JOIN blocks b ON bls.block_root = b.blockroot AND b.status = '1'
+		LEFT JOIN (
+			SELECT 
+				validators.validatorindex as validatorindex,
+				eth1_deposits.from_address as deposit_adress
+			FROM validators 
+			INNER JOIN eth1_deposits ON validators.pubkey = eth1_deposits.publickey
+		) AS val ON val.validatorindex = bls.validatorindex
 		%s
 		ORDER BY bls.%s %s
 		LIMIT $1
 		OFFSET $2`
 
-<<<<<<< HEAD
 	trimmedQuery := strings.ToLower(strings.TrimPrefix(query, "0x"))
 	var err error = nil
 
@@ -2929,43 +2935,19 @@
 				WHERE bls.validatorindex = $3			
 					OR block_slot = $3
 					OR (block_slot / $5) = $3
-					OR ENCODE(pubkey, 'hex') LIKE ($4 || '%')`
+					OR ENCODE(pubkey, 'hex') LIKE ($4 || '%')
+					OR ENCODE(val.deposit_adress, 'hex') LIKE ($4 || '%')`
 
 			err = ReaderDb.Select(&blsChange, fmt.Sprintf(blsQuery, searchQuery, orderBy, orderDir),
 				length, start, uiQuery, trimmedQuery, utils.Config.Chain.Config.SlotsPerEpoch)
 		} else if blsLikeRE.MatchString(query) {
-			searchQuery := `WHERE ENCODE(pubkey, 'hex') LIKE ($3 || '%')`
+			searchQuery := `
+				WHERE ENCODE(pubkey, 'hex') LIKE ($3 || '%')
+				OR ENCODE(val.deposit_adress, 'hex') LIKE ($3 || '%')`
 
 			err = ReaderDb.Select(&blsChange, fmt.Sprintf(blsQuery, searchQuery, orderBy, orderDir),
 				length, start, trimmedQuery)
 		}
-=======
-		bquery, _ := hex.DecodeString(strings.TrimPrefix(query, "0x"))
-		err := ReaderDb.Select(&blsChange, fmt.Sprintf(`
-			SELECT 
-				bls.block_slot as slot,
-				bls.validatorindex,
-				bls.signature,
-				bls.pubkey,
-				bls.address
-			FROM blocks_bls_change bls
-			INNER JOIN blocks b ON bls.block_root = b.blockroot AND b.status = '1'
-			LEFT JOIN (
-				SELECT 
-					validators.validatorindex as validatorindex,
-					eth1_deposits.from_address as deposit_adress
-				FROM validators 
-				INNER JOIN eth1_deposits ON validators.pubkey = eth1_deposits.publickey
-			) AS val ON val.validatorindex = bls.validatorindex
-			WHERE CAST(bls.validatorindex as varchar) LIKE $3 || '%%'
-				OR pubkey LIKE $4::bytea || '%%'::bytea
-				OR CAST(block_slot as varchar) LIKE $3 || '%%'
-				OR CAST((block_slot / $5) as varchar) LIKE $3 || '%%'
-				OR val.deposit_adress LIKE $4::bytea || '%%'::bytea
-			ORDER BY bls.%s %s
-			LIMIT $1
-			OFFSET $2`, orderBy, orderDir), length, start, strings.ToLower(query), bquery, utils.Config.Chain.Config.SlotsPerEpoch)
->>>>>>> 0286b71e
 		if err != nil {
 			return nil, err
 		}
